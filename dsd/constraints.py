"""
This module defines types for helping to define DNA sequence design constraints.

The key classes a :any:`Design`, :any:`Strand`, :any:`Domain` to define a DNA design, and various subclasses
of :any:`Constraint`, such as :any:`StrandConstraint` or :any:`StrandPairConstraint`,
to define constraints on the sequences assigned to each :any:`Domain` when calling
:py:meth:`search.search_for_dna_sequences`.

Also important are two other types of constraints
(not subclasses of :any:`Constraint`), which are used prior to the search to determine if it is even
legal to use a DNA sequence: subclasses of the abstract base class :any:`NumpyConstraint`,
and  :any:`SequenceConstraint`, an alias for a function taking a string as input and returning a bool.
"""

import math
import json
from typing import List, Set, Optional, Dict, Callable, Iterable, Tuple, Union, Collection, TypeVar, Any, \
    cast, Generic, DefaultDict, FrozenSet, Iterator, Sequence, Type
from dataclasses import dataclass, field
from abc import ABC, abstractmethod
from collections import defaultdict
import itertools
import logging
import textwrap
from multiprocessing.pool import ThreadPool
from numbers import Number
from enum import Enum, auto

import numpy as np  # noqa
from ordered_set import OrderedSet

import scadnano as sc  # type: ignore

import dsd.vienna_nupack as dv
import dsd.np as dn
from dsd.json_noindent_serializer import JSONSerializable, json_encode, NoIndent

try:
    from scadnano import Design as scDesign  # type: ignore
    from scadnano import Strand as scStrand  # type: ignore
    from scadnano import Domain as scDomain  # type: ignore
except ModuleNotFoundError:
    scDesign = Any
    scStrand = Any
    scDomain = Any

name_key = 'name'
sequence_key = 'sequence'
fixed_key = 'fixed'
label_key = 'label'
strands_key = 'strands'
domains_key = 'domains'
domain_names_key = 'domain_names'
starred_domain_indices_key = 'starred_domain_indices'
group_name_key = 'group'
domain_pool_key = 'pool'
length_key = 'length'
strand_name_in_strand_pool_key = 'strand_name'
sequences_key = 'sequences'

all_dna_bases: Set[str] = {'A', 'C', 'G', 'T'}
"""
Set of all DNA bases.
"""

num_random_sequences_to_generate_at_once = 10 ** 5
# For lengths at most this value, we generate all DNA sequences in advance.
# Above this value, a random subset of DNA sequences will be generated.
_length_threshold_numpy = math.floor(math.log(num_random_sequences_to_generate_at_once, 4))

# _length_threshold_numpy = 10

logger = logging.Logger('dsd', level=logging.DEBUG)
"""
Global logger instance used throughout dsd.

Call ``logger.removeHandler(logger.handlers[0])`` to stop screen output (assuming that you haven't added
or removed any handlers to the dsd logger instance already; by default there is one StreamHandler, and
removing it will stop screen output).

Call ``logger.addHandler(logging.FileHandler(filename))`` to direct to a file.
"""


def _configure_logger() -> None:
    screen_handler = logging.StreamHandler()
    screen_handler.setLevel(logging.INFO)
    logger.addHandler(screen_handler)


_configure_logger()

T = TypeVar('T')


def all_pairs(values: Iterable[T],
              where: Callable[[Tuple[T, T]], bool] = lambda _: True) -> List[Tuple[T, T]]:
    """
    Strongly typed function to get list of all pairs from `iterable`. (for using with mypy)

    :param values:
        Iterable of values.
    :param where:
        Predicate indicating whether to include a specific pair.
    :return:
        List of all pairs of values from `iterable`.
    """
    return list(all_pairs_iterator(values, where=where))


def all_pairs_iterator(values: Iterable[T],
                       where: Callable[[Tuple[T, T]], bool] = lambda _: True) -> Iterator[Tuple[T, T]]:
    """
    Strongly typed function to get iterator of all pairs from `iterable`. (for using with mypy)

    :param values:
        Iterable of values.
    :param where:
        Predicate indicating whether to include a specific pair.
    :return:
        Iterator of all pairs of values from `iterable`.
        Unlike :py:meth:`all_pairs`, which returns a list,
        the iterator returned may be iterated over only ONCE.
    """
    it = cast(Iterator[Tuple[T, T]], filter(where, itertools.combinations(values, 2)))  # noqa
    return it


SequenceConstraint = Callable[[str], bool]
"""
Constraint that applies to a DNA sequence; the difference between this an a :any:`DomainConstraint` is
that these are applied before a sequence is assigned to a :any:`Domain`, so the constraint can only
be based on the DNA sequence, and not, for instance, on the :any:`Domain`'s :any:`DomainPool`.

Consequently :any:`SequenceConstraint`'s, like :any:`NumpyConstraint`'s, are treated differently than
subtypes of :any:`Constraint`, since a DNA sequence failing any :any:`SequenceConstraint`'s or
:any:`NumpyConstraint`'s is never allowed to be assigned into any :any:`Domain`.

The difference with :any:`NumpyConstraint` is that a :any:`NumpyConstraint` requires one to express the
constraint in a way that is efficient for the linear algebra operations of numpy. If you cannot figure out
how to do this, a :any:`SequenceConstraint` can be expressed in pure Python, but typically will be much
slower to apply than a :any:`NumpyConstraint`.
"""


# The Mypy error being ignored is a bug and is described here:
# https://github.com/python/mypy/issues/5374#issuecomment-650656381
@dataclass  # type: ignore
class NumpyConstraint(ABC):
    """
    Abstract base class for numpy constraints. These are constraints that can be efficiently encoded
    as numpy operations on 2D arrays of bytes representing DNA sequences, through the class
    :any:`np.DNASeqList` (which uses such a 2D array as the field :py:data:`np.DNASeqList.seqarr`).

    Subclasses should set the value self.name, inhereted from this class.

    Pre-made subclasses of :any:`NumpyConstraint` provided in this library,
    such as :any:`RestrictBasesConstraint` or :any:`NearestNeighborEnergyConstraint`,
    are dataclasses (https://docs.python.org/3/library/dataclasses.html).
    There is no requirement that your custom subclasses be dataclasses, but since the subclasses will
    inherit the field :py:data:`NumpyConstraint.name`, you can easily make them dataclasses to get, for example,
    free ``repr`` and ``str`` implementations. See the source code for the example subclasses.
    """

    name: str = field(init=False, default='TODO: give a concrete name to this NumpyConstraint')
    """Name of this :any:`NumpyConstraint`."""

    @abstractmethod
    def remove_violating_sequences(self, seqs: dn.DNASeqList) -> dn.DNASeqList:
        """
        Subclasses should override this method.

        Since these are constraints that use numpy, generally they will access the numpy ndarray instance
        `seqs.seqarr`, operate on it, and then create a new :any:`np.DNASeqList` instance via the constructor
        :any:`np.DNASeqList` taking an numpy ndarray as input.

        See the source code of included constraints for examples, such as
        :py:meth:`NearestNeighborEnergyConstraint.remove_violating_sequences`
        or
        :py:meth:`BaseCountConstraint.remove_violating_sequences`.
        These are usually quite tricky to write, requiring one to think in terms of linear algebra
        operations. The code tends not to be easy to read. But when a constraint can be expressed
        in this way, it is typically *very* fast to apply; many millions of sequences can
        be processed in a few seconds.

        :param seqs: :any:`np.DNASeqList` object representing DNA sequences
        :return: a new :any:`np.DNASeqList` object representing the DNA sequences in `seqs` that
                 satisfy the constraint
        """
        pass


@dataclass
class RestrictBasesConstraint(NumpyConstraint):
    """
    Restricts the sequence to use only a subset of bases. This can be used to implement
    a so-called "three-letter code", for instance, in which a certain subset of :any:`Strand` uses only the
    bases A, T, C (and :any:`Strand`'s with complementary :any:`Domain` use only A, T, G), to help
    reduce secondary structure of those :any:`Strand`'s.
    See for example Supplementary Section S1.1 of
    "Scaling Up Digital Circuit Computation with DNA Strand Displacement Cascades", Qian and Winfree,
    *Science* 332:1196–1201, 2011.
    DOI: 10.1126/science.1200520,
    https://science.sciencemag.org/content/332/6034/1196,
    http://www.qianlab.caltech.edu/seesaw_digital_circuits2011_SI.pdf

    Note, however, that this is a constraint :any:`Domain`'s, not :any:`Strand`'s, so for a three-letter
    code to work, you must take care not to mixed :any:`Domain`'s on a :any:`Strand` that will use
    different alphabets.
    """

    bases: Collection[str]
    """Bases to use. Must be a strict subset of {'A', 'C', 'G', 'T'} with at least two bases."""

    def __post_init__(self) -> None:
        self.name = 'restrict_bases'
        if not set(self.bases) < {'A', 'C', 'G', 'T'}:
            raise ValueError("bases must be a proper subset of {'A', 'C', 'G', 'T'}; "
                             f'cannot be {self.bases}')
        if len(self.bases) <= 1:
            raise ValueError('bases cannot be size 1 or smaller')

    def remove_violating_sequences(self, seqs: dn.DNASeqList) -> dn.DNASeqList:
        """Should never be called directly; it is handled specially by the library when initially
        generating sequences."""
        raise AssertionError('This should never be called directly.')


@dataclass
class NearestNeighborEnergyConstraint(NumpyConstraint):
    """
    This constraint calculates the nearest-neighbor sum of a domain with its perfect complement, using
    parameters from the 2004 Santa-Lucia and Hicks paper, and it rejects any sequences whose energy
    according to this sum is outside the range
    [:py:data:`NearestNeighborEnergyConstraint.low_energy`,
    :py:data:`NearestNeighborEnergyConstraint.high_energy`].
    """

    low_energy: float
    """Low threshold for nearest-neighbor energy."""

    high_energy: float
    """High threshold for nearest-neighbor energy."""

    temperature: float = field(default=37.0)
    """Temperature in Celsius at which to calculate nearest-neighbor energy."""

    def __post_init__(self) -> None:
        self.name = 'nearest_neighbor_energy'

    def remove_violating_sequences(self, seqs: dn.DNASeqList) -> dn.DNASeqList:
        """Remove sequences with nearest-neighbor energies outside of an interval."""
        wcenergies = dn.calculate_wc_energies(seqs.seqarr, self.temperature)
        within_range = (self.low_energy <= wcenergies) & (wcenergies <= self.high_energy)
        seqarr_pass = seqs.seqarr[within_range]
        return dn.DNASeqList(seqarr=seqarr_pass)


@dataclass
class BaseCountConstraint(NumpyConstraint):
    """
    Restricts the sequence to contain a certain number of occurences of a given base.
    """

    base: str
    """Base to count."""

    high_count: Optional[int] = None
    """
    Count of :py:data:`BaseCountConstraint.base` must be at most :py:data:`BaseCountConstraint.high_count`.
    """

    low_count: Optional[int] = None
    """
    Count of :py:data:`BaseCountConstraint.base` must be at least :py:data:`BaseCountConstraint.low_count`.
    """

    def __post_init__(self) -> None:
        self.name = 'base_count'
        if self.low_count is None and self.high_count is None:
            raise ValueError('at least one of low_count or high_count must be specified')

    def remove_violating_sequences(self, seqs: dn.DNASeqList) -> dn.DNASeqList:
        """Remove sequences whose counts of a certain base are outside of an interval."""
        low_count = self.low_count if self.low_count is not None else 0
        high_count = self.high_count if self.high_count is not None else seqs.seqlen
        sumarr = np.sum(seqs.seqarr == dn.base2bits[self.base], axis=1)
        good = (low_count <= sumarr) & (sumarr <= high_count)
        seqarr_pass = seqs.seqarr[good]
        return dn.DNASeqList(seqarr=seqarr_pass)


@dataclass
class BaseEndConstraint(NumpyConstraint):
    """
    Restricts the sequence to contain only certain bases on
    (or near, if :py:data:`BaseEndConstraint.distance` > 0) each end.
    """

    bases: Collection[str]
    """Bases to require on ends."""

    distance_from_end: int = 0
    """Distance from end."""

    five_prime: bool = True
    """ Whether to apply to 5' end of sequence (left end of DNA sequence, lowest index)."""

    three_prime: bool = True
    """ Whether to apply to 3' end of sequence (right end of DNA sequence, highest index)."""

    def __post_init__(self) -> None:
        self.name = 'base_end'
        if not self.five_prime and not self.three_prime:
            raise ValueError('at least one of five_prime or three_prime must be True')
        if not (set(self.bases) < {'A', 'C', 'G', 'T'}):
            raise ValueError('bases must be a strict subset of {A,C,G,T} but is '
                             f'{self.bases}')
        if len(self.bases) == 0:
            raise ValueError('bases cannot be empty')

    def remove_violating_sequences(self, seqs: dn.DNASeqList) -> dn.DNASeqList:
        """Keeps sequences with the given bases at given distance from the 5' or 3' end."""
        all_bits = [dn.base2bits[base] for base in self.bases]

        if seqs.seqlen <= self.distance_from_end:
            raise ValueError(f'cannot specify distance from end of {self.distance_from_end} '
                             f'when sequences only have length {seqs.seqlen}')

        if self.five_prime:
            good_left = np.zeros(shape=len(seqs), dtype=np.bool)
            left = seqs.seqarr[:, self.distance_from_end]
            for bits in all_bits:
                if good_left is None:
                    good_left = (left == bits)
                else:
                    good_left |= (left == bits)

        if self.three_prime:
            good_right = np.zeros(shape=len(seqs), dtype=np.bool)
            right = seqs.seqarr[:, -1 - self.distance_from_end]
            for bits in all_bits:
                if good_right is None:
                    good_right = (right == bits)
                else:
                    good_right |= (right == bits)

        if self.five_prime and self.three_prime:
            seqarr_pass = seqs.seqarr[good_left & good_right]  # noqa
        elif self.five_prime:
            seqarr_pass = seqs.seqarr[good_left]  # noqa
        elif self.three_prime:
            seqarr_pass = seqs.seqarr[good_right]  # noqa
        else:
            raise AssertionError('unreachable')

        return dn.DNASeqList(seqarr=seqarr_pass)


@dataclass
class BaseAtPositionConstraint(NumpyConstraint):
    """
    Restricts the sequence to contain only certain base(s) on at a particular position.

    One use case is that many internal modifications (e.g., biotin or fluorophore)
    can only be placed on an T.
    """

    bases: Union[str, Collection[str]]
    """
    Base(s) to require at position :py:data:`BasePositionConstraint.position`.

    Can either be a single base, or a collection (e.g., list, tuple, set).
    If several bases are specified, the base at :py:data:`BasePositionConstraint.position`
    must be one of the bases in :py:data:`BasePositionConstraint.bases`.
    """

    position: int
    """Position of base to check."""

    def __post_init__(self) -> None:
        self.name = 'base_at_position'
        self.bases = [self.bases] if isinstance(self.bases, str) else list(self.bases)
        if not (set(self.bases) < all_dna_bases):
            raise ValueError(f'bases must be a strict subset of {all_dna_bases} but is '
                             f'{self.bases}')
        if len(self.bases) == 0:
            raise ValueError('bases cannot be empty')

    def remove_violating_sequences(self, seqs: dn.DNASeqList) -> dn.DNASeqList:
        """Remove sequences that don't have one of the given bases at the given position."""
        assert isinstance(self.bases, list)
        if not 0 <= self.position < seqs.seqlen:
            raise ValueError(f'position must be between 0 and {seqs.seqlen} but it is {self.position}')
        mid = seqs.seqarr[:, self.position]
        good = np.zeros(shape=len(seqs), dtype=np.bool)
        for base in self.bases:
            good |= (mid == dn.base2bits[base])
        seqarr_pass = seqs.seqarr[good]
        return dn.DNASeqList(seqarr=seqarr_pass)


@dataclass
class ForbiddenSubstringConstraint(NumpyConstraint):
    """
    Restricts the sequence not to contain a certain substring(s), e.g., GGGG.
    """

    substrings: Union[str, Collection[str]]
    """
    Substring(s) to forbid.

    Can either be a single substring, or a collection (e.g., list, tuple, set).
    If a collection, all substrings must have the same length.
    """

    def __post_init__(self) -> None:
        self.name = 'forbidden_substrings'

        self.substrings = [self.substrings] if isinstance(self.substrings, str) else list(self.substrings)

        lengths = {len(substring) for substring in self.substrings}
        if len(lengths) > 1:
            raise ValueError(f'all substrings must have same length, but they have these lengths: {lengths}')

        for substring in self.substrings:
            if not (set(substring) < all_dna_bases):
                raise ValueError('must contain only letters from {A,C,G,T} but it is '
                                 f'{substring}, which has extra letters '
                                 f'{set(substring) - all_dna_bases}')
            if len(substring) == 0:
                raise ValueError('substring cannot be empty')

    def remove_violating_sequences(self, seqs: dn.DNASeqList) -> dn.DNASeqList:
        """Remove sequences that have a string in :py:data:`ForbiddenSubstringConstraint.substrings`
        as a substring."""
        assert isinstance(self.substrings, list)
        sub_len = len(self.substrings[0])
        sub_ints = [[dn.base2bits[base] for base in sub] for sub in self.substrings]
        pow_arr = [4 ** k for k in range(sub_len)]
        sub_vals = np.dot(sub_ints, pow_arr)
        toeplitz = dn.create_toeplitz(seqs.seqlen, sub_len)
        convolution = np.dot(toeplitz, seqs.seqarr.transpose())
        pass_all = np.ones(seqs.numseqs, dtype=np.bool)
        for sub_val in sub_vals:
            pass_sub = np.all(convolution != sub_val, axis=0)
            pass_all = pass_all & pass_sub
        seqarr_pass = seqs.seqarr[pass_all]
        return dn.DNASeqList(seqarr=seqarr_pass)


@dataclass
class RunsOfBasesConstraint(NumpyConstraint):
    """
    Restricts the sequence not to contain runs of a certain length from a certain subset of bases,
    (e.g., forbidding any substring in {C,G}^3;
    no four bases can appear in a row that are either C or G)
    """

    bases: Collection[str]
    """
    Bases to forbid in runs of length :py:data:`RunsOfBasesConstraint.length`.
    """

    length: int
    """Length of run to forbid."""

    def __init__(self, bases: Union[str, Collection[str]], length: int):
        """
        :param bases: Can either be a single base, or a collection (e.g., list, tuple, set).
        :param length: length of run to forbid
        """
        self.name = 'runs_of_bases'
        self.bases = [bases] if isinstance(bases, str) else list(bases)
        self.length = length
        if not (set(self.bases) < all_dna_bases):
            raise ValueError('bases must be a strict subset of {A,C,G,T} but is '
                             f'{self.bases}')
        if len(self.bases) == 0:
            raise ValueError('bases cannot be empty')
        if self.length <= 0:
            raise ValueError(f'length must be positive, but it is {self.length}')
        if self.length == 1:
            allowed_bases = all_dna_bases - set(self.bases)
            logger.warning('You have specified a RunsOfBasesConstraint with length = 1. '
                           'Although this will work, it essentially says to forbid using any of the bases '
                           f'in {set(self.bases)}, i.e., only use bases in {allowed_bases}. '
                           f'It is more efficient to use the constraint '
                           f'RestrictBasesConstraint({allowed_bases}).')

    def remove_violating_sequences(self, seqs: dn.DNASeqList) -> dn.DNASeqList:
        """Remove sequences that have a run of given length of bases from given bases."""
        substrings = list(
            map(lambda lst: ''.join(lst), itertools.product(self.bases, repeat=self.length)))
        constraint = ForbiddenSubstringConstraint(substrings)
        return constraint.remove_violating_sequences(seqs)


@dataclass
class DomainPool(JSONSerializable):
    """
    Represents a group of related :any:`Domain`'s that share common properties in their sequence design,
    such as length of DNA sequence, or bounds on nearest-neighbor duplex energy.

    Also serves as a "source" of DNA sequences for :any:`Domain`'s in this :any:`DomainPool`.
    By calling :py:meth:`DomainPool.generate_sequence` repeatedly, we can produce DNA sequences satisfying
    the constraints defining this :any:`DomainPool`.
    """

    name: str
    """Name of this :any:`DomainPool`. Must be unique."""

    length: int
    """Length of DNA sequences generated by this :any:`DomainPool`."""

    numpy_constraints: List[NumpyConstraint] = field(
        compare=False, hash=False, default_factory=list, repr=False)
    """
    :any:`NumpyConstraint`'s shared by all :any:`Domain`'s in this :any:`DomainPool`.
    This is used to choose potential sequences to assign to the :any:`Domain`'s in this :any:`DomainPool`
    in the method :py:meth:`DomainPool.generate`.

    The difference with :py:data:`DomainPool.sequence_constraints` is that these constraints can be applied
    efficiently to many sequences at once, represented as a numpy 2D array of bytes (via the class
    :any:`np.DNASeqList`), so they are done in large batches in advance.
    In contrast, the constraints in :py:data:`DomainPool.sequence_constraints` are done on Python strings
    representing DNA sequences, and they are called one at a time when a new sequence is requested in
    :py:meth:`DomainPool.generate_sequence`.

    Optional; default is empty.
    """

    sequence_constraints: List[SequenceConstraint] = field(
        compare=False, hash=False, default_factory=list, repr=False)
    """
    :any:`SequenceConstraint`'s shared by all :any:`Domain`'s in this :any:`DomainPool`.
    This is used to choose potential sequences to assign to the :any:`Domain`'s in this :any:`DomainPool`
    in the method :py:meth:`DomainPool.generate`.

    See :py:data:`DomainPool.numpy_constraints` for an explanation of the difference between them.

    See :py:data:`DomainPool.domain_constraints` for an explanation of the difference between them.

    Optional; default is empty.
    """

    # remove quotes when Python 3.6 support dropped
    domain_constraints: List['DomainConstraint'] = field(
        compare=False, hash=False, default_factory=list, repr=False)
    """
    :any:`DomainConstraint`'s shared by all :any:`Domain`'s in this :any:`DomainPool`.

    Unlike a :any:`SequenceConstraint`, which sees only the DNA sequence,
    a :any:`DomainConstraint` is given the full :any:`Domain`. Generally a :any:`SequenceConstraint`
    is applied before assigning a DNA sequence to a :any:`Domain`,
    to see if the sequence is even "legal" on its own.
    A :any:`DomainConstraint` is generally one that requires more information about the :any:`Domain`
    (such as its :any:`DomainPool`), but unlike other types of constraints, can still be applied
    without referencing information outside of the :any:`Domain`
    (e.g., the :any:`Strand` the :any:`Domain` is in).

    Optional; default is empty.
    """

    _sequences: List[str] = field(compare=False, hash=False, default_factory=list, repr=False)
    # list of available sequences; we iterate through this and then generate new ones when they run out
    # They are randomly permuted, so if this is all sequences of a given length satisfying the numpy
    # sequence constraints, then we will go through them in a different order next time the second time.
    # If a subset of random sequences were generated, then some new sequences could be considered
    # the second time.

    _idx: int = field(compare=False, hash=False, default=0, repr=False)

    def to_json_serializable(self, suppress_indent: bool = True) -> Dict[str, Any]:
        dct = {
            name_key: self.name,
            length_key: self.length,
        }
        return dct

    def _reset_precomputed_sequences(self, rng: np.random.Generator) -> None:
        self._sequences = self._generate_sequences_satisfying_numpy_constraints(rng)
        self._idx = 0

    def __hash__(self) -> int:
        return hash((self.name, self.length))

    def __eq__(self, other: Any) -> bool:
        if not isinstance(other, DomainPool):
            return False
        return self.name == other.name and self.length == other.length

    def satisfies_sequence_constraints(self, sequence: str) -> bool:
        """
        :param sequence: DNA sequence to check
        :return: whether `sequence` satisfies all constraints in :py:data:`DomainPool.sequence_constraints`
        """
        return all(constraint(sequence) for constraint in self.sequence_constraints)

    def generate_sequence(self, rng: np.random.Generator) -> str:
        """
        Returns a DNA sequence of given length satisfying :py:data:`DomainPool.numpy_constraints` and
        :py:data:`DomainPool.sequence_constraints`

        **Note:** By default, there is no check that the sequence returned is unequal to one already
        assigned somewhere in the design, since both :py:data:`DomainPool.numpy_constraints` and
        :py:data:`DomainPool.sequence_constraints` do not have access to the whole :any:`Design`.
        But the :any:`DomainPairConstraint` returned by
        :py:meth:`domains_not_substrings_of_each_other_domain_pair_constraint`
        can be used to specify this :any:`Design`-wide constraint.

        :param rng:
            numpy random number generator to use. To use a default, pass :py:data:`np.default_rng`.
        :return:
            DNA sequence of given length satisfying :py:data:`DomainPool.numpy_constraints` and
            :py:data:`DomainPool.sequence_constraints`
        """
        log_debug_sequence_constraints_accepted = False
        sequence = self._get_next_sequence_satisfying_numpy_constraints(rng)
        while not self.satisfies_sequence_constraints(sequence):
            logger.debug(f'rejecting domain sequence {sequence}; failed some sequence constraint')
            sequence = self._get_next_sequence_satisfying_numpy_constraints(rng)
        if log_debug_sequence_constraints_accepted:
            logger.debug(f'accepting domain sequence {sequence}; passed all sequence constraints')
        return sequence

    def _get_next_sequence_satisfying_numpy_constraints(self, rng: np.random.Generator) -> str:
        # Gets next sequence from precomputed self._sequences, regenerating them if necessary.
        # This will always return a new sequence.
        # The sequence may not satisfy the sequence constraints; those are checked by generate_sequence.
        if self._idx >= len(self._sequences):
            self._reset_precomputed_sequences(rng)
        sequence = self._sequences[self._idx]
        self._idx += 1
        return sequence

    def _generate_sequences_satisfying_numpy_constraints(self, rng: np.random.Generator) -> List[str]:
        bases = self._bases_to_use()
        length = self.length
        use_random_subset = length > _length_threshold_numpy
        if not use_random_subset:
            seqs = dn.DNASeqList(length=length, alphabet=bases, shuffle=True, rng=rng)
            num_starting_seqs = seqs.numseqs
        else:
            num_starting_seqs = num_random_sequences_to_generate_at_once
            seqs = dn.DNASeqList(length=length, alphabet=bases, shuffle=True,
                                 num_random_seqs=num_starting_seqs, rng=rng)

        seqs_satisfying_numpy_constraints = self._filter_numpy_constraints(seqs)

        if seqs_satisfying_numpy_constraints.numseqs == 0:
            raise ValueError('no sequences passed the numpy constraints')

        num_decimals = len(str(num_random_sequences_to_generate_at_once))
        logger.info(f'generated {num_starting_seqs:{num_decimals}} sequences '
                    f'of length {length:2}, '
                    f'of which {len(seqs_satisfying_numpy_constraints):{num_decimals}} '
                    f'passed the numpy sequence constraints'
                    f'{" (generated at random)" if use_random_subset else ""}')
        return seqs_satisfying_numpy_constraints.to_list()

    def _bases_to_use(self) -> Collection[str]:
        # checks explicitly for NumpyRestrictBasesConstraint
        for constraint in self.numpy_constraints:
            if isinstance(constraint, RestrictBasesConstraint):
                return constraint.bases
        return 'A', 'C', 'G', 'T'

    def _filter_numpy_constraints(self, seqs: dn.DNASeqList) -> dn.DNASeqList:
        # filter sequence not passing numpy constraints, but skip NumpyRestrictBasesConstraint since
        # that is more efficiently handled by the DNASeqList constructor to generate the sequences
        # in the first place
        for constraint in self.numpy_constraints:
            if isinstance(constraint, RestrictBasesConstraint):
                continue
            seqs = constraint.remove_violating_sequences(seqs)
        return seqs


@dataclass
class StrandPool(JSONSerializable):
    """
    Represents a source of DNA sequences for assigning to a :any:`Strand`. This is analogous to a
    :any:`DomainPool`, but for a whole :any:`Strand` instead of a single :any:`Domain`.

    A typical use case is "sequence design" for DNA origami, where one uses a natural scaffold
    DNA strand such as M13. Although we cannot pick the sequence, we can pick which rotation to use.
    Thus, one has some control over the sequence, but the :any:`Domain`'s on the :any:`Strand` are not
    independent: it only makes sense to think about assigning to the whole :any:`Strand` at once, which
    will assign DNA sequences to all :any:`Domain`'s on the :any:`Strand` at once.

    Unlike a :any:`DomainPool`, which can be shared by many :any:`Domain`'s, a :any:`StrandPool` is intended
    to be used by only a single :any:`Strand`.

    Also, unlike a :any:`DomainPool`, no constraints are applied nor sequences automatically generated.
    Currently, one simply specifies a list of all possible sequences to choose from.
    """

    strand: 'Strand'
    """:any:`Strand` using this :any:`StrandPool`."""

    sequences: List[str] = field(compare=False, hash=False, default_factory=list, repr=False)
    """List of DNA sequences to choose for the :any:`Strand` using this :any:`StrandPool`."""

    def to_json_serializable(self, suppress_indent: bool = True) -> Dict[str, Any]:
        dct = {
            strand_name_in_strand_pool_key: self.strand.name,
            sequences_key: self.sequences,
        }
        return dct

    def __hash__(self) -> int:
        return hash(self.strand.name)

    def __eq__(self, other: Any) -> bool:
        if not isinstance(other, StrandPool):
            return False
        return self.strand.name == other.strand.name

    def generate_sequence(self, rng: np.random.Generator) -> str:
        """
        :param rng:
            numpy random number generator to use. To use a default, pass :py:data:`np.default_rng`.
        :return: DNA sequence of uniformly at random from :py:data:`StrandPool.sequences`
        """
        sequence = rng.choice(a=self.sequences)
        return sequence


@dataclass
class StrandGroup:
    """
    Represents a group of related :any:`Strand`'s that share common properties in their sequence design,
    such as bounds on secondary structure energy.
    """

    name: str
    """Name of this :any:`StrandGroup`. Must be unique."""

    # remove quotes when Python 3.6 support dropped
    strand_constraints: List['StrandConstraint'] = field(compare=False, hash=False, default_factory=list)
    """:any:`StrandConstraint`'s shared by all :any:`Strand`'s in this :any:`StrandGroup`."""

    def __hash__(self) -> int:
        return hash(self.name)

    def __eq__(self, other: Any) -> bool:
        if not isinstance(other, StrandGroup):
            return False
        return self.name == other.name


def add_quotes(string: str) -> str:
    # adds quotes around a string
    return f'"{string}"'


def mandatory_field(ret_type: Type, json_map: Dict, main_key: str, *legacy_keys: str) -> Any:
    # should be called from function whose return type is the type being constructed from JSON, e.g.,
    # Design or Strand, given by ret_type. This helps give a useful error message
    for key in (main_key,) + legacy_keys:
        if key in json_map:
            return json_map[key]
    ret_type_name = ret_type.__name__
    msg_about_keys = f'the key "{main_key}"'
    if len(legacy_keys) > 0:
        msg_about_keys += f" (or any of the following legacy keys: {', '.join(map(add_quotes, legacy_keys))})"
    msg = f'I was looking for {msg_about_keys} in the JSON encoding of a {ret_type_name}, ' \
          f'but I did not find it.' \
          f'\n\nThis occurred when reading this JSON object:\n{json_map}'
    raise ValueError(msg)


DomainLabel = TypeVar('DomainLabel')


@dataclass
class Domain(JSONSerializable, Generic[DomainLabel]):
    """
    Represents a contiguous substring of the DNA sequence of a :any:`Strand`, which is intended
    to be either single-stranded, or to bind fully to the Watson-Crick complement of the :any:`Domain`.

    If two domains are complementary, they are represented by the same :any:`Domain` object.
    They are distinguished only by whether the :any:`Strand` object containing them has the
    :any:`Domain` in its set :py:data:`Strand.starred_domains` or not.

    A :any:`Domain` uses only its name to compute hash and equality checks, not its sequence.
    This allows a :any:`Domain` to be used in sets and dicts while modifying the sequence assigned to it,
    and also modifying the pool (letting the pool be assigned after it is created).
    """

    name: str
    """
    Name of the :any:`Domain`.
    This is the "unstarred" version of the name, and it cannot end in `*`.
    """

    pool_: Optional[DomainPool] = field(default=None, compare=False, hash=False)
    """
    Each :any:`Domain` in the same :any:`DomainPool` as this one share a set of properties, such as
    length and individual :any:`DomainConstraint`'s.
    """

    sequence_: Optional[str] = field(default=None, compare=False, hash=False)
    """
    DNA sequence assigned to this :any:`Domain`. This is assumed to be the sequence of the unstarred
    variant; the starred variant has the Watson-Crick complement,
    accessible via :py:data:`Domain.starred_sequence`.
    """

    fixed: bool = False
    """
    Whether this :any:`Domain`'s DNA sequence is fixed, i.e., cannot be changed by the
    search algorithm :py:meth:`search.search_for_dna_sequences`.

    Note: If a domain is fixed then all of its subdomains must also be fixed.
    """

    label: Optional[DomainLabel] = None
    """
    Optional generic "label" object to associate to this :any:`Domain`.

    Useful for associating extra information with the :any:`Domain` that will be serialized, for example,
    for DNA sequence design. It must be an object (e.g., a dict or primitive type such as str or int)
    that is naturally JSON serializable. (Calling
    `json.dumps <https://docs.python.org/3/library/json.html#json.dumps>`_
    on the object should succeed without having to specify a custom encoder.)
    """

    dependent: bool = False
    """
    Whether this :any:`Domain`'s DNA sequence is dependent on others. Usually this is not the case.
    However, if using a :any:`StrandPool`, which assigns a DNA sequence to a whole :any:`Strand`, then
    this will be marked as True (dependent).
    Such a :any:`Domain` is not fixed, since its DNA sequence can change, but it is not independent,
    since it must be set along with other :any;`Domain`'s in the same :any:`Strand`.

    An dependent :any:`Domain` still requires a :any:`DomainPool`, to enable it to have a length, stored
    in the field :py:data:`DomainPool.length`. But that pool's method
    :py:meth:`DomainPool.generate_sequence` will not be called to generate sequences for the :any:`Domain`;
    instead they will be assigned through the :any:`StrandPool` of a :any:`Strand` containing this
    :any:`Domain`.

    A possible use case is that one strand represents a subsequence of M13 of length 300,
    of which there are 7249 possible DNA sequences to assign based on the different
    rotations of M13. If this strand is bound to several other strands, it will have
    several domains, but they cannot be set independently of each other.
    Only the entire strand can be assigned at once, changing every domain at once,
    so the domains are dependent on this strand's assigned sequence.
    """

    subdomains: List["Domain"] = field(default_factory=list)
    """List of smaller subdomains whose concatenation is this domain. If empty, then there are no subdomains.
    """

    parent: Optional["Domain"] = field(init=False, default=None)
    """Domain of which this is a subdomain. Note, this is not set manually, this is set by the library based on the
    :py:data:`Domain.subdomains` of other domains in the same tree.
    """

    # TODO: Add private methods set_subdomain_sequence and set_parent_sequence called in response to setter sequence
    # TODO: Test case: one long strand, make it have a single long domain, and it consist of shorter domains
    # TODO: And other test cases...

    def __post_init__(self) -> None:
        # TODO: Check that if domain is fixed, all of its subdomains are fixed
        # TODO: Check that every root to leaf path has one fixed or independent (ensuring that every part of the
        #       sequence is assigned, although in the future, might allow for multiple independents/fixed in a path)
        # TODO: Check no cycles (i.e. subdomain graph is a tree) (maybe bfs of dfs)
        # TODO: Set parent field.
        if self.name.endswith('*'):
            raise ValueError('Domain name cannot end with *\n'
                             f'domain name = {self.name}')

    def to_json_serializable(self, suppress_indent: bool = True) -> Union[NoIndent, Dict[str, Any]]:
        """
        :return:
            Dictionary ``d`` representing this :any:`Domain` that is "naturally" JSON serializable,
            by calling ``json.dumps(d)``.
        """
        dct: Dict[str, Any] = {name_key: self.name}
        if self.pool_ is not None:
            dct[domain_pool_key] = self.pool_.to_json_serializable(suppress_indent)
        if self.has_sequence():
            dct[sequence_key] = self.sequence_
            if self.fixed:
                dct[fixed_key] = True
        if self.label is not None:
            dct[label_key] = self.label
        return NoIndent(dct) if suppress_indent else dct

    @staticmethod
    def from_json_serializable(json_map: Dict[str, Any],
                               pool_with_name: Optional[Dict[str, DomainPool]],
                               label_decoder: Callable[[Any], DomainLabel] = lambda label: label) \
            -> 'Domain[DomainLabel]':
        """
        :param json_map:
            JSON serializable object encoding this :any:`Domain`, as returned by
            :py:meth:`Domain.to_json_serializable`.
        :param pool_with_name:
            dict mapping name to :any:`DomainPool` with that name; required to rehydrate :any:`Domain`'s.
            If None, then a DomainPool with no constraints is created with the name and domain length
            found in the JSON.
        :param label_decoder:
            Function transforming object deserialized from JSON  (e.g, dict, list, string) into an object
            of type DomainLabel.
        :return:
            :any:`Domain` represented by dict `json_map`, assuming it was created by
            :py:meth:`Domain.to_json_serializable`.
        """
        name: str = mandatory_field(Domain, json_map, name_key)
        sequence: Optional[str] = json_map.get(sequence_key)
        fixed: bool = json_map.get(fixed_key, False)

        label_json: Any = json_map.get(label_key)
        label = label_decoder(label_json)

        pool: Optional[DomainPool]
        pool_map: Optional[Dict[str, Any]] = json_map.get(domain_pool_key)
        if pool_map is not None:
            pool_name: str = mandatory_field(Domain, pool_map, name_key)
            pool_length: int = mandatory_field(Domain, pool_map, length_key)
            if pool_with_name is not None:
                pool = pool_with_name[pool_name] if pool_with_name is not None else None
                if pool_length != pool.length:
                    raise ValueError(f'JSON-stored DomainPool length {pool_length} not equal to pool length '
                                     f'{pool.length} found in dictionary pool_with_name')
            else:
                pool = DomainPool(name=pool_name, length=pool_length)
        else:
            pool = None

        domain: Domain[DomainLabel] = Domain(
            name=name, sequence_=sequence, fixed=fixed, pool_=pool, label=label)
        return domain

    def __hash__(self) -> int:
        return hash(self.name)

    def __eq__(self, other: Any) -> bool:
        if not isinstance(other, Domain):
            return False
        return self.name == other.name

    def __repr__(self) -> str:
        return self.name

    @property
    def pool(self) -> DomainPool:
        """
        :return: :any:`DomainPool` of this :any:`Domain`
        """
        if self.pool_ is None:
            raise ValueError(f'pool has not been set for Domain {self.name}')
        return self.pool_

    @pool.setter
    def pool(self, new_pool: DomainPool) -> None:
        """
        :param new_pool: new :any:`DomainPool` to set
        :raises ValueError: if :py:data:`Domain.pool_` is not None and is not same object as `new_pool`
        """
        if self.pool_ is not None and new_pool is not self.pool_:
            raise ValueError(f'Assigning pool {new_pool} to domain '
                             f'{self} but {self} already has domain '
                             f'pool {self.pool_}')
        self.pool_ = new_pool

    @property
    def length(self) -> int:
        """
        :return: Length of this domain (delegates to pool)
        :raises ValueError: if no :any:`DomainPool` has been set for this :any:`Domain`
        """
        if self.pool_ is None:
            raise ValueError('No DomainPool has been set for this Domain, so it has no length yet.\n'
                             'Assign a DomainPool (which has a length field) to give this Domain a length.')
        return self.pool_.length

    @property
    def sequence(self) -> str:
        """
        :return: DNA sequence of this domain (unstarred version)
        :raises ValueError: If no sequence has been assigned.
        """
        if self.sequence_ is None:
            raise ValueError(f'sequence has not been set for Domain {self.name}')
        return self.sequence_

    @sequence.setter
    def sequence(self, new_sequence: str) -> None:
        """
        :param new_sequence: new DNA sequence to set
        """
        if self.fixed:
            raise ValueError('cannot assign a new sequence to this Domain; its sequence is fixed as '
                             f'{self.sequence_}')
        if len(new_sequence) != self.length:
            raise ValueError(f'new_sequence={new_sequence} is not the correct length; '
                             f'it is length {len(new_sequence)}, but this domain is length {self.length}')
        self.sequence_ = new_sequence

    def set_fixed_sequence(self, fixed_sequence: str) -> None:
        """
        Set DNA sequence and fix it so it is not changed by the dsd sequence designer.

        Since it is being fixed, there is no Domain pool, so we don't check the pool or whether it has
        a length. We also bypass the check that it is not fixed.

        :param fixed_sequence: new fixed DNA sequence to set
        """
        self.sequence_ = fixed_sequence
        self.fixed = True

    @property
    def starred_name(self) -> str:
        """
        :return: The value :py:data:`Domain.name` with `*` appended to it.
        """
        return self.name + '*'

    @property
    def starred_sequence(self) -> str:
        """
        :return: Watson-Crick complement of DNA sequence assigned to this :any:`Domain`.
        """
        if self.sequence is None:
            raise ValueError('no DNA sequence has been assigned to this Domain')
        return dv.wc(self.sequence)

    def get_name(self, starred: bool) -> str:
        """
        :param starred: whether to return the starred or unstarred version of the name
        :return: The value :py:data:`Domain.name` or :py:data:`Domain.starred_name`, depending on
                 the value of parameter `starred`.
        """
        return self.starred_name if starred else self.name

    def get_sequence(self, starred: bool) -> str:
        """
        :param starred: whether to return the starred or unstarred version of the sequence
        :return: The value :py:data:`Domain.sequence` or :py:data:`Domain.starred_sequence`, depending on
                 the value of parameter `starred`.
        :raises ValueError: if this :any:`Domain` does not have a sequence assigned
        """
        if self.sequence is None:
            raise ValueError('no DNA sequence has been assigned to this Domain')
        return dv.wc(self.sequence) if starred else self.sequence

    def has_sequence(self) -> bool:
        """
        :return: Whether a DNA sequence has been assigned to this :any:`Domain`.
        """
        return self.sequence_ is not None

    @staticmethod
    def complementary_domain_name(domain_name: str) -> str:
        """
        Returns the name of the domain complementary to `domain_name`
        :param domain_name: name of domain
        """
        return domain_name[:-1] if domain_name[-1] == '*' else domain_name + '*'


_domains_interned: Dict[str, Domain] = {}


# remove quotes when Python 3.6 support dropped
def domains_not_substrings_of_each_other_domain_pair_constraint(
        check_complements: bool = True, short_description: str = 'dom neq', weight: float = 1.0) \
        -> 'DomainPairConstraint':
    """
    Returns constraint ensuring no two domains are substrings of each other.
    Note that this ensures that no two :any:`Domain`'s are equal if they are the same length.

    :param check_complements: whether to also ensure the check for Watson-Crick complements of the sequences
    :param short_description: short description of constraint suitable for logging to stdout
    :param weight: weight to assign to constraint
    :return: a :any:`DomainPairConstraint` ensuring no two domain sequences contain each other as a substring
             (in particular, if they are equal length, then they are not the same domain)
    """

    def domains_not_substrings_of_each_other(domain1: Domain, domain2: Domain) -> float:
        s1 = domain1.sequence
        s2 = domain2.sequence
        if len(s1) > len(s2):
            s1, s2 = s2, s1
        if check_complements:
            c1 = dv.wc(s1)
            # by symmetry, only need to check c1 versus s2 for WC complement, since
            # (s1 not in s2 <==> c1 in c2) and (c1 in s2 <==> s1 in c2)
            return 1.0 if s1 in s2 or c1 in s2 else 0.0
        else:
            return 1.0 if s1 in s2 else 0.0

    def summary(domain1: Domain, domain2: Domain) -> str:
        s1 = domain1.sequence
        s2 = domain2.sequence
        if len(s1) > len(s2):
            s1, s2 = s2, s1
        passed = True
        result = 'nothing to report'
        if s1 in s2:
            result = f'{s1} is a substring of {s2}'
            passed = False
        if check_complements:
            c1 = dv.wc(s1)
            if c1 in s2:
                msg = f'{c1} is a substring of {s2}'
                if not passed:
                    result += f'; {msg}'
                else:
                    result = msg
                # passed = False
        return result

    return DomainPairConstraint(description='domains not substrings of each other',
                                short_description=short_description,
                                weight=weight,
                                evaluate=domains_not_substrings_of_each_other,
                                summary=summary)


default_strand_group_name = 'default_strand_group'
default_strand_group = StrandGroup(name=default_strand_group_name)

StrandLabel = TypeVar('StrandLabel')


@dataclass
class Strand(JSONSerializable, Generic[StrandLabel, DomainLabel]):
    """Represents a DNA strand, made of several :any:`Domain`'s. """

    domains: List[Domain[DomainLabel]]
    """The :any:`Domain`'s on this :any:`Strand`, in order from 5' end to 3' end."""

    starred_domain_indices: FrozenSet[int]
    """Set of positions of :any:`Domain`'s in :py:data:`Strand.domains`
    on this :any:`Strand` that are starred."""

    group: StrandGroup
    """Each :any:`Strand` in the same :any:`StrandGroup` as this one share a set of properties, such as
    bounds on secondary structure energy."""

    _name: Optional[str] = None
    """Optional name of strand."""

    label: Optional[StrandLabel] = None
    """
    Optional generic "label" object to associate to this :any:`Strand`.

    Useful for associating extra information with the :any:`Strand` that will be serialized, for example,
    for DNA sequence design. It must be an object (e.g., a dict or primitive type such as str or int)
    that is naturally JSON serializable. (Calling
    `json.dumps <https://docs.python.org/3/library/json.html#json.dumps>`_
    on the object should succeed without having to specify a custom encoder.)
    """

    pool: Optional[StrandPool] = None
    """
    :any:`StrandPool` used to select DNA sequences for this :any:`Strand`. Note that this is incompatible
    with using a :any:`DomainPool` for any :any:`Domain` on this :any:`Strand`.
    """

    def __init__(self,
                 domain_names: Optional[List[str]] = None,
                 domains: Optional[List[Domain[DomainLabel]]] = None,
                 starred_domain_indices: Optional[Iterable[int]] = None,
                 group: StrandGroup = default_strand_group,
                 name: Optional[str] = None,
                 label: Optional[StrandLabel] = None,
                 pool: Optional[StrandPool] = None,
                 ) -> None:
        """
        A :any:`Strand` can be created either by listing explicit :any:`Domain` objects
        via parameter `domains`, or by giving names via parameter `domain_names`.
        If `domain_names` is specified, then by convention those that end with a ``*`` are
        assumed to be starred. Also, :any:`Domain`'s created in this way are "interned";
        no two :any:`Domain`'s with the same name will be created.

        :param domain_names:
            Names of the :any:`Domain`'s on this :any:`Strand`.
            Mutually exclusive with :py:data:`Strand.domains` and :py:data:`Strand.starred_domain_indices`.
        :param domains:
            Dictionary mapping each :any:`Domain` on this :any:`Strand` to the Boolean value indicating
            whether it is a starred :any:`Domain`.
            Mutually exclusive with :py:data:`Strand.domain_names`, and must be specified jointly with
            :py:data:`Strand.starred_domain_indices`.
        :param starred_domain_indices:
            Indices of :any:`Domain`'s in `domains` that are starred.
            Mutually exclusive with :py:data:`Strand.domain_names`, and must be specified jointly with
            :py:data:`Strand.domains`.
        :param group:
            :any:`StrandGroup` of this :any:`Strand`.
        :param name:
            Name of this :any:`Strand`.
        :param label:
            Label to associate with this :any:`Strand`.
        """
        self.group = group
        self._name = name
        self.pool = pool
        if (domain_names is not None and not (domains is None and starred_domain_indices is None)) or \
                (domain_names is None and not (domains is not None and starred_domain_indices is not None)):
            raise ValueError('exactly one of domain_names or '
                             'domains and starred_domain_indices must be non-None\n'
                             f'domain_names: {domain_names}\n'
                             f'domains: {domains}\n'
                             f'starred_domain_indices: {starred_domain_indices}')

        elif domain_names is not None:
            domains = []
            starred_domain_indices = OrderedSet()
            for idx, domain_name in enumerate(domain_names):
                is_starred = domain_name.endswith('*')
                if is_starred:
                    domain_name = domain_name[:-1]

                # domain = Domain(name) if name not in _domains_interned else _domains_interned[name]
                domain: Domain
                if domain_name not in _domains_interned:
                    domain = Domain(name=domain_name)
                    _domains_interned[domain_name] = domain
                else:
                    domain = _domains_interned[domain_name]

                domains.append(domain)
                if is_starred:
                    starred_domain_indices.add(idx)

        self.domains = list(domains)  # type: ignore
        self.starred_domain_indices = frozenset(starred_domain_indices)  # type: ignore
        self.label = label

        self._domain_names_concatenated = '-'.join(self.domain_names_tuple())
        self._hash_domain_names_concatenated = hash(self._domain_names_concatenated)

    def __hash__(self) -> int:
        # return hash(self.domain_names_concatenated())
        # return hash(self._domain_names_concatenated)
        return self._hash_domain_names_concatenated

    def __eq__(self, other: Any) -> bool:
        if not isinstance(other, Strand):
            return False
        return self.domain_names_concatenated() == other.domain_names_concatenated()

    def length(self) -> int:
        """
        :return:
            Sum of lengths of :any:`Domain`'s in this :any:`Strand`.
            Each :any:`Domain` must have a :any:`DomainPool` assigned so that the length is defined.
        """
        return sum(domain.length for domain in self.domains)

    def domain_names_concatenated(self) -> str:
        """
        :return: names of :any:`Domain`'s in this :any:`Strand`, concatenated with `delim` in between.
        """
        return self._domain_names_concatenated

    def domain_names_tuple(self) -> Tuple[str, ...]:
        """
        :return: tuple of names of :any:`Domain`'s in this :any:`Strand`.
        """
        domain_names: List[str] = []
        for idx, domain in enumerate(self.domains):
            is_starred = idx in self.starred_domain_indices
            domain_names.append(domain.get_name(is_starred))
        return tuple(domain_names)

    def to_json_serializable(self, suppress_indent: bool = True) -> Union[NoIndent, Dict[str, Any]]:
        """
        :return:
            Dictionary ``d`` representing this :any:`Strand` that is "naturally" JSON serializable,
            by calling ``json.dumps(d)``.
        """
        dct: Dict[str, Any] = {name_key: self.name, group_name_key: self.group.name}

        domains_list = [domain.name for domain in self.domains]
        dct[domain_names_key] = NoIndent(domains_list) if suppress_indent else domains_list

        starred_domain_indices_list = sorted(list(self.starred_domain_indices))
        dct[starred_domain_indices_key] = NoIndent(starred_domain_indices_list) if suppress_indent \
            else starred_domain_indices_list

        if self.label is not None:
            dct[label_key] = NoIndent(self.label) if suppress_indent else self.label

        return dct

    @staticmethod
    def from_json_serializable(json_map: Dict[str, Any],
                               domain_with_name: Dict[str, Domain[DomainLabel]],
                               group_with_name: Optional[Dict[str, StrandGroup]],
                               label_decoder: Callable[[Any], StrandLabel] = (lambda label: label),
                               ) -> 'Strand[StrandLabel, DomainLabel]':
        """
        :return:
            :any:`Strand` represented by dict `json_map`, assuming it was created by
            :py:meth:`Strand.to_json_serializable`.
        """
        name: str = mandatory_field(Strand, json_map, name_key)
        domain_names_json = mandatory_field(Strand, json_map, domain_names_key)
        domains: List[Domain[DomainLabel]] = [domain_with_name[name] for name in domain_names_json]
        starred_domain_indices = mandatory_field(Strand, json_map, starred_domain_indices_key)

        group_name = mandatory_field(Strand, json_map, group_name_key)
        group = group_with_name[group_name] if group_with_name is not None else StrandGroup(group_name)

        label_json = json_map.get(label_key)
        label = label_decoder(label_json)

        strand: Strand[StrandLabel, DomainLabel] = Strand(
            domains=domains, starred_domain_indices=starred_domain_indices,
            group=group, name=name, label=label)
        return strand

    def __repr__(self) -> str:
        return self.name

    def unstarred_domains(self) -> List[Domain[DomainLabel]]:
        """
        :return: list of unstarred :any:`Domain`'s in this :any:`Strand`, in order they appear in
                 :py:data:`Strand.domains`
        """
        return [domain for idx, domain in enumerate(self.domains) if idx not in self.starred_domain_indices]

    def starred_domains(self) -> List[Domain[DomainLabel]]:
        """
        :return: list of starred :any:`Domain`'s in this :any:`Strand`, in order they appear in
                 :py:data:`Strand.domains`
        """
        return [domain for idx, domain in enumerate(self.domains) if idx in self.starred_domain_indices]

    def unstarred_domains_set(self) -> OrderedSet[Domain[DomainLabel]]:
        """
        :return: set of unstarred :any:`Domain`'s in this :any:`Strand`
        """
        return OrderedSet(self.unstarred_domains())

    def starred_domains_set(self) -> OrderedSet[Domain[DomainLabel]]:
        """
        :return: set of starred :any:`Domain`'s in this :any:`Strand`
        """
        return OrderedSet(self.starred_domains())

    def sequence(self, spaces_between_domains: bool = False) -> str:
        """
        :return: DNA sequence assigned to this :any:`Strand`, calculated by concatenating all sequences
                 assigned to its :any:`Domain`'s.
        :raises ValueError: if any :any:`Domain` of this :any:`Strand` does not have a sequence assigned
        """
        seqs = []
        for idx, domain in enumerate(self.domains):
            starred = idx in self.starred_domain_indices
            seqs.append(domain.get_sequence(starred))
        delim = ' ' if spaces_between_domains else ''
        return delim.join(seqs)

    def assign_dna(self, sequence: str) -> None:
        """
        :param sequence:
            DNA sequence to assign to this :any:`Strand`.
            Must have length = :py:meth:`Strand.length`.
        """
        if not self.length() == len(sequence):
            raise ValueError(f'Strand {self.name} has length {self.length()}, but DNA sequence '
                             f'{sequence} has length {len(sequence)}')
        start = 0
        for domain in self.domains:
            end = start + domain.length
            domain_sequence = sequence[start:end]
            domain.sequence = domain_sequence
            start = end

    def assign_dna_from_pool(self, rng: np.random.Generator) -> None:
        """
        Assigns a random DNA sequence from this :any:`Strand`'s :any:`StrandPool`.

        :param rng:
            numpy random number generator to use. To use a default, pass :py:data:`np.default_rng`.
        """
        assert self.pool is not None
        sequence = self.pool.generate_sequence(rng)
        self.assign_dna(sequence)

    @property
    def fixed(self) -> bool:
        """True if every :any:`Domain` on this :any:`Strand` has a fixed DNA sequence."""
        return all(domain.fixed for domain in self.domains)

    def unfixed_domains(self) -> List[Domain[DomainLabel]]:
        """
        :return: all :any:`Domain`'s in this :any:`Strand` where :py:data:`Domain.fixed` is False
        """
        return [domain for domain in self.domains if not domain.fixed]

    @property
    def name(self) -> str:
        """
        :return: name of this :any:`Strand` if it was assigned one, otherwise :any:`Domain` names are
                 concatenated with '-' joining them
        """
        return self.domain_names_concatenated() if self._name is None else self._name

    @name.setter
    def name(self, new_name: str) -> None:
        """
        Sets name of this :any:`Strand`.
        """
        self._name = new_name

    # def complementary_domains(self, other: Strand) -> List[Domain]:
    #     """
    #     :param other: another :any:`Strand`
    #     :return: list of :any:`Domain`'s that are complementary between this :any:`Strand` and `other`,
    #              in the order they appear in this :any:`Strand`.
    #     """

    def address_of_domain(self, domain_idx: int) -> 'StrandDomainAddress':
        """Returns :any:`StrandDomainAddress` of the domain located at domain_idx

        :rparam domain_idx: Index of domain
        """
        return StrandDomainAddress(self, domain_idx)

    def address_of_nth_domain_occurence(self, domain_name: str, n: int, forward=True) -> 'StrandDomainAddress':
        """
        Returns :any:`StrandDomainAddress` of the nth occurence of domain named domain_name.

        :param forward:
            if True, starts searching from 5' end, otherwise starts searching from 3' end.
        """
        if n < 1:
            raise ValueError(f'n needs to be at least 1')
        domain_names = self.domain_names_tuple()
        idx = -1
        occurences = 0

        itr = range(0, len(domain_names)) if forward else range(len(domain_names) - 1, -1, -1)

        for i in itr:
            if domain_names[i] == domain_name:
                occurences += 1
                if occurences == n:
                    idx = i
                    break
        if idx == -1:
            raise ValueError(f'{self} contained less than {n} occurrences of domain {domain_name}')

        return StrandDomainAddress(self, idx)

    def address_of_first_domain_occurence(self, domain_name: str) -> 'StrandDomainAddress':
        """
        Returns :any:`StrandDomainAddress` of the first occurence of domain named domain_name
        starting from the 5' end.
        """
        return self.address_of_nth_domain_occurence(domain_name, 1)

    def address_of_last_domain_occurence(self, domain_name: str) -> 'StrandDomainAddress':
        """
        Returns :any:`StrandDomainAddress` of the nth occurence of domain named domain_name
        starting from the 3' end.
        """
        return self.address_of_nth_domain_occurence(domain_name, 1, forward=False)


def remove_duplicates(lst: Iterable[T]) -> List[T]:
    """
    :param lst: an Iterable
    :return: a List consisting of elements of `lst` with duplicates removed, while preserving order
    """
    seen: Set[T] = set()
    seen_add = seen.add
    return [x for x in lst if not (x in seen or seen_add(x))]


@dataclass
class ConstraintReport:
    """
    Represents a report on how well a design did on a constraint.
    """

    constraint: Optional['Constraint']
    """
    The :any:`Constraint` to report on. This can be None if the :any:`Constraint` object is not available
    at the time the :py:meth:`Constraint.generate_summary` function is defined. If so it will be
    automatically inserted by the report generating code."""

    content: str
    """
    Summary of constraint information on the :any:`Design`.
    """

    num_violations: int
    """
    Total number of "parts" of the :any:`Design` (e.g., :any:`Strand`'s, pairs of :any:`Domain`'s) that
    violated the constraint.
    """

    num_checks: int
    """
    Total number of "parts" of the :any:`Design` (e.g., :any:`Strand`'s, pairs of :any:`Domain`'s) that
    were checked against the constraint.
    """


@dataclass
class Design(Generic[StrandLabel, DomainLabel], JSONSerializable):
    """
    Represents a complete design, i.e., a set of DNA strands with domains, and constraints on sequences
    to assign to them via :py:meth:`search.search_for_dna_sequences`.
    """

    strands: List[Strand[StrandLabel, DomainLabel]]
    """List of all :any:`Strand`'s in this :any:`Design`."""

    # remove quotes when Python 3.6 support dropped
    domain_constraints: List['DomainConstraint'] = field(default_factory=list)
    """
    Applied to individual domain constraints across all :any:`Domain`'s in the :any:`Design`.
    """

    strand_constraints: List['StrandConstraint'] = field(default_factory=list)
    """
    Applied to individual strand constraints across all :any:`Strand`'s in the :any:`Design`.
    """

    domain_pair_constraints: List['DomainPairConstraint'] = field(default_factory=list)
    """
    Applied to pairs of :any:`Domain`'s in the :any:`Design`.
    """

    strand_pair_constraints: List['StrandPairConstraint'] = field(default_factory=list)
    """
    Applied to pairs of :any:`Strand`'s in the :any:`Design`.
    """

    complex_constraints: List['ComplexConstraint'] = field(default_factory=list)
    """
    Applied to tuple of :any:`Strand`'s in the :any:`Design`.
    """

    domains_constraints: List['DomainsConstraint'] = field(default_factory=list)
    """
    Constraints that process all :any:`Domain`'s at once (for example, to hand off in batch to RNAduplex).
    """

    strands_constraints: List['StrandsConstraint'] = field(default_factory=list)
    """
    Constraints that process all :any:`Strand`'s at once (for example, to hand off in batch to RNAduplex).
    """

    domain_pairs_constraints: List['DomainPairsConstraint'] = field(default_factory=list)
    """
    Constraints that process all :any:`Domain`'s at once (for example, to hand off in batch to RNAduplex).
    """

    strand_pairs_constraints: List['StrandPairsConstraint'] = field(default_factory=list)
    """
    Constraints that process all :any:`Strand`'s at once (for example, to hand off in batch to RNAduplex).
    """

    design_constraints: List['DesignConstraint'] = field(default_factory=list)
    """
    Constraints that process whole design at once, for anything not expressible as one of the others
    (for example, in case it needs access to all the :any:`StrandGroup`'s and :any:`DomainPool`'s at once).
    """

    #################################################
    # derived fields, so not specified in constructor

    domains: List[Domain[DomainLabel]] = field(init=False)
    """
    List of all :any:`Domain`'s in this :any:`Design`. (without repetitions)

    Computed from :py:data:`Design.strands`, so not specified in constructor.
    """

    strand_groups: Dict[StrandGroup, List[Strand[StrandLabel, DomainLabel]]] = field(init=False)
    """
    Dict mapping each :any:`StrandGroup` to a list of the :any:`Strand`'s in this :any:`Design` in the group.

    Computed from :py:data:`Design.strands`, so not specified in constructor.
    """

    domain_pools: Dict[DomainPool, List[Domain]] = field(init=False)
    """
    Dict mapping each :any:`DomainPool` to a list of the :any:`Domain`'s in this :any:`Design` in the pool.

    Computed from :py:data:`Design.strands`, so not specified in constructor.
    """

    domains_by_name: Dict[str, Domain] = field(init=False)
    """
    Dict mapping each name of a :any:`Domain` to the :any:`Domain`'s in this :any:`Design`.

    Computed from :py:data:`Design.strands`, so not specified in constructor.
    """

    def __post_init__(self) -> None:
        # XXX: be careful; original version used set to remove duplications, but that has unspecified
        # insertion order, even though Python 3.7 dicts preserve insertion order:
        # https://softwaremaniacs.org/blog/2020/02/05/dicts-ordered/
        self.domains = remove_duplicates(domain for strand in self.strands for domain in strand.domains)

        self.strand_groups = defaultdict(list)
        for strand in self.strands:
            self.strand_groups[strand.group].append(strand)

        self.domain_pools = defaultdict(list)
        for domain in self.domains:
            if domain.pool_ is not None:
                self.domain_pools[domain.pool].append(domain)

        self.domains_by_name = {}
        for domain in self.domains:
            self.domains_by_name[domain.name] = domain

    def to_json(self) -> str:
        """
        :return:
            JSON string representing this :any:`Design`.
        """
        return json_encode(self, suppress_indent=True)

    @staticmethod
    def from_json(json_str: str,
                  group_with_name: Optional[Dict[str, StrandGroup]] = None,
                  pool_with_name: Optional[Dict[str, DomainPool]] = None,
                  strand_label_decoder: Callable[[Any], StrandLabel] = lambda label: label,
                  domain_label_decoder: Callable[[Any], DomainLabel] = lambda label: label,
                  ) -> 'Design[StrandLabel, DomainLabel]':
        """
        :param json_str:
            The string representing the :any:`Design` as a JSON object.
        :param group_with_name:
            If specified should map a name to the :any:`StrandGroup` with that name.
        :param pool_with_name:
            If specified should map a name to the :any:`DomainPool` with that name.
        :param domain_label_decoder:
            Function that transforms JSON representation of :py:data:`Domain.label` into the proper type.
        :param strand_label_decoder:
            Function that transforms JSON representation of :py:data:`Strand.label` into the proper type.
        :return:
            :any:`Design` described by this JSON string, assuming it was created using
            :py:meth`Design.to_json`.
        """
        json_map = json.loads(json_str)
        design: Design[StrandLabel, DomainLabel] = Design.from_json_serializable(
            json_map, group_with_name=group_with_name, pool_with_name=pool_with_name,
            domain_label_decoder=domain_label_decoder, strand_label_decoder=strand_label_decoder)
        return design

    def to_json_serializable(self, suppress_indent: bool = True) -> Dict[str, Any]:
        """
        :param suppress_indent:
            Whether to suppress indentation of some objects using the NoIndent object.
        :return:
            Dictionary ``d`` representing this :any:`Design` that is "naturally" JSON serializable,
            by calling ``json.dumps(d)``.
        """
        return {
            strands_key: [strand.to_json_serializable(suppress_indent) for strand in self.strands],
            domains_key: [domain.to_json_serializable(suppress_indent) for domain in self.domains]
        }

    @staticmethod
    def from_json_serializable(json_map: Dict[str, Any],
                               group_with_name: Optional[Dict[str, StrandGroup]] = None,
                               pool_with_name: Optional[Dict[str, DomainPool]] = None,
                               domain_label_decoder: Callable[[Any], DomainLabel] = lambda label: label,
                               strand_label_decoder: Callable[[Any], StrandLabel] = lambda label: label,
                               ) -> 'Design[StrandLabel, DomainLabel]':
        """
        :param json_map:
            JSON serializable object encoding this :any:`Design`, as returned by
            :py:meth:`Design.to_json_serializable`.
        :param group_with_name:
            dict mapping name to :any:`StrandGroup` with that name; required to rehydrate :any:`Strand`'s.
            If None, then a group with no constraints is created with the name found in the JSON.
        :param pool_with_name:
            dict mapping name to :any:`DomainPool` with that name; required to rehydrate :any:`Domain`'s.
            If None, then a DomainPool with no constraints is created with the name and domain length
            found in the JSON.
        :param domain_label_decoder:
            Function that transforms JSON representation of :py:data:`Domain.label` into the proper type.
        :param strand_label_decoder:
            Function that transforms JSON representation of :py:data:`Strand.label` into the proper type.
        :return:
            :any:`Design` represented by dict `json_map`, assuming it was created by
            :py:meth:`Design.to_json_serializable`. No constraints are populated.
        """
        domains_json = mandatory_field(Design, json_map, domains_key)
        domains: List[Domain] = [
            Domain.from_json_serializable(domain_json, pool_with_name=pool_with_name,
                                          label_decoder=domain_label_decoder)
            for domain_json in domains_json]
        domain_with_name = {domain.name: domain for domain in domains}

        strands_json = mandatory_field(Design, json_map, strands_key)
        strands = [Strand.from_json_serializable(
            json_map=strand_json, domain_with_name=domain_with_name, group_with_name=group_with_name,
            label_decoder=strand_label_decoder)
            for strand_json in strands_json]

        return Design(strands=strands)

    def strand_group_by_name(self, name: str) -> StrandGroup:
        """
        :param name: name of a :any:`StrandGroup`
        :return: the :any:`StrandGroup` with name `name`
        """
        for group in self.strand_groups.keys():
            if group.name == name:
                return group
        raise ValueError(f'no strand group named {name} in this design; valid strand group names are '
                         f'{", ".join(group.name for group in self.strand_groups.keys())}')

    def strands_by_group_name(self, name: str) -> List[Strand[StrandLabel, DomainLabel]]:
        """
        :param name: name of a :any:`StrandGroup`
        :return: list of :any:`Strand`'s in that group
        """
        group = self.strand_group_by_name(name)
        return self.strand_groups[group]

    def domains_by_pool_name(self, domain_pool_name: str) -> List[Domain[DomainLabel]]:
        """
        :param domain_pool_name: name of a :any:`DomainPool`
        :return: the :any:`Domain`'s in `domain_pool`
        """
        domains_in_pool: List[Domain] = []
        for domain in self.domains:
            if domain.pool.name == domain_pool_name:
                domains_in_pool.append(domain)
        return domains_in_pool

    # remove quotes when Python 3.6 support dropped
    def strand_group_constraints(self) -> List['StrandConstraint']:
        constraints = []
        for strand_group in self.strand_groups:
            constraints.extend(strand_group.strand_constraints)
        return constraints

    # remove quotes when Python 3.6 support dropped
    def domain_pool_constraints(self) -> List['DomainConstraint']:
        constraints = []
        for domain_pool in self.domain_pools:
            constraints.extend(domain_pool.domain_constraints)
        return constraints

    # remove quotes when Python 3.6 support dropped
    def all_constraints(self) -> List['Constraint']:
        # Since list types are covariant, we cannot use + to concatenate them without upsetting mypy:
        # https://stackoverflow.com/questions/56738485/why-do-i-get-a-warning-when-concatenating-lists-of-mixed-types-in-pycharm
        # https://github.com/python/mypy/issues/4244
        # https://mypy.readthedocs.io/en/latest/common_issues.html#invariance-vs-covariance
        constraints: List[Constraint] = []
        constraints.extend(self.domain_pool_constraints())
        constraints.extend(self.strand_group_constraints())
        constraints.extend(self.all_constraints_outside_domain_pools_and_strand_groups())
        return constraints

    # remove quotes when Python 3.6 support dropped
    def all_constraints_outside_domain_pools_and_strand_groups(self) -> List['Constraint']:
        constraints: List[Constraint] = []
        constraints.extend(self.domain_constraints)
        constraints.extend(self.strand_constraints)
        constraints.extend(self.domain_pair_constraints)
        constraints.extend(self.strand_pair_constraints)
        constraints.extend(self.domains_constraints)
        constraints.extend(self.strands_constraints)
        constraints.extend(self.domain_pairs_constraints)
        constraints.extend(self.strand_pairs_constraints)
        constraints.extend(self.complex_constraints)
        constraints.extend(self.design_constraints)
        return constraints

    def summary_of_constraints(self, report_only_violations: bool) -> str:
        summaries: List[str] = []
        # domain pool constraints
        for domain_pool, domains_in_pool in self.domain_pools.items():
            for domain_constraint in domain_pool.domain_constraints:
                report = self.summary_of_domain_constraint(domain_constraint, report_only_violations,
                                                           domains_in_pool)
                report.constraint = domain_constraint
                summary = add_header_to_content_of_summary(report)
                summaries.append(summary)

        # strand group constraints
        for strand_group, strands_in_group in self.strand_groups.items():
            for strand_constraint in strand_group.strand_constraints:
                report = self.summary_of_strand_constraint(strand_constraint, report_only_violations,
                                                           strands_in_group)
                report.constraint = strand_constraint
                summary = add_header_to_content_of_summary(report)
                summaries.append(summary)

        # other constraints
        for constraint in self.all_constraints_outside_domain_pools_and_strand_groups():
            summary = self.summary_of_constraint(constraint, report_only_violations)
            summaries.append(summary)

        return '\n'.join(summaries)

    # remove quotes when Python 3.6 support dropped
    def summary_of_constraint(self, constraint: 'Constraint', report_only_violations: bool) -> str:
        # summary of constraint only if not a DomainConstraint in a DomainPool
        # or a StrandConstraint in a StrandGroup
        report: ConstraintReport
        content: str
        num_violations: int
        num_checks: int
        if isinstance(constraint, DomainConstraint):
            report = self.summary_of_domain_constraint(constraint, report_only_violations)
        elif isinstance(constraint, StrandConstraint):
            report = self.summary_of_strand_constraint(constraint, report_only_violations)
        elif isinstance(constraint, DomainPairConstraint):
            report = self.summary_of_domain_pair_constraint(constraint, report_only_violations)
        elif isinstance(constraint, StrandPairConstraint):
            report = self.summary_of_strand_pair_constraint(constraint, report_only_violations)
        elif isinstance(constraint, DomainsConstraint):
            report = self.summary_of_domains_constraint(constraint, report_only_violations)
        elif isinstance(constraint, StrandsConstraint):
            report = self.summary_of_strands_constraint(constraint, report_only_violations)
        elif isinstance(constraint, DomainPairsConstraint):
            report = self.summary_of_domain_pairs_constraint(constraint, report_only_violations)
        elif isinstance(constraint, StrandPairsConstraint):
            report = self.summary_of_strand_pairs_constraint(constraint, report_only_violations)
        elif isinstance(constraint, DesignConstraint):
            report = self.summary_of_design_constraint(constraint, report_only_violations)
        elif isinstance(constraint, ComplexConstraint):
            report = self.summary_of_complex_constraint(constraint, report_only_violations)
        else:
            content = f'skipping summary of constraint {constraint.description}; ' \
                f'unrecognized type {type(constraint)}'
            report = ConstraintReport(constraint=constraint, content=content, num_violations=0, num_checks=0)

        report.constraint = constraint

        if _no_summary_string in report.content:
            report = ConstraintReport(constraint=constraint, content=_no_summary_string,
                                      num_violations=0, num_checks=0)

        summary = add_header_to_content_of_summary(report)
        return summary

    # remove quotes when Python 3.6 support dropped
    def summary_of_domain_constraint(self, constraint: 'DomainConstraint',
                                     report_only_violations: bool,
                                     domains_to_check: Optional[Iterable[Domain[DomainLabel]]] = None) \
            -> ConstraintReport:
        num_violations = 0
        num_checks = 0
        if domains_to_check is None:
            domains_to_check = self.domains if constraint.domains is None else constraint.domains
        fixed_domains = [domain for domain in domains_to_check if domain.fixed]
        unfixed_domains = [domain for domain in domains_to_check if not domain.fixed]

        max_domain_name_length = max(len(domain.name) for domain in domains_to_check)

        if len(fixed_domains) > 0:
            fixed_report = self._summary_of_domains_in_domain_constraint(
                constraint, report_only_violations, fixed_domains, max_domain_name_length)
            fixed_domains_summary = f'fixed domains\n{fixed_report.content}\n'
            num_violations += fixed_report.num_violations
            num_checks += fixed_report.num_checks
        else:
            fixed_domains_summary = ''

        unfixed_report = self._summary_of_domains_in_domain_constraint(
            constraint, report_only_violations, unfixed_domains, max_domain_name_length)
        num_violations += unfixed_report.num_violations
        num_checks += unfixed_report.num_checks

        unfixed_domains_header = "unfixed domains\n" if len(fixed_domains) > 0 else ""
        unfixed_domains_summary = f'{unfixed_domains_header}{unfixed_report.content}'

        content = fixed_domains_summary + unfixed_domains_summary
        report = ConstraintReport(constraint=constraint, content=content,
                                  num_violations=num_violations, num_checks=num_checks)
        return report

    # remove quotes when Python 3.6 support dropped
    def summary_of_strand_constraint(self, constraint: 'StrandConstraint',
                                     report_only_violations: bool,
                                     strands_to_check: Optional[
                                         Iterable[Strand[StrandLabel, DomainLabel]]] = None) \
            -> ConstraintReport:
        num_violations = 0
        num_checks = 0
        if strands_to_check is None:
            strands_to_check = self.strands if constraint.strands is None else constraint.strands
        fixed_strands = [strand for strand in strands_to_check if strand.fixed]
        unfixed_strands = [strand for strand in strands_to_check if not strand.fixed]

        max_strand_name_length = max(len(strand.name) for strand in strands_to_check)

        if len(fixed_strands) > 0:
            fixed_report = self._summary_of_strands_in_strand_constraint(
                constraint, report_only_violations, fixed_strands, max_strand_name_length)
            fixed_strands_summary = f'fixed domains\n{fixed_report.content}\n'
            num_violations += fixed_report.num_violations
            num_checks += fixed_report.num_checks
        else:
            fixed_strands_summary = ''

        unfixed_report = self._summary_of_strands_in_strand_constraint(
            constraint, report_only_violations, unfixed_strands, max_strand_name_length)
        num_violations += unfixed_report.num_violations
        num_checks += unfixed_report.num_checks

        unfixed_domains_header = "unfixed strands\n" if len(fixed_strands) > 0 else ""
        unfixed_strands_summary = f'{unfixed_domains_header}{unfixed_report.content}'

        content = fixed_strands_summary + unfixed_strands_summary
        report = ConstraintReport(constraint=constraint, content=content,
                                  num_violations=num_violations, num_checks=num_checks)
        return report

    # this function reuses code between summarizing fixed and unfixed domains
    @staticmethod
    def _summary_of_domains_in_domain_constraint(constraint: 'DomainConstraint',
                                                 report_only_violations: bool,
                                                 domains: Iterable[Domain[DomainLabel]],
                                                 max_domain_name_length: int) -> ConstraintReport:
        num_violations = 0
        num_checks = 0
        lines: List[str] = []
        for fixed_domain in domains:
            num_checks += 1
            passed = constraint(fixed_domain) <= 0.0
            if not passed:
                num_violations += 1
            if not report_only_violations or (report_only_violations and not passed):
                summary = constraint.generate_summary(fixed_domain, False)
                line = f'domain {fixed_domain.name:{max_domain_name_length}}: ' \
                    f'{summary} ' \
                    f'{"" if passed else " **violation**"}'
                lines.append(line)
        if not report_only_violations:
            lines.sort(key=lambda line_: ' **violation**' not in line_)  # put violations first

        content = '\n'.join(lines)
        report = ConstraintReport(constraint=constraint, content=content,
                                  num_violations=num_violations, num_checks=num_checks)
        return report

    # this function reuses code between summarizing fixed and unfixed strands
    @staticmethod
    def _summary_of_strands_in_strand_constraint(constraint: 'StrandConstraint',
                                                 report_only_violations: bool,
                                                 strands: Iterable[Strand[StrandLabel, DomainLabel]],
                                                 max_strand_name_length: int) -> ConstraintReport:
        num_violations = 0
        num_checks = 0
        lines: List[str] = []
        for strand in strands:
            num_checks += 1
            passed = constraint(strand) <= 0.0
            if not passed:
                num_violations += 1
            if not report_only_violations or (report_only_violations and not passed):
                summary = constraint.generate_summary(strand, False)
                line = f'strand {strand.name:{max_strand_name_length}}: ' \
                    f'{summary} ' \
                    f'{"" if passed else " **violation**"}'
                lines.append(line)
        if not report_only_violations:
            lines.sort(key=lambda line_: ' **violation**' not in line_)  # put violations first

        content = '\n'.join(lines)
        report = ConstraintReport(constraint=constraint, content=content,
                                  num_violations=num_violations, num_checks=num_checks)
        return report

    # remove quotes when Python 3.6 support dropped
    def summary_of_domain_pair_constraint(self, constraint: 'DomainPairConstraint',
                                          report_only_violations: bool) -> ConstraintReport:
        pairs_to_check = constraint.pairs if constraint.pairs is not None else all_pairs(self.domains)

        max_domain_name_length = max(len(domain.name) for domain in _flatten(pairs_to_check))

        num_violations = 0
        num_checks = 0
        lines: List[str] = []
        for domain1, domain2 in pairs_to_check:
            num_checks += 1
            passed = constraint((domain1, domain2)) <= 0.0
            if not passed:
                num_violations += 1
            if not report_only_violations or (report_only_violations and not passed):
                summary = constraint.generate_summary((domain1, domain2), False)
                line = (f'domains '
                        f'{domain1.name:{max_domain_name_length}}, '
                        f'{domain2.name:{max_domain_name_length}}: '
                        f'{summary}'
                        f'{"" if passed else "  **violation**"}')
                lines.append(line)

        if not report_only_violations:
            lines.sort(key=lambda line_: ' **violation**' not in line_)  # put violations first

        content = '\n'.join(lines)
        report = ConstraintReport(constraint=constraint, content=content,
                                  num_violations=num_violations, num_checks=num_checks)
        return report

    # remove quotes when Python 3.6 support dropped
    def summary_of_strand_pair_constraint(self, constraint: 'StrandPairConstraint',
                                          report_only_violations: bool) -> ConstraintReport:
        pairs_to_check = constraint.pairs if constraint.pairs is not None else all_pairs(self.strands)

        max_strand_name_length = max(len(strand.name) for strand in _flatten(pairs_to_check))

        num_violations = 0
        num_checks = 0
        lines: List[str] = []
        for strand1, strand2 in pairs_to_check:
            num_checks += 1
            passed = constraint((strand1, strand2)) <= 0.0
            if not passed:
                num_violations += 1
            if not report_only_violations or (report_only_violations and not passed):
                summary = constraint.generate_summary((strand1, strand2), False)
                line = (f'strands '
                        f'{strand1.name:{max_strand_name_length}}, '
                        f'{strand2.name:{max_strand_name_length}}: '
                        f'{summary}'
                        f'{"" if passed else "  **violation**"}')
                lines.append(line)

        if not report_only_violations:
            lines.sort(key=lambda line_: ' **violation**' not in line_)  # put violations first

        content = '\n'.join(lines)
        report = ConstraintReport(constraint=constraint, content=content,
                                  num_violations=num_violations, num_checks=num_checks)
        return report

    # remove quotes when Python 3.6 support dropped
    def summary_of_domains_constraint(self, constraint: 'DomainsConstraint',
                                      report_only_violations: bool) -> ConstraintReport:
        # summary = f'domains\n{constraint.generate_summary(self.domains)}'
        report = constraint.generate_summary(self.domains, report_only_violations)
        return report

    # remove quotes when Python 3.6 support dropped
    def summary_of_strands_constraint(self, constraint: 'StrandsConstraint',
                                      report_only_violations: bool) -> ConstraintReport:
        # summary = f'strands\n{constraint.generate_summary(self.strands)}'
        report = constraint.generate_summary(self.strands, report_only_violations)
        return report

    # remove quotes when Python 3.6 support dropped
    def summary_of_domain_pairs_constraint(self, constraint: 'DomainPairsConstraint',
                                           report_only_violations: bool) -> ConstraintReport:
        pairs_to_check = constraint.pairs if constraint.pairs is not None else all_pairs(self.domains)
        # summary = f'domain pairs\n{constraint.generate_summary(pairs_to_check)}'
        report = constraint.generate_summary(pairs_to_check, report_only_violations) \
            if len(pairs_to_check) > 0 \
            else ConstraintReport(constraint=constraint,
                                  content='constraint.pairs is empty; nothing to report',
                                  num_violations=0, num_checks=0)
        return report

    # remove quotes when Python 3.6 support dropped
    def summary_of_strand_pairs_constraint(self, constraint: 'StrandPairsConstraint',
                                           report_only_violations: bool) -> ConstraintReport:
        pairs_to_check = constraint.pairs if constraint.pairs is not None else all_pairs(self.strands)
        report = constraint.generate_summary(pairs_to_check, report_only_violations) \
            if len(pairs_to_check) > 0 \
            else ConstraintReport(constraint=constraint,
                                  content='constraint.pairs is empty; nothing to report',
                                  num_violations=0, num_checks=0)
        return report

    def summary_of_complex_constraint(self, constraint: 'ComplexConstraint',
                                      report_only_violations: bool) -> ConstraintReport:
        num_violations = 0
        num_checks = 0
        lines: List[str] = []

        for strand_complex in constraint.complexes:
            num_checks += 1
            passed = constraint(strand_complex) <= 0.0
            if not passed:
                num_violations += 1
            if not report_only_violations or (report_only_violations and not passed):
                summary = constraint.generate_summary(strand_complex, False)
                strand_names = ', '.join([f'{strand.name}' for strand in strand_complex])
                line = (f'strand complex: '
                        f'{strand_names}'
                        f'{"" if passed else "  **violation**"}'
                        f'\n{summary}')
                lines.append(line)

        if not report_only_violations:
            lines.sort(key=lambda line_: ' **violation**' not in line_)  # put violations first

        content = '\n'.join(lines)
        report = ConstraintReport(constraint=constraint, content=content,
                                  num_violations=num_violations, num_checks=num_checks)
        return report

    # remove quotes when Python 3.6 support dropped
    def summary_of_design_constraint(self, constraint: 'DesignConstraint',
                                     report_only_violations: bool) -> ConstraintReport:
        # summary = f'design\n{constraint.generate_summary(self)}'
        report = constraint.generate_summary(self, report_only_violations)
        return report

    # remove quotes when Python 3.6 support dropped
    @staticmethod
    def from_scadnano_design(sc_design: sc.Design[StrandLabel, DomainLabel],
                             fix_assigned_sequences: bool,
                             ignored_strands: Iterable) -> 'Design[StrandLabel, DomainLabel]':
        """
        Converts a scadnano Design `sc_design` to a a :any:`Design` for doing DNA sequence design.
        Each Strand name and Domain name from the scadnano Design are assigned as
        :py:data:`Strand.name` and :py:data:`Domain.name` in the obvious way.
        Assumes each Strand label is a string describing the strand group.

        The scadnano package must be importable.

        Also assigns sequences from domains in sc_design to those of the returned :any:`Design`.
        If `fix_assigned_sequences` is true, then these DNA sequences are fixed; otherwise not.

        :param sc_design:
            Instance of scadnano.Design from the scadnano Python scripting library.
        :param fix_assigned_sequences:
            Whether to fix the sequences that are assigned from those found in `sc_design`.
        :param ignored_strands:
            Strands to ignore
        :return:
            An equivalent :any:`Design`, ready to be given constraints for DNA sequence design.
        :raises TypeError:
            If any scadnano strand label is not a string.
        """

        # check types
        if not isinstance(sc_design, sc.Design):
            raise TypeError(f'sc_design must be an instance of scadnano.Design, but it is {type(sc_design)}')
        for ignored_strand in ignored_strands:
            if not isinstance(ignored_strand, sc.Strand):
                raise TypeError('each ignored strand must be an instance of scadnano.Strand, but one is '
                                f'{type(ignored_strand)}: {ignored_strand}')

        # filter out ignored strands
        strands_to_include = [strand for strand in sc_design.strands if strand not in ignored_strands]

        # warn if not labels are dicts containing group_name_key on strands
        for sc_strand in strands_to_include:
            if (isinstance(sc_strand.label, dict) and group_name_key not in sc_strand.label) or \
                    (not isinstance(sc_strand.label, dict) and not hasattr(sc_strand.label, group_name_key)):
                logger.warning(f'Strand label {sc_strand.label} should be an object with attribute '
                               f'{group_name_key} (for instance a dict or namedtuple).\n'
                               f'The label is type {type(sc_strand.label)}.\n'
                               f'Make the label has attribute {group_name_key} with associated value '
                               f'of type str in order to auto-population StrandGroups.')
            else:
                label_value = Design.get_group_name_from_strand_label(sc_strand)
                if not isinstance(label_value, str):
                    logger.warning(f'Strand label {sc_strand.label} has attribute '
                                   f'{group_name_key}, but its associated value is not a string.\n'
                                   f'The value is type {type(label_value)}.\n'
                                   f'Make the label has attribute {group_name_key} with associated value '
                                   f'of type str in order to auto-population StrandGroups.')

                # raise TypeError(f'strand label {sc_strand.label} must be a dict, '
                #                 f'but instead is type {type(sc_strand.label)}')

        # groups scadnano strands by strand labels
        sc_strand_groups: DefaultDict[str, List[sc.Strand]] = defaultdict(list)
        for sc_strand in strands_to_include:
            assigned = False
            if hasattr(sc_strand.label, group_name_key) or (
                    isinstance(sc_strand.label, dict) and group_name_key in sc_strand.label):
                group_name = Design.get_group_name_from_strand_label(sc_strand)
                if isinstance(group_name, str):
                    sc_strand_groups[group_name].append(sc_strand)
                    assigned = True
            if not assigned:
                sc_strand_groups[default_strand_group_name].append(sc_strand)

        # make dsd StrandGroups, taking names from Strands and Domains,
        # and assign (and maybe fix) DNA sequences
        strands: List[Strand] = []
        strand_names: Set[str] = set()
        for group_name, sc_strands in sc_strand_groups.items():
            group = StrandGroup(name=group_name)
            for sc_strand in sc_strands:
                # do not include strands with the same name more than once
                if sc_strand.name in strand_names:
                    logger.debug('In scadnano design, found duplicate instance of strand with name '
                                 f'{sc_strand.name}; skipping all but the first when creating dsd design. '
                                 f'Please ensure that this strand really is supposed to have the same name.')
                    continue

                domain_names: List[str] = [domain.name for domain in sc_strand.domains]
                sequence = sc_strand.dna_sequence
                dsd_strand: Strand[StrandLabel, DomainLabel] = Strand(domain_names=domain_names,
                                                                      group=group,
                                                                      name=sc_strand.name,
                                                                      label=sc_strand.label)
                # assign sequence
                if sequence is not None:
                    for dsd_domain, sc_domain in zip(dsd_strand.domains, sc_strand.domains):
                        domain_sequence = sc_domain.dna_sequence()
                        # if this is a starred domain,
                        # take the WC complement first so the dsd Domain stores the "canonical" sequence
                        if sc_domain.name[-1] == '*':
                            domain_sequence = dv.wc(domain_sequence)
                        if sc.DNA_base_wildcard not in domain_sequence:
                            dsd_domain.sequence_ = domain_sequence
                            dsd_domain.fixed = fix_assigned_sequences

                # set domain labels
                for dsd_domain, sc_domain in zip(dsd_strand.domains, sc_strand.domains):
                    if dsd_domain.label is None:
                        dsd_domain.label = sc_domain.label
                    elif sc_domain.label is not None:
                        logger.warning(f'warning; dsd domain already has label {dsd_domain.label};\n'
                                       f'skipping assignment of scadnano label {sc_domain.label}')

                strands.append(dsd_strand)
                strand_names.add(dsd_strand.name)

        design: Design[StrandLabel, DomainLabel] = Design(strands=strands)
        return design

    @staticmethod
    def get_group_name_from_strand_label(sc_strand: Strand) -> Any:
        if hasattr(sc_strand.label, group_name_key):
            return getattr(sc_strand.label, group_name_key)
        elif isinstance(sc_strand.label, dict) and group_name_key in sc_strand.label:
            return sc_strand.label[group_name_key]
        else:
            raise AssertionError(f'label does not have either an attribute or a dict key "{group_name_key}"')

    def assign_sequences_to_scadnano_design(self, sc_design: sc.Design[StrandLabel, DomainLabel],
                                            ignored_strands: Iterable[Strand] = ()) -> None:
        """
        Assigns sequences from this :any:`Design` into `sc_design`.

        Assumes that each domain name in domains in `sc_design` is a :py:data:`Domain.name` of a
        :any:`Domain` in this :any:`Design`.

        :param sc_design:
            a scadnano design
        :param ignored_strands:
            strands in the scadnano design that are to be ignored by the sequence designer
        """

        # filter out ignored strands
        sc_strands_to_include = [strand for strand in sc_design.strands if strand not in ignored_strands]

        # check types
        if not isinstance(sc_design, sc.Design):
            raise TypeError(f'sc_design must be an instance of scadnano.Design, but it is {type(sc_design)}')

        # dict mapping tuples of domain names to strands that have those domains in that order
        # sc_domain_name_tuples = {strand.domain_names_tuple(): strand for strand in self.strands}
        sc_domain_name_tuples: Dict[Tuple[str, ...], Strand] = {}
        for strand in self.strands:
            domain_names_tuple = strand.domain_names_tuple()
            sc_domain_name_tuples[domain_names_tuple] = strand

        for sc_strand in sc_strands_to_include:
            domain_names = [domain.name for domain in sc_strand.domains]
            if sc_strand.dna_sequence is None:
                assert None not in domain_names
                self._assign_to_strand_with_no_sequence(sc_strand, sc_design)
            elif None not in domain_names:
                self._assign_to_strand_with_partial_sequence(sc_strand, sc_design, sc_domain_name_tuples)
            else:
                logger.warning('Skipping assignment of DNA sequence to scadnano strand with sequence '
                               f'{sc_strand.dna_sequence}, since it has at least one domain name '
                               f'that is None.\n'
                               f'Make sure that this is a strand you intended to leave out of the '
                               f'sequence design process')

    def _assign_to_strand_with_no_sequence(self,
                                           sc_strand: sc.Strand[StrandLabel, DomainLabel],
                                           sc_design: sc.Design[StrandLabel, DomainLabel]) -> None:
        # check types
        if not isinstance(sc_design, sc.Design):
            raise TypeError(f'sc_design must be an instance of scadnano.Design, but it is {type(sc_design)}')
        if not isinstance(sc_strand, sc.Strand):
            raise TypeError(f'sc_strand must be an instance of scadnano.Strand, but it is {type(sc_strand)}')

        sequence_list: List[str] = []
        for sc_domain in sc_strand.domains:
            domain_name = sc_domain.name
            if domain_name is None:
                raise AssertionError('did not expect domain_name to be None')
            starred = domain_name[-1] == '*'
            if starred:
                domain_name = domain_name[:-1]
            dsd_domain = self.domains_by_name.get(domain_name)
            if dsd_domain is None:
                raise AssertionError(f'expected domain_name {domain_name} to be a key in domains_by_name '
                                     f'{list(self.domains_by_name.keys())}')
            domain_sequence = dsd_domain.get_sequence(starred)
            sequence_list.append(domain_sequence)
        strand_sequence = ''.join(sequence_list)
        sc_design.assign_dna(strand=sc_strand, sequence=strand_sequence, assign_complement=False,
                             check_length=True)

    @staticmethod
    def _assign_to_strand_with_partial_sequence(sc_strand: sc.Strand[StrandLabel, DomainLabel],
                                                sc_design: sc.Design[StrandLabel, DomainLabel],
                                                sc_domain_name_tuples: Dict[Tuple[str, ...], Strand]) -> None:

        # check types
        if not isinstance(sc_design, sc.Design):
            raise TypeError(f'sc_design must be an instance of scadnano.Design, but it is {type(sc_design)}')
        if not isinstance(sc_strand, sc.Strand):
            raise TypeError(f'sc_strand must be an instance of scadnano.Strand, but it is {type(sc_strand)}')

        # sigh: we don't have a great way to track which strand in sc_design corresponds to the same
        # strand in dsd_design (self), so we collect list of domain names in sc_strand and see if there's
        # a strand in dsd_design with the same domain names in the same order. If not we assume the strand
        # was not part of dsd_design
        domain_name_list: List[str] = []
        for sc_domain in sc_strand.domains:
            domain_name = sc_domain.name
            if domain_name is None:
                raise AssertionError('did not expect domain_name to be None')
            domain_name_list.append(domain_name)

        domain_names = tuple(domain_name_list)
        dsd_strand = sc_domain_name_tuples.get(domain_names)
        if dsd_strand is None:
            logger.warning('Skipping assignment of DNA sequence to scadnano strand with domains '
                           f'{"-".join(domain_names)}.\n'
                           f'Make sure that this is a strand you intended to leave out of the '
                           f'sequence design process')
            return

        wildcard: str = sc.DNA_base_wildcard

        sequence_list: List[str] = []
        for sc_domain, dsd_domain, domain_name in zip(sc_strand.domains, dsd_strand.domains, domain_names):
            starred = domain_name[-1] == '*'
            sc_domain_sequence = sc_domain.dna_sequence()

            # if we're in this method, then domains of sc_strand should have a partial assignment
            assert sc_domain_sequence is not None
            # now we detect whether this domain was assigned or not
            if wildcard in sc_domain_sequence:
                # if there are any '?' wildcards, then all of them should be wildcards
                assert sc_domain_sequence == wildcard * len(sc_domain_sequence)
                # if not assigned in sc_strand, we assign from dsd
                domain_sequence = dsd_domain.get_sequence(starred)
            else:
                # otherwise we stick with the sequence that was already assigned in sc_domain
                domain_sequence = sc_domain_sequence
                # but let's make sure dsd didn't actually change that sequence; it should have been fixed
                dsd_domain_sequence = dsd_domain.get_sequence(starred)
                if domain_sequence != dsd_domain_sequence:
                    raise AssertionError(f'\n    domain_sequence = {domain_sequence} is unequal to\n'
                                         f'dsd_domain_sequence = {dsd_domain_sequence}')
            sequence_list.append(domain_sequence)
        strand_sequence = ''.join(sequence_list)
        sc_design.assign_dna(strand=sc_strand, sequence=strand_sequence, assign_complement=False,
                             check_length=True)


# remove quotes when Python 3.6 support dropped
def add_header_to_content_of_summary(report: ConstraintReport) -> str:
    indented_content = textwrap.indent(report.content, '  ')
    delim = '*' * 80
    summary = f'''
{delim}
* {report.constraint.description}
* checks:     {report.num_checks}
* violations: {report.num_violations}
{indented_content}'''
    return summary


# represents a "Design Part", e.g., Strand, Tuple[Domain, Domain], etc... whatever portion of the Design
# is checked by the constraint
DesignPart = TypeVar('DesignPart',
                     Domain,
                     Strand,
                     Tuple[Domain, Domain],  # noqa
                     Tuple[Strand, Strand],  # noqa
                     Tuple[Strand, ...],  # noqa
                     Iterable[Domain],  # noqa
                     Iterable[Strand],  # noqa
                     Iterable[Tuple[Domain, Domain]],  # noqa
                     Iterable[Tuple[Strand, Strand]],  # noqa
                     Iterable[Tuple[Strand, ...]],  # noqa
                     Design)


@dataclass(frozen=True, eq=False)  # type: ignore
class Constraint(ABC, Generic[DesignPart]):
    description: str
    """Description of the constraint, e.g., 'strand has secondary structure exceeding -2.0 kcal/mol'."""

    short_description: str = field(default='')
    """
    Very short description of the constraint suitable for compactly logging to the screen, e.g., 'strand_ss'
    """

    weight: float = 1.0
    """
    Weight of the problem; the higher the total weight of all the :any:`Constraint`'s a :any:`Domain`
    has caused, the greater likelihood its sequence is changed when stochastically searching for sequences
    to satisfy all constraints.
    """

    weight_transfer_function: Callable[[float], float] = lambda x: max(0, x ** 3)
    """
    Weight transfer function to use. When a constraint is violated, the constraint returns a nonnegative
    float indicating the "severity" of the violation. For example, if a :any:`Strand` has secondary structure
    energy exceeding a threshold, it will return the difference between the energy and the threshold.
    It is then passed through the weight_transfer_function.
    The default is the cubed ReLU function: f(x) = max(0, x^3).
    This "punishes" more severe violations more, i.e., it would
    bring down the total weight of violations more to reduce a violation 3 kcal/mol in excess of its
    threshold than to reduce (by the same amount) a violation only 1 kcal/mol in excess of its threshold.
    """

    def __post_init__(self) -> None:
        if len(self.short_description) == 0:
            # self.short_description = self.description
            object.__setattr__(self, 'short_description', self.description)
        if self.weight <= 0:
            raise ValueError(f'weight must be positive but it is {self.weight}')

    @abstractmethod
    def generate_summary(self, design_part: DesignPart, report_only_violations: bool) -> ConstraintReport:
        """
        Method that helps to give a summary of how well parts of the :any:`Design` are performing in
        satisfying this constraint. For example, useful for generating a report after assigning sequences
        to a :any:`Design`.

        :param design_part:
            part of :any:`Design` that this :any:`Constraint` references
        :param report_only_violations:
            Whether to report only violations of constraints, or all evaluations of constraints, including
            those that passed.
        :return:
            :any:`ConstraintReport` summarizing of how well `design_part` "performs" for :any:`Constraint`.
            For example, a :any:`StrandConstraint` checking the partition function energy of a single
            :any:`Strand` may return a string such as "strand secondary structure: -2.3 kcal/mol".
            A :any:`StrandPairsConstraint` checking all pairs of :any:`Strand`'s may return a longer
            string reporting on every pair.
        """
        pass


_no_summary_string = f"No summary for this constraint. " \
    f"To generate one, pass a function as the parameter named " \
    f'"summary" when creating the Constraint.'


@dataclass(frozen=True, eq=False)
class ConstraintWithDomains(Constraint[DesignPart], Generic[DesignPart]):
    domains: Optional[Tuple[Domain, ...]] = None
    """
    List of :any:`Domain`'s to check; if not specified, all :any:`Domain`'s in :any:`Design` are checked.
    """

    def generate_summary(self, design_part: DesignPart, report_only_violations: bool) -> str:
        raise NotImplementedError('subclasses of ConstraintWithDomains must implement generate_summary')


@dataclass(frozen=True, eq=False)
class ConstraintWithStrands(Constraint[DesignPart], Generic[DesignPart]):
    strands: Optional[Tuple[Strand, ...]] = None
    """
    List of :any:`Strand`'s to check; if not specified, all :any:`Strand`'s in :any:`Design` are checked.
    """

    def generate_summary(self, design_part: DesignPart, report_only_violations: bool) -> str:
        raise NotImplementedError('subclasses of ConstraintWithStrands must implement generate_summary')


@dataclass(frozen=True, eq=False)  # type: ignore
class DomainConstraint(ConstraintWithDomains[Domain]):
    """Constraint that applies to a single :any:`Domain`."""

    evaluate: Callable[[Domain],
                       float] = lambda _: 0.0

    summary: Callable[[Domain],
                      str] = lambda _: _no_summary_string

    threaded: bool = False

    def __call__(self, domain: Domain) -> float:
        # The strand line breaks are because PyCharm finds a static analysis warning on the first line
        # and mypy finds it on the second line; this lets us ignore both of them.
        evaluate_callback = cast(Callable[[Domain], float],  # noqa
                                 self.evaluate)  # type: ignore
        transfer_callback = cast(Callable[[float], float],  # noqa
                                 self.weight_transfer_function)  # type: ignore
        excess = evaluate_callback(domain)
        if excess < 0:
            return 0.0
        weight = transfer_callback(excess)
        return weight

    def generate_summary(self, domain: Domain, report_only_violations: bool) -> str:
        summary_callback = cast(Callable[[Domain], str],  # noqa
                                self.summary)  # type: ignore
        return summary_callback(domain)


@dataclass(frozen=True, eq=False)  # type: ignore
class StrandConstraint(ConstraintWithStrands[Strand]):
    """Constraint that applies to a single :any:`Strand`."""

    evaluate: Callable[[Strand],
                       float] = lambda _: 0.0

    summary: Callable[[Strand],
                      str] = lambda _: _no_summary_string

    threaded: bool = False

    def __call__(self, strand: Strand) -> float:
        # The strand line breaks are because PyCharm finds a static analysis warning on the first line
        # and mypy finds it on the second line; this lets us ignore both of them.
        evaluate_callback = cast(Callable[[Strand], float],  # noqa
                                 self.evaluate)  # type: ignore
        transfer_callback = cast(Callable[[float], float],  # noqa
                                 self.weight_transfer_function)  # type: ignore
        excess = evaluate_callback(strand)
        if excess < 0:
            return 0.0
        weight = transfer_callback(excess)
        return weight

    def generate_summary(self, strand: Strand, report_only_violations: bool) -> str:
        summary_callback = cast(Callable[[Strand], str],  # noqa
                                self.summary)  # type: ignore
        return summary_callback(strand)


@dataclass(frozen=True, eq=False)
class ConstraintWithDomainPairs(Constraint[DesignPart], Generic[DesignPart]):
    pairs: Optional[Tuple[Tuple[Domain, Domain], ...]] = None
    """
    List of pairs of :any:`Domain`'s to check; if not specified, all pairs in :any:`Design` are checked.
    """

    def generate_summary(self, design_part: DesignPart, report_only_violations: bool) -> str:
        raise NotImplementedError('subclasses of ConstraintWithStrandPairs must implement generate_summary')


@dataclass(frozen=True, eq=False)
class ConstraintWithStrandPairs(Constraint[DesignPart], Generic[DesignPart]):
    pairs: Optional[Tuple[Tuple[Strand, Strand], ...]] = None
    """
    List of pairs of :any:`Strand`'s to check; if not specified, all pairs in :any:`Design` are checked.
    """

    def generate_summary(self, design_part: DesignPart, report_only_violations: bool) -> str:
        raise NotImplementedError('subclasses of ConstraintWithStrandPairs must implement generate_summary')


@dataclass(frozen=True, eq=False)
class ConstraintWithComplexes(Constraint[DesignPart], Generic[DesignPart]):
    complexes: Tuple[Tuple[Strand, ...], ...] = None
    """
    List of complexes (tuples of :any:`Strand`'s) to check.
    """

    def generate_summary(self, design_part: DesignPart, report_only_violations: bool) -> str:
        raise NotImplementedError('subclasses of ConstraintWithStrandPairs must implement generate_summary')


@dataclass(frozen=True, eq=False)  # type: ignore
class DomainPairConstraint(ConstraintWithDomainPairs[Tuple[Domain, Domain]]):
    """Constraint that applies to a pair of :any:`Domain`'s."""

    evaluate: Callable[[Domain, Domain],
                       float] = lambda _, __: 0.0
    """
    Pairwise check to perform on :any:`Domain`'s.
    Returns True if and only if the pair satisfies the constraint.
    """

    summary: Callable[[Domain, Domain],
                      str] = lambda _, __: _no_summary_string

    threaded: bool = False

    def __call__(self, domain_pair: Tuple[Domain, Domain]) -> float:
        domain1, domain2 = domain_pair
        evaluate_callback = cast(Callable[[Domain, Domain], float],  # noqa
                                 self.evaluate)  # type: ignore
        transfer_callback = cast(Callable[[float], float],  # noqa
                                 self.weight_transfer_function)  # type: ignore
        excess = evaluate_callback(domain1, domain2)
        if excess < 0:
            return 0.0
        weight = transfer_callback(excess)
        return weight

    def generate_summary(self, domain_pair: Tuple[Domain, Domain], report_only_violations: bool) -> str:
        domain1, domain2 = domain_pair
        summary_callback = cast(Callable[[Domain, Domain], str],  # noqa
                                self.summary)  # type: ignore
        return summary_callback(domain1, domain2)


@dataclass(frozen=True, eq=False)  # type: ignore
class StrandPairConstraint(ConstraintWithStrandPairs[Tuple[Strand, Strand]]):
    """Constraint that applies to a pair of :any:`Strand`'s."""

    evaluate: Callable[[Strand, Strand],
                       float] = lambda _, __: 0.0
    """
    Pairwise evaluation to perform on :any:`Strand`'s.
    Returns float indicating how much the constraint is violated,
    or 0.0 if the constraint is satisfied.
    """

    summary: Callable[[Strand, Strand],
                      str] = lambda _, __: _no_summary_string

    threaded: bool = False

    def __call__(self, strand_pair: Tuple[Strand, Strand]) -> float:
        strand1, strand2 = strand_pair
        evaluate_callback = cast(Callable[[Strand, Strand], float],  # noqa
                                 self.evaluate)  # type: ignore
        transfer_callback = cast(Callable[[float], float],  # noqa
                                 self.weight_transfer_function)  # type: ignore
        excess = evaluate_callback(strand1, strand2)
        if excess < 0:
            return 0.0
        weight = transfer_callback(excess)
        return weight

    def generate_summary(self, strand_pair: Tuple[Strand, Strand], report_only_violations: bool) -> str:
        strand1, strand2 = strand_pair
        summary_callback = cast(Callable[[Strand, Strand], str],  # noqa
                                self.summary)  # type: ignore
        return summary_callback(strand1, strand2)


@dataclass(frozen=True, eq=False)  # type: ignore
class ComplexConstraint(ConstraintWithComplexes[Tuple[Strand, ...]]):
    """Constraint that applies to a complex (tuple of :any:`Strand`'s)."""

    evaluate: Callable[[Tuple[Strand, ...]],
                       float] = lambda _, __: 0.0
    """
    Pairwise evaluation to perform on complex (tuple of :any:`Strand`'s).
    Returns float indicating how much the constraint is violated,
    or 0.0 if the constraint is satisfied.
    """

    summary: Callable[[Tuple[Strand, ...]],
                      str] = lambda _, __: _no_summary_string

    threaded: bool = False

    def __call__(self, strand_complex: Tuple[Strand, ...]) -> float:
        evaluate_callback = cast(Callable[[Tuple[Strand, ...]], float],  # noqa
                                 self.evaluate)  # type: ignore
        transfer_callback = cast(Callable[[float], float],  # noqa
                                 self.weight_transfer_function)  # type: ignore
        excess = evaluate_callback(strand_complex)
        if excess < 0:
            return 0.0
        weight = transfer_callback(excess)
        return weight

    def generate_summary(self, strand_complex: Tuple[Strand, ...], report_only_violations: bool) -> str:
        summary_callback = cast(Callable[[Tuple[Strand, ...]], str],  # noqa
                                self.summary)  # type: ignore
        return summary_callback(strand_complex)


def _alter_weights_by_transfer(sets_excesses: List[Tuple[OrderedSet[Domain], float]],
                               transfer_callback: Callable[[float], float]) \
        -> List[Tuple[OrderedSet[Domain], float]]:
    sets_weights: List[Tuple[OrderedSet[Domain], float]] = []
    for set_, excess in sets_excesses:
        if excess < 0:
            weight = 0.0
        else:
            weight = transfer_callback(excess)
        sets_weights.append((set_, weight))
    return sets_weights


@dataclass(frozen=True, eq=False)  # type: ignore
class DomainPairsConstraint(ConstraintWithDomainPairs[Iterable[Tuple[Domain, Domain]]]):
    """
    Similar to :any:`DomainsConstraint` but operates on a specified list of pairs of :any:`Domain`'s.
    """

    evaluate: Callable[[Iterable[Tuple[Domain, Domain]]],
                       List[Tuple[OrderedSet[Domain], float]]] = lambda _: []
    """
    Pairwise check to perform on :any:`Domain`'s.
    Returns True if and only if the all pairs in the input iterable satisfy the constraint.
    """

    summary: Callable[[Iterable[Tuple[Domain, Domain]], bool],
                      ConstraintReport] = lambda _: _no_summary_string

    def __call__(self, domain_pairs: Iterable[Tuple[Domain, Domain]]) \
            -> List[Tuple[OrderedSet[Domain], float]]:
        evaluate_callback = cast(Callable[[Iterable[Tuple[Domain, Domain]]],  # noqa
                                          List[Tuple[OrderedSet[Domain], float]]],  # noqa
                                 self.evaluate)  # type: ignore
        transfer_callback = cast(Callable[[float], float],  # noqa
                                 self.weight_transfer_function)  # type: ignore
        sets_excesses = evaluate_callback(domain_pairs)
        sets_weights = _alter_weights_by_transfer(sets_excesses, transfer_callback)
        return sets_weights

    def generate_summary(self, domain_pairs: Iterable[Tuple[Domain, Domain]],
                         report_only_violations: bool) -> ConstraintReport:
        summary_callback = cast(Callable[[Iterable[Tuple[Domain, Domain]], bool], ConstraintReport],  # noqa
                                self.summary)  # type: ignore
        return summary_callback(domain_pairs, report_only_violations)


@dataclass(frozen=True, eq=False)  # type: ignore
class StrandPairsConstraint(ConstraintWithStrandPairs[Iterable[Tuple[Strand, Strand]]]):
    """
    Similar to :any:`StrandsConstraint` but operates on a specified list of pairs of :any:`Strand`'s.
    """

    evaluate: Callable[[Iterable[Tuple[Strand, Strand]]],
                       List[Tuple[OrderedSet[Domain], float]]] = lambda _: []
    """
    Pairwise check to perform on :any:`Strand`'s.
    Returns True if and only if the all pairs in the input iterable satisfy the constraint.
    """

    summary: Callable[[Iterable[Tuple[Strand, Strand]], bool],
                      ConstraintReport] = lambda _: _no_summary_string

    def __call__(self, strand_pairs: Iterable[Tuple[Strand, Strand]]) \
            -> List[Tuple[OrderedSet[Domain], float]]:
        evaluate_callback = cast(Callable[[Iterable[Tuple[Strand, Strand]]],  # noqa
                                          List[Tuple[OrderedSet[Domain], float]]],  # noqa
                                 self.evaluate)  # type: ignore
        transfer_callback = cast(Callable[[float], float],  # noqa
                                 self.weight_transfer_function)  # type: ignore
        sets_excesses = evaluate_callback(strand_pairs)
        sets_weights = _alter_weights_by_transfer(sets_excesses, transfer_callback)
        return sets_weights

    def generate_summary(self, strand_pairs: Iterable[Tuple[Strand, Strand]],
                         report_only_violations: bool) -> ConstraintReport:
        summary_callback = cast(Callable[[Iterable[Tuple[Strand, Strand]], bool], ConstraintReport],  # noqa
                                self.summary)  # type: ignore
        return summary_callback(strand_pairs, report_only_violations)


@dataclass(frozen=True, eq=False)  # type: ignore
class ComplexesConstraint(ConstraintWithComplexes[Iterable[Tuple[Strand, ...]]]):
    """
    Similar to :any:`ComplexConstraint` but operates on a specified list of complexes (tuples of :any:`Strand`'s).
    """

    evaluate: Callable[[Iterable[Tuple[Strand, ...]]],
                       List[Tuple[OrderedSet[Domain], float]]] = lambda _: []
    """
    Check to perform on an iterable of complexes (tuples of :any:`Strand`'s).
    Returns True if and only if the all complexes in the input iterable satisfy the constraint.
    """

    summary: Callable[[Iterable[Tuple[Strand, ...]], bool],
                      ConstraintReport] = lambda _: _no_summary_string

    def __call__(self, complexes: Iterable[Tuple[Strand, ...]]) \
            -> List[Tuple[OrderedSet[Domain], float]]:
        evaluate_callback = cast(Callable[[Iterable[Tuple[Strand, ...]]],  # noqa
                                          List[Tuple[OrderedSet[Domain], float]]],  # noqa
                                 self.evaluate)  # type: ignore
        transfer_callback = cast(Callable[[float], float],  # noqa
                                 self.weight_transfer_function)  # type: ignore
        sets_excesses = evaluate_callback(complexes)
        sets_weights = _alter_weights_by_transfer(sets_excesses, transfer_callback)
        return sets_weights

    def generate_summary(self, complexes: Iterable[Tuple[Strand, ...]],
                         report_only_violations: bool) -> ConstraintReport:
        summary_callback = cast(Callable[[Iterable[Tuple[Strand, ...]], bool], ConstraintReport],  # noqa
                                self.summary)  # type: ignore
        return summary_callback(complexes, report_only_violations)


@dataclass(frozen=True, eq=False)  # type: ignore
class DomainsConstraint(ConstraintWithDomains[Iterable[Domain]]):
    """
    Constraint that applies to a several :any:`Domain`'s. The difference with :any:`DomainConstraint` is that
    the caller may want to process all :any:`Domain`'s at once, e.g., by giving many of them to a third-party
    program such as ViennaRNA, which may be more efficient than repeatedly calling a Python function.

    It *is* assumed that the constraint works by checking one :any:`Domain` at a time. After computing
    initial violations of constraints, subsequent calls to this constraint only give the domain that was
    mutated, not the entire of :any:`Domain`'s in the whole :any:`Design`.
    Use :any:`DesignConstraint` for constraints that require every :any:`Domain` in the :any:`Design`.

    Return value is a list of sets of :any:`Domain`'s. Each element of the list corresponds to one violation
    of the :any:`DomainsConstraint`. The search will assign to a :any:`Domain` `d` a weight of
    :py:data:`Constraint.weight` once for each set in this list that contains `d`. For example, if
    :py:data:`Constraint.weight` is 1.0, the the return value is ``[{d1, d2}, {d2, d3}]``, then
    ``d1`` and ``d3`` are assigned weight 1.0, and ``d2`` is assigned weight 2.0.
    """

    evaluate: Callable[[Iterable[Domain]],
                       List[Tuple[OrderedSet[Domain], float]]] = lambda _: []

    summary: Callable[[Iterable[Domain], bool],
                      ConstraintReport] = lambda _: _no_summary_string

    def __call__(self, domains: Iterable[Domain]) -> List[Tuple[OrderedSet[Domain], float]]:
        evaluate_callback = cast(Callable[[Iterable[Domain]], List[Tuple[OrderedSet[Domain], float]]],  # noqa
                                 self.evaluate)  # type: ignore
        transfer_callback = cast(Callable[[float], float],  # noqa
                                 self.weight_transfer_function)  # type: ignore
        sets_excesses = evaluate_callback(domains)
        sets_weights = _alter_weights_by_transfer(sets_excesses, transfer_callback)
        return sets_weights

    def generate_summary(self, domains: Iterable[Domain], report_only_violations: bool) -> ConstraintReport:
        summary_callback = cast(Callable[[Iterable[Domain], bool], ConstraintReport],  # noqa
                                self.summary)  # type: ignore
        return summary_callback(domains, report_only_violations)


@dataclass(frozen=True, eq=False)  # type: ignore
class StrandsConstraint(ConstraintWithStrands[Iterable[Strand]]):
    """
    Constraint that applies to a several :any:`Strand`'s. The difference with :any:`StrandConstraint` is that
    the caller may want to process all :any:`Strand`'s at once, e.g., by giving many of them to a third-party
    program such as ViennaRNA.

    It *is* assumed that the constraint works by checking one :any:`Strand` at a time. After computing
    initial violations of constraints, subsequent calls to this constraint only give strands containing
    the domain that was mutated, not the entire of :any:`Strand`'s in the whole :any:`Design`.
    Use :any:`DesignConstraint` for constraints that require every :any:`Strand` in the :any:`Design`.

    Return value is a list of sets of :any:`Domain`'s. Each element of the list corresponds to one violation
    of the :any:`StrandsConstraint`. The search will assign to a :any:`Domain` `d` a weight of
    :py:data:`Constraint.weight` once for each set in this list that contains `d`. For example, if
    :py:data:`Constraint.weight` is 1.0, the the return value is ``[{d1, d2}, {d2, d3}]``, then
    ``d1`` and ``d3`` are assigned weight 1.0, and ``d2`` is assigned weight 2.0.
    """

    evaluate: Callable[[Iterable[Strand]],
                       List[Tuple[OrderedSet[Domain], float]]] = lambda _: []

    summary: Callable[[Iterable[Strand], bool],
                      ConstraintReport] = lambda _: _no_summary_string

    def __call__(self, strands: Iterable[Strand]) -> List[Tuple[OrderedSet[Domain], float]]:
        evaluate_callback = cast(Callable[[Iterable[Strand]], List[Tuple[OrderedSet[Domain], float]]],  # noqa
                                 self.evaluate)  # type: ignore
        transfer_callback = cast(Callable[[float], float],  # noqa
                                 self.weight_transfer_function)  # type: ignore
        sets_excesses = evaluate_callback(strands)
        sets_weights = _alter_weights_by_transfer(sets_excesses, transfer_callback)
        return sets_weights

    def generate_summary(self, strands: Iterable[Strand], report_only_violations: bool) -> ConstraintReport:
        summary_callback = cast(Callable[[Iterable[Strand], bool], ConstraintReport],  # noqa
                                self.summary)  # type: ignore
        return summary_callback(strands, report_only_violations)


@dataclass(frozen=True, eq=False)  # type: ignore
class DesignConstraint(Constraint[Design]):
    """
    Constraint that applies to the entire :any:`Design`. This is used for any :any:`Constraint` that
    does not naturally fit the structure of the other types of constraints.

    There is an optional parameter `domain_changed`, defaulting to None; if specified, the constraint
    can restrict its check on the assumption that only `domain_changed` has changed since the last
    time the violations were collected. In other words, it need only return sets of :any:`Domain`'s involving
    violations of this :any:`DesignConstraint` that involve `domain_changed`. For example, if it checks
    all triples of :any:`Domain`'s, there is no need to check any triple not containing `domain_changed`.

    Return value is a list of sets of :any:`Domain`'s. Each element of the list corresponds to one violation
    of the :any:`DomainsConstraint`. The search will assign to a :any:`Domain` `d` a weight of
    :py:data:`Constraint.weight` once for each set in this list that contains `d`. For example, if
    :py:data:`Constraint.weight` is 1.0, the the return value is ``[{d1, d2}, {d2, d3}]``, then
    ``d1`` and ``d3`` are assigned weight 1.0, and ``d2`` is assigned weight 2.0.
    """

    evaluate: Callable[[Design, Optional[Domain]],
                       List[Tuple[OrderedSet[Domain], float]]] = lambda _, __: []

    summary: Callable[[Design, bool],
                      ConstraintReport] = lambda _: _no_summary_string

    def __call__(self, design: Design, domains_changed: Optional[Iterable[Domain]]) \
            -> List[Tuple[OrderedSet[Domain], float]]:
        evaluate_callback = cast(Callable[[Design, Optional[Iterable[Domain]]],  # noqa
                                          List[Tuple[OrderedSet[Domain], float]]],  # noqa
                                 self.evaluate)  # type: ignore
        transfer_callback = cast(Callable[[float], float],  # noqa
                                 self.weight_transfer_function)  # type: ignore
        sets_excesses = evaluate_callback(design, domains_changed)
        sets_weights = _alter_weights_by_transfer(sets_excesses, transfer_callback)
        return sets_weights

    def generate_summary(self, design: Design, report_only_violations: bool) -> ConstraintReport:
        summary_callback = cast(Callable[[Design, bool], ConstraintReport],  # noqa
                                self.summary)  # type: ignore
        return summary_callback(design, report_only_violations)


def verify_designs_match(design1: Design, design2: Design, check_fixed: bool = True) -> None:
    """
    Verifies that two designs match, other than their constraints. This is useful when loading a
    design that has been saved in the middle of searching for DNA sequences, to verify that it matches
    a design created before the DNA sequence search started.

    :param design1:
        A :any:`Design`.
    :param design2:
        Another :any:`Design`.
    :param check_fixed:
        Whether to check for fixed sequences equal between the two (may want to not check in case these
        are set later).
    :raises ValueError:
        If the designs do not match.
        Here is what is checked:
        - strand names and group names appear in the same order
        - domain names and pool names appear in the same order in strands with the same name
        - :py:data:`Domain.fixed` matches between :any:`Domain`'s
    """
    for idx, (strand1, strand2) in enumerate(zip(design1.strands, design2.strands)):
        if strand1.name != strand2.name:
            raise ValueError(f'strand names at position {idx} don\'t match: '
                             f'{strand1.name} and {strand2.name}')
        if (strand1.group is not None
                and strand2.group is not None
                and strand1.group.name != strand2.group.name):  # noqa
            raise ValueError(f'strand {strand2.name} group name does not match:'
                             f'design1 strand {strand1.name} group = {strand1.group.name},\n'
                             f'design2 strand {strand2.name} group = {strand2.group.name}')
        for domain1, domain2 in zip(strand1.domains, strand2.domains):
            if domain1.name != domain2.name:
                raise ValueError(f'domain of strand {strand2.name} don\'t match: '
                                 f'{strand1.domains} and {strand2.domains}')
            if check_fixed and domain1.fixed != domain2.fixed:
                raise ValueError(f'domain {domain2.name} is fixed in one but not the other:\n'
                                 f'design1 domain {domain1.name} fixed = {domain1.fixed},\n'
                                 f'design2 domain {domain2.name} fixed = {domain2.fixed}')
            if (domain1.pool_ is not None
                    and domain2.pool_ is not None
                    and domain1.pool.name != domain2.pool.name):
                raise ValueError(f'domain {domain2.name} pool name does not match:'
                                 f'design1 domain {domain1.name} pool = {domain1.pool.name},\n'
                                 f'design2 domain {domain2.name} pool = {domain2.pool.name}')


def convert_threshold(threshold: Union[float, Dict[T, float]], key: T) -> float:
    """
    :param threshold: either a single float, or a dictionary mapping instances of T to floats
    :param key: instance of T
    :return: threshold for key
    """
    threshold_value: float
    if isinstance(threshold, float):
        threshold_value = threshold
    elif isinstance(threshold, dict):
        threshold_value = threshold[key]
    else:
        raise ValueError(f'threshold = {threshold} must be one of float or dict, '
                         f'but it is {type(threshold)}')
    return threshold_value


def nupack_strand_secondary_structure_constraint(
        threshold: Union[float, Dict[StrandGroup, float]],
        temperature: float = dv.default_temperature,
        weight: float = 1.0,
        weight_transfer_function: Callable[[float], float] = lambda x: x,
        threaded: bool = False,
        description: Optional[str] = None,
        short_description: str = 'strand_ss_nupack',
        strands: Optional[Iterable[Strand]] = None,
        negate: bool = False) -> StrandConstraint:
    """
    Returns constraint that checks individual :any:`Strand`'s for excessive interaction using
    NUPACK's pfunc executable.

    NUPACK version 2 or 3 must be installed and on the PATH.

    :param threshold: energy threshold in kcal/mol; can either be a single float, or a dict mapping pairs of
        :any:`StrandGroup`'s to a float; when a :any:`Strand` in :any:`StrandGroup` ``sg1`` is compared to
        one in ``sg2``, the threshold used is ``threshold[(sg1, sg2)]``
    :param temperature: temperature in Celsius
    :param negate: whether to negate free energy (making it larger for more favorable structures).
        If True, then the constraint is violated if energy > `threshold`.
        If False, then the constraint is violated if energy < `threshold`.
    :param weight:
        how much to weigh this :any:`Constraint`
    :param weight_transfer_function:
        See :py:data:`Constraint.weight_transfer_function`.
    :param threaded:
        Whether to use threadds to parallelize.
    :param strands:
        Strands to check; if not specified, all strands are checked.
    :param description: detailed description of constraint suitable for putting in report; if not specified
        a reasonable default is chosen
    :param short_description: short description of constraint suitable for logging to stdout
    :return: constraint
    """

    def evaluate(strand: Strand) -> float:
        threshold_value = convert_threshold(threshold, strand.group)
        energy = dv.secondary_structure_single_strand(strand.sequence(), temperature, negate)
        logger.debug(
            f'strand ss threshold: {threshold_value:6.2f} '
            f'secondary_structure_single_strand({strand.name, temperature}) = {energy:6.2f} ')
        excess = threshold_value - energy
        if negate:
            excess = -excess
        return max(0.0, excess)

    def summary(strand: Strand) -> str:
        energy = dv.secondary_structure_single_strand(strand.sequence(), temperature, negate)
        return f'{energy:6.2f} kcal/mol'

    if description is None:
        if isinstance(threshold, Number):
            description = f'NUPACK secondary structure of strand exceeds {threshold} kcal/mol'
        elif isinstance(threshold, dict):
            strand_group_name_to_threshold = {strand_group.name: value
                                              for strand_group, value in threshold.items()}
            description = f'NUPACK secondary structure of strand exceeds threshold defined by its StrandGroup ' \
                f'as follows:\n{strand_group_name_to_threshold}'
<<<<<<< HEAD
=======
        else:
            raise AssertionError('threshold must be one of float or dict')

    if strands is not None:
        strands = tuple(strands)

    return StrandConstraint(description=description,
                            short_description=short_description,
                            weight=weight,
                            weight_transfer_function=weight_transfer_function,
                            evaluate=evaluate,
                            threaded=threaded,
                            strands=strands,
                            summary=summary)


def nupack_4_strand_secondary_structure_constraint(
        threshold: Union[float, Dict[StrandGroup, float]],
        temperature: float = dv.default_temperature,
        sodium: float = dv.default_sodium,
        magnesium: float = dv.default_magnesium,
        weight: float = 1.0,
        weight_transfer_function: Callable[[float], float] = lambda x: x,
        threaded: bool = False,
        description: Optional[str] = None,
        short_description: str = 'strand_ss_nupack',
        strands: Optional[Iterable[Strand]] = None,
        negate: bool = False) -> StrandConstraint:
    """
    Returns constraint that checks individual :any:`Strand`'s for excessive interaction using
    NUPACK's pfunc executable.

    NUPACK 4 must be installed. Installation instructions can be found at https://piercelab-caltech.github.io/nupack-docs/start/.

    :param threshold: energy threshold in kcal/mol; can either be a single float, or a dict mapping pairs of
        :any:`StrandGroup`'s to a float; when a :any:`Strand` in :any:`StrandGroup` ``sg1`` is compared to
        one in ``sg2``, the threshold used is ``threshold[(sg1, sg2)]``
    :param temperature: temperature in Celsius
    :param sodium: molarity of sodium in moles per liter (Default: 0.05)
    :param magnesium: molarity of magnesium in moles per liter (Default: 0.0125)
    :param negate: whether to negate free energy (making it larger for more favorable structures).
        If True, then the constraint is violated if energy > `threshold`.
        If False, then the constraint is violated if energy < `threshold`.
    :param weight:
        how much to weigh this :any:`Constraint`
    :param weight_transfer_function:
        See :py:data:`Constraint.weight_transfer_function`.
    :param threaded:
        Whether to use threadds to parallelize.
    :param strands:
        Strands to check; if not specified, all strands are checked.
    :param description: detailed description of constraint suitable for putting in report; if not specified
        a reasonable default is chosen
    :param short_description: short description of constraint suitable for logging to stdout
    :return: constraint
    """

    def evaluate(strand: Strand) -> float:
        threshold_value = convert_threshold(threshold, strand.group)
        energy = dv.secondary_structure_single_strand4(strand.sequence(), temperature, sodium, magnesium, negate)
        logger.debug(
            f'strand ss threshold: {threshold_value:6.2f} '
            f'secondary_structure_single_strand({strand.name, temperature}) = {energy:6.2f} ')
        excess = threshold_value - energy
        if negate:
            excess = -excess
        return max(0.0, excess)

    def summary(strand: Strand) -> str:
        energy = dv.secondary_structure_single_strand4(strand.sequence(), temperature, sodium, magnesium, negate)
        return f'{energy:6.2f} kcal/mol'

    if description is None:
        if isinstance(threshold, Number):
            description = f'NUPACK secondary structure of strand exceeds {threshold} kcal/mol'
        elif isinstance(threshold, dict):
            strand_group_name_to_threshold = {strand_group.name: value
                                              for strand_group, value in threshold.items()}
            description = f'NUPACK secondary structure of strand exceeds threshold defined by its StrandGroup ' \
                          f'as follows:\n{strand_group_name_to_threshold}'
>>>>>>> ed76c405
        else:
            raise AssertionError('threshold must be one of float or dict')

    if strands is not None:
        strands = tuple(strands)

    return StrandConstraint(description=description,
                            short_description=short_description,
                            weight=weight,
                            weight_transfer_function=weight_transfer_function,
                            evaluate=evaluate,
                            threaded=threaded,
                            strands=strands,
                            summary=summary)


def nupack_domain_pair_constraint(
        threshold: Union[float, Dict[Tuple[DomainPool, DomainPool], float]],
        temperature: float = dv.default_temperature,
        threaded: bool = False,
        threaded4: bool = False,
        weight: float = 1.0,
        weight_transfer_function: Callable[[float], float] = lambda x: x,
        description: Optional[str] = None,
        short_description: str = 'dom_pair_nupack',
        negate: bool = False) -> DomainPairConstraint:
    """
    Returns constraint that checks given pairs of :any:`Domain`'s for excessive interaction using
    NUPACK's pfunc executable. Each of the four combinations of seq1, seq2 and their Watson-Crick complements
    are compared.

    NUPACK version 2 or 3 must be installed and on the PATH.

    :param threshold:
        Energy threshold in kcal/mol; can either be a single float, or a dict mapping pairs of
        :any:`DomainPool`'s to a float; when a :any:`Domain` in :any:`DomainPool` ``dp1`` is compared to
        one in ``dp2``, the threshold used is ``threshold[(dp1, dp2)]``
    :param temperature:
        Temperature in Celsius
    :param threaded:
        Whether to test the each pair of :any:`Domain`'s in parallel (i.e., sets field
        :py:data:`DomainPairConstraint.threaded`)
    :param threaded4:
        Whether to test the four pairs in different threads, allowing the calls to NUPACK to be parallelized.
    :param negate:
        Whether to negate free energy (making it larger for more favorable structures).
        If True, then the constraint is violated if energy > `threshold`.
        If False, then the constraint is violated if energy < `threshold`.
    :param weight:
        How much to weigh this :any:`Constraint`.
    :param weight_transfer_function:
        See :py:data:`Constraint.weight_transfer_function`.
    :param description:
        Detailed description of constraint suitable for summary report.
    :param short_description:
        Short description of constraint suitable for logging to stdout.
    :return:
        The :any:`DomainPairConstraint`.
    """

    if description is None:
        if isinstance(threshold, Number):
            description = f'NUPACK energy of domain pair exceeds {threshold} kcal/mol'
        elif isinstance(threshold, dict):
            domain_pool_name_pair_to_threshold = {(domain_pool1.name, domain_pool2.name): value
                                                  for (domain_pool1, domain_pool2), value in
                                                  threshold.items()}
            description = f'NUPACK energy of domain pair exceeds threshold defined by their DomainPools ' \
                f'as follows:\n{domain_pool_name_pair_to_threshold}'
        else:
            raise ValueError(f'threshold = {threshold} must be one of float or dict, '
                             f'but it is {type(threshold)}')

    num_threads = cpu_count()
    thread_pool = ThreadPool(processes=num_threads)

    def binding_closure(seq_pair: Tuple[str, str]) -> float:
        return dv.binding(seq_pair[0], seq_pair[1], temperature, negate)

    def evaluate(domain1: Domain, domain2: Domain) -> float:
        threshold_value = convert_threshold(threshold, (domain1.pool, domain2.pool))
        seq_pairs, name_pairs, _ = _all_pairs_domain_sequences_and_complements([(domain1, domain2)])

        energies: List[float]
        if threaded4:
            energies = thread_pool.map(binding_closure, seq_pairs)
        else:
            energies = []
            for seq1, seq2 in seq_pairs:
                energy = dv.binding(seq1, seq2, temperature, negate)
                energies.append(energy)

        excesses: List[float] = []
        for energy, (name1, name2) in zip(energies, name_pairs):
            logger.debug(
                f'domain pair threshold: {threshold_value:6.2f} '
                f'binding({name1}, {name2}, {temperature}) = {energy:6.2f} ')
            excess = threshold_value - energy
            if negate:
                excess = -excess
            excesses.append(excess)

        max_excess = max(excesses)
        return max(0.0, max_excess)

    def summary(domain1: Domain, domain2: Domain) -> str:
        seq_pairs, domain_name_pairs, _ = _all_pairs_domain_sequences_and_complements([(domain1, domain2)])
        energies = []
        for seq1, seq2 in seq_pairs:
            energy = dv.binding(seq1, seq2, temperature, negate)
            energies.append(energy)
        max_name_length = max(len(name) for name in _flatten(domain_name_pairs))
        lines = [f'{name1:{max_name_length}}, '
                 f'{name2:{max_name_length}}: '
                 f' {energy:6.2f} kcal/mol'
                 for (name1, name2), energy in zip(domain_name_pairs, energies)]
        return '\n  ' + '\n  '.join(lines)

    return DomainPairConstraint(description=description,
                                short_description=short_description,
                                weight=weight,
                                weight_transfer_function=weight_transfer_function,
                                evaluate=evaluate,
                                summary=summary,
                                threaded=threaded)


def nupack_4_domain_pair_constraint(
        threshold: Union[float, Dict[Tuple[DomainPool, DomainPool], float]],
        temperature: float = dv.default_temperature,
        sodium: float = dv.default_sodium,
        magnesium: float = dv.default_magnesium,
        threaded: bool = False,
        threaded4: bool = False,
        weight: float = 1.0,
        weight_transfer_function: Callable[[float], float] = lambda x: x,
        description: Optional[str] = None,
        short_description: str = 'dom_pair_nupack',
        negate: bool = False) -> DomainPairConstraint:
    """
    Returns constraint that checks given pairs of :any:`Domain`'s for excessive interaction using
    NUPACK's pfunc executable. Each of the four combinations of seq1, seq2 and their Watson-Crick complements
    are compared.

    NUPACK 4 must be installed. Installation instructions can be found at https://piercelab-caltech.github.io/nupack-docs/start/.

    :param threshold:
        Energy threshold in kcal/mol; can either be a single float, or a dict mapping pairs of
        :any:`DomainPool`'s to a float; when a :any:`Domain` in :any:`DomainPool` ``dp1`` is compared to
        one in ``dp2``, the threshold used is ``threshold[(dp1, dp2)]``
    :param temperature:
        Temperature in Celsius
    :param sodium: molarity of sodium in moles per liter (Default: 0.05)
    :param magnesium: molarity of magnesium in moles per liter (Default: 0.0125)
    :param threaded:
        Whether to test the each pair of :any:`Domain`'s in parallel (i.e., sets field
        :py:data:`DomainPairConstraint.threaded`)
    :param threaded4:
        Whether to test the four pairs in different threads, allowing the calls to NUPACK to be parallelized.
    :param negate:
        Whether to negate free energy (making it larger for more favorable structures).
        If True, then the constraint is violated if energy > `threshold`.
        If False, then the constraint is violated if energy < `threshold`.
    :param weight:
        How much to weigh this :any:`Constraint`.
    :param weight_transfer_function:
        See :py:data:`Constraint.weight_transfer_function`.
    :param description:
        Detailed description of constraint suitable for summary report.
    :param short_description:
        Short description of constraint suitable for logging to stdout.
    :return:
        The :any:`DomainPairConstraint`.
    """

    if description is None:
        if isinstance(threshold, Number):
            description = f'NUPACK energy of domain pair exceeds {threshold} kcal/mol'
        elif isinstance(threshold, dict):
<<<<<<< HEAD
            strand_group_name_to_threshold = {(strand_group1.name, strand_group2.name): value
                                              for (strand_group1, strand_group2), value in threshold.items()}
            description = f'NUPACK binding energy of strand pair exceeds threshold defined by their ' \
                f'StrandGroups as follows:\n{strand_group_name_to_threshold}'
=======
            domain_pool_name_pair_to_threshold = {(domain_pool1.name, domain_pool2.name): value
                                                  for (domain_pool1, domain_pool2), value in
                                                  threshold.items()}
            description = f'NUPACK energy of domain pair exceeds threshold defined by their DomainPools ' \
                          f'as follows:\n{domain_pool_name_pair_to_threshold}'
>>>>>>> ed76c405
        else:
            raise ValueError(f'threshold = {threshold} must be one of float or dict, '
                             f'but it is {type(threshold)}')

    num_threads = cpu_count()
    thread_pool = ThreadPool(processes=num_threads)

    def binding_closure(seq_pair: Tuple[str, str]) -> float:
        return dv.binding4(seq_pair[0], seq_pair[1], temperature, sodium, magnesium, negate)

    def evaluate(domain1: Domain, domain2: Domain) -> float:
        threshold_value = convert_threshold(threshold, (domain1.pool, domain2.pool))
        seq_pairs, name_pairs, _ = _all_pairs_domain_sequences_and_complements([(domain1, domain2)])

<<<<<<< HEAD
=======
        energies: List[float]
        if threaded4:
            energies = thread_pool.map(binding_closure, seq_pairs)
        else:
            energies = []
            for seq1, seq2 in seq_pairs:
                energy = dv.binding4(seq1, seq2, temperature, sodium, magnesium, negate)
                energies.append(energy)

        excesses: List[float] = []
        for energy, (name1, name2) in zip(energies, name_pairs):
            logger.debug(
                f'domain pair threshold: {threshold_value:6.2f} '
                f'binding({name1}, {name2}, {temperature}) = {energy:6.2f} ')
            excess = threshold_value - energy
            if negate:
                excess = -excess
            excesses.append(excess)

        max_excess = max(excesses)
        return max(0.0, max_excess)

    def summary(domain1: Domain, domain2: Domain) -> str:
        seq_pairs, domain_name_pairs, _ = _all_pairs_domain_sequences_and_complements([(domain1, domain2)])
        energies = []
        for seq1, seq2 in seq_pairs:
            energy = dv.binding4(seq1, seq2, temperature, sodium, magnesium, negate)
            energies.append(energy)
        max_name_length = max(len(name) for name in _flatten(domain_name_pairs))
        lines = [f'{name1:{max_name_length}}, '
                 f'{name2:{max_name_length}}: '
                 f' {energy:6.2f} kcal/mol'
                 for (name1, name2), energy in zip(domain_name_pairs, energies)]
        return '\n  ' + '\n  '.join(lines)

    return DomainPairConstraint(description=description,
                                short_description=short_description,
                                weight=weight,
                                weight_transfer_function=weight_transfer_function,
                                evaluate=evaluate,
                                summary=summary,
                                threaded=threaded)


def nupack_strand_pair_constraint(
        threshold: Union[float, Dict[Tuple[StrandGroup, StrandGroup], float]],
        temperature: float = dv.default_temperature,
        weight: float = 1.0,
        weight_transfer_function: Callable[[float], float] = lambda x: x,
        description: Optional[str] = None,
        short_description: str = 'strand_pair_nupack',
        threaded: bool = False,
        pairs: Optional[Iterable[Tuple[Strand, Strand]]] = None,
        negate: bool = False) -> StrandPairConstraint:
    """
    Returns constraint that checks given pairs of :any:`Strand`'s for excessive interaction using
    NUPACK's pfunc executable.

    NUPACK version 2 or 3 must be installed and on the PATH.

    :param threshold:
        Energy threshold in kcal/mol; can either be a single float, or a dict mapping pairs of
        :any:`StrandGroup`'s to a float;
        when a :any:`Strand` in :any:`StrandGroup` ``sg1`` is compared to one in ``sg2``,
        the threshold used is ``threshold[(sg1, sg2)]``
    :param temperature:
        Temperature in Celsius
    :param negate:
        Whether to negate free energy (making it larger for more favorable structures).
        If True, then the constraint is violated if energy > `threshold`.
        If False, then the constraint is violated if energy < `threshold`.
    :param weight:
        How much to weigh this :any:`Constraint`.
    :param weight_transfer_function:
        See :py:data:`Constraint.weight_transfer_function`.
    :param threaded:
        Whether to use threading to parallelize evaluating this constraint.
    :param description:
        Detailed description of constraint suitable for report.
    :param short_description:
        Short description of constraint suitable for logging to stdout.
    :param pairs:
        Pairs of :any:`Strand`'s to compare; if not specified, checks all pairs.
    :return:
        The :any:`StrandPairConstraint`.
    """

    if description is None:
        if isinstance(threshold, Number):
            description = f'NUPACK binding energy of strand pair exceeds {threshold} kcal/mol'
        elif isinstance(threshold, dict):
            strand_group_name_to_threshold = {(strand_group1.name, strand_group2.name): value
                                              for (strand_group1, strand_group2), value in threshold.items()}
            description = f'NUPACK binding energy of strand pair exceeds threshold defined by their ' \
                f'StrandGroups as follows:\n{strand_group_name_to_threshold}'
        else:
            raise ValueError(f'threshold = {threshold} must be one of float or dict, '
                             f'but it is {type(threshold)}')

    def evaluate(strand1: Strand, strand2: Strand) -> float:
        threshold_value: float = convert_threshold(threshold, (strand1.group, strand2.group))
        energy = dv.binding(strand1.sequence(), strand2.sequence(), temperature, negate)
        logger.debug(
            f'strand pair threshold: {threshold_value:6.2f} '
            f'binding({strand1.name, strand2.name, temperature}) = {energy:6.2f} ')
        excess = threshold_value - energy
        if negate:
            excess = -excess
        return max(0.0, excess)

    def summary(strand1: Strand, strand2: Strand) -> str:
        energy = dv.binding(strand1.sequence(), strand2.sequence(), temperature, negate)
        return f'{energy:6.2f} kcal/mol'

    if pairs is not None:
        pairs = tuple(pairs)

    return StrandPairConstraint(description=description,
                                short_description=short_description,
                                weight=weight,
                                weight_transfer_function=weight_transfer_function,
                                threaded=threaded,
                                pairs=pairs,
                                evaluate=evaluate,
                                summary=summary)


>>>>>>> ed76c405
class _AdjacentDuplexType(Enum):
    # Refer to comments under BaseTypePair for notation reference
    #
    #
    # Domain definitions:
    #   All AdjacentDuplexType are with reference to domain c.
    #   AdjacentDuplexType is agnostic to the ends of domain c.
    #   Hence, c is written as #-----# in each of the AdjacentDuplexType
    #   variants.
    #
    #   c* - complement of c   (must exist)
    #   d* - 5' neighbor of c* (does not neccessarily exist)
    #   d  - complement of d*  (does not neccessarily exist)
    #   e  - 5' neighbor of d  (does not neccessarily exist)
    #   e* - complement of e   (does not neccessarily exist)
    #
    #                          # #
    #                          |-|
    #                       e* |-| e (bound)
    #                          |-|
    #                          # #
    #                       c  ? # d
    #                    #-----# #-----#
    #                     |||||   |||||
    #                    #-----###-----#
    #                       c*    d*
    #
    #   Note: if "?" was a "#" (meaning e* is adjacent to c), then then
    #   it would be a three arm junction
    #
    ###########################################################################

    # d* does not exist
    #                       c
    #                    #-----#
    #                     |||||
    #                    #-----]
    #                       c*
    BOTTOM_RIGHT_EMPTY = auto()

    # d* exist, but d does not exist
    #                       c
    #                    #-----#
    #                     |||||
    #                    #-----##----#
    #                       c*    d*
    BOTTOM_RIGHT_DANGLE = auto()

    # d* and d exist, but e does not exist
    # d is is the 5' end of the strand
    #                       c     d
    #                    #-----#[----#
    #                     |||||  ||||
    #                    #-----##----#
    #                       c*    d*
    TOP_RIGHT_5P = auto()

    # d* and d and e exist, but e* does not exist
    #                           #
    #                           |
    #                           | e (unbound)
    #                           |
    #                           #
    #                       c   | d
    #                    #-----#+---#
    #                     ||||| ||||
    #                    #-----#----#
    #                       c*    d*
    TOP_RIGHT_OVERHANG = auto()

    # d* and d and e and e* exist
    #
    # ? on 3p end of c domain because this case is agnostic to
    # whether c and e* are connected
    #
    #                          # #
    #                          |-|
    #                       e* |-| e (bound)
    #                          |-|
    #                          # #
    #                       c  ? # d
    #                    #-----# #---#
    #                     |||||  ||||
    #                    #-----###---#
    #                       c*    d*
    TOP_RIGHT_BOUND_OVERHANG = auto()

<<<<<<< HEAD
# TODO(benlee12): Document this stuff

=======
>>>>>>> ed76c405

default_interior_to_strand_probability = 0.98
"""Default probability threshold for :py:attr:`BasePairType.INTERIOR_TO_STRAND`"""
default_adjacent_to_exterior_base_pair = 0.95
"""Default probability threshold for :py:attr:`BasePairType.ADJACENT_TO_EXTERIOR_BASE_PAIR`"""

default_blunt_end_probability = 0.33
"""Default probability threshold for :py:attr:`BasePairType.BLUNT_END`"""

default_nick_3p_probability = 0.79
"""Default probability threshold for :py:attr:`BasePairType.NICK_3P`"""

default_nick_5p_probability = 0.73
"""Default probability threshold for :py:attr:`BasePairType.NICK_5P`"""

default_dangle_3p_probability = 0.51
"""Default probability threshold for :py:attr:`BasePairType.DANGLE_3P`"""

default_dangle_5p_probability = 0.57
"""Default probability threshold for :py:attr:`BasePairType.DANGLE_5P`"""

default_dangle_5p_3p_probability = 0.73
"""Default probability threshold for :py:attr:`BasePairType.DANGLE_5P_3P`"""

default_overhang_on_this_strand_3p_probability = 0.82
"""Default probability threshold for :py:attr:`BasePairType.OVERHANG_ON_THIS_STRAND_3P`"""

default_overhang_on_this_strand_5p_probability = 0.79
"""Default probability threshold for :py:attr:`BasePairType.OVERHANG_ON_THIS_STRAND_5P`"""

default_overhang_on_adjacent_strand_3p_probability = 0.55
"""Default probability threshold for :py:attr:`BasePairType.OVERHANG_ON_ADJACENT_STRAND_3P`"""

default_overhang_on_adjacent_strand_5p_probability = 0.49
"""Default probability threshold for :py:attr:`BasePairType.OVERHANG_ON_ADJACENT_STRAND_5P`"""

default_overhang_on_both_strand_3p_probability = 0.61
"""Default probability threshold for :py:attr:`BasePairType.OVERHANG_ON_BOTH_STRANDS_3P`"""

default_overhang_on_both_strand_5p_probability = 0.55
"""Default probability threshold for :py:attr:`BasePairType.OVERHANG_ON_BOTH_STRANDS_5P`"""

default_three_arm_junction_probability = 0.69
"""Default probability threshold for :py:attr:`BasePairType.THREE_ARM_JUNCTION`"""

default_four_arm_junction_probability = 0.84
"""Default probability threshold for :py:attr:`BasePairType.FOUR_ARM_JUNCTION`"""

default_five_arm_junction_probability = 0.77
"""Default probability threshold for :py:attr:`BasePairType.FIVE_ARM_JUNCTION`"""

default_mismatch_probability = 0.76
"""Default probability threshold for :py:attr:`BasePairType.MISMATCH`"""

default_bulge_loop_3p_probability = 0.69
"""Default probability threshold for :py:attr:`BasePairType.BULGE_LOOP_3P`"""

default_bulge_loop_5p_probability = 0.65
"""Default probability threshold for :py:attr:`BasePairType.BULGE_LOOP_5P`"""

default_unpaired_probability = 0.95
"""Default probability threshold for :py:attr:`BasePairType.UNPAIRED`"""

default_other_probability = 0.70
"""Default probability threshold for :py:attr:`BasePairType.OTHER`"""


class BasePairType(Enum):
    """
    Represents different configurations for a base pair and it's immediate
    neighboring base pairs (or lack thereof).

    **Notation**:

    * "#" indicates denotes the ends of a domain.
      They can either be the end of a strand or they could be connected to another domain.
    * "]" and "[" indicates 5' ends of strand
    * ">" and "<" indicates 3' ends of a strand
    * "-" indicates a base (number of these are not important).
    * "|" indicates a bases are bound (forming a base pair).
      Any "-" not connected by "|" is unbound

    **Domain Example**:

    The following represents an unbound domain of length 5

    .. code-block:: none

        #-----#

    The following represents bound domains of length 5

    .. code-block:: none

        #-----#
         |||||
        #-----#


    Ocassionally, domains will be vertical in the case of overhangs.
    In this case, "-" and "|" have opposite meanings

    **Vertical Domain Example**:

    .. code-block:: none

        # #
        |-|
        |-|
        |-|
        |-|
        |-|
        # #

    **Formatting**:

    * Top strands have 5' end on left side and 3' end on right side
    * Bottom strand have 3' end on left side and 5' end on right side

    **Strand Example**:

    .. code-block:: none

      strand0: a-b-c-d
      strand1: d*-b*-c*-a*

                  a      b      c      d
      strand0  [-----##-----##-----##----->
                |||||  |||||  |||||  |||||
      strand1  <-----##-----##-----##-----]
                  a*     b*     c*     d*

    **Consecutive "#"**:

    In some cases, extra "#" are needed to to make space for ascii art.
    We consider any consecutive "#"s to be equivalent "##".
    The following is consider equivalent to the example above

    .. code-block:: none

                  a       b        c      d
      strand0  [-----###-----####-----##----->
                |||||   |||||    |||||  |||||
      strand1  <-----###-----####-----##-----]
                  a*      b*       c*     d*

    Note that only consecutive "#"s is consider equivalent to "##".
    The following example is not equivalent to the strands above because
    the "#  #" between b and c are seperated by spaces, so they are
    not equivalent to "##", meaning that b and c neednot be adjacent.
    Note that while b and c need not be adjacent, b* and c* are still
    adjacent because they are seperated by consecutive "#"s with no
    spaces in between.

    .. code-block:: none

                  a       b        c      d
      strand0  [-----###-----#  #-----##----->
                |||||   |||||    |||||  |||||
      strand1  <-----###-----####-----##-----]
                  a*      b*       c*     d*
    """

    INTERIOR_TO_STRAND = auto()
    """
    Base pair is located inside of a strand but not next
    to a base pair that resides on the end of a strand.

    Similar base-pairing probability compared to :py:attr:`ADJACENT_TO_EXTERIOR_BASE_PAIR` but usually breathes less.

    .. code-block:: none

        #-----##-----#
         |||||  |||||
        #-----##-----#
             ^
             |
         base pair

    """

    ADJACENT_TO_EXTERIOR_BASE_PAIR = auto()
    """
    Base pair is located inside of a strand and next
    to a base pair that resides on the end of a strand.

    Similar base-pairing probability compared to :py:attr:`INTERIOR_TO_STRAND` but usually breathes more.

    .. code-block:: none

        #-----#
         |||||
        #-----]
            ^
            |
        base pair

    or

    .. code-block:: none


        #----->
         |||||
        #-----#
            ^
            |
        base pair
    """

    BLUNT_END = auto()
    """
    Base pair is located at the end of both strands.

    .. code-block:: none

        #----->
         |||||
        #-----]
             ^
             |
         base pair
    """

    NICK_3P = auto()
    """
    Base pair is located at a nick involving the 3' end of the strand.

    .. code-block:: none

        #----->[-----#
         |||||  |||||
        #-----##-----#
             ^
             |
         base pair

    """

    NICK_5P = auto()
    """
    Base pair is located at a nick involving the 3' end of the strand.

    .. code-block:: none

        #-----##-----#
         |||||  |||||
        #-----]<-----#
             ^
             |
         base pair
    """

    DANGLE_3P = auto()
    """
    Base pair is located at the end of a strand with a dangle on the
    3' end.

    .. code-block:: none

        #-----##----#
         |||||
        #-----]
             ^
             |
         base pair
    """

    DANGLE_5P = auto()
    """
    Base pair is located at the end of a strand with a dangle on the
    5' end.

    .. code-block:: none

        #----->
         |||||
        #-----##----#
             ^
             |
         base pair
    """

    DANGLE_5P_3P = auto()
    """
    Base pair is located with dangle at both the 3' and 5' end.

    .. code-block:: none

        #-----##----#
         |||||
        #-----##----#
             ^
             |
         base pair
    """

    OVERHANG_ON_THIS_STRAND_3P = auto()
    """
    Base pair is next to a overhang on the 3' end.

    .. code-block:: none

              #
              |
              |
              |
              #
        #-----# #-----#
         |||||   |||||
        #-----###-----#
             ^
             |
         base pair
    """

    OVERHANG_ON_THIS_STRAND_5P = auto()
    """
    Base pair is next to a overhang on the 5' end.

    .. code-block:: none

         base pair
             |
             v
        #-----###-----#
         |||||   |||||
        #-----# #-----#
              #
              |
              |
              |
              #
    """

    OVERHANG_ON_ADJACENT_STRAND_3P = auto()
    """
    Base pair 3' end interfaces with an overhang.

    The adjacent base pair type is :py:attr:`OVERHANG_ON_THIS_STRAND_5P`

    .. code-block:: none

                #
                |
                |
                |
                #
        #-----# #---#
         |||||   |||
        #-----###---#
             ^
             |
         base pair
    """

    OVERHANG_ON_ADJACENT_STRAND_5P = auto()
    """
    Base pair 5' end interfaces with an overhang.

    The adjacent base pair type is :py:attr:`OVERHANG_ON_THIS_STRAND_3P`

    .. code-block:: none

         base pair
             |
             v
        #-----###-----#
         |||||   |||||
        #-----# #-----#
                #
                |
                |
                |
                #
    """

    OVERHANG_ON_BOTH_STRANDS_3P = auto()
    """
    Base pair's 3' end is an overhang and adjacent strand also has an overhang.

    .. code-block:: none

              # #
              | |
              | |
              | |
              # #
        #-----# #---#
         |||||  ||||
        #-----###---#
             ^
             |
         base pair
    """

    OVERHANG_ON_BOTH_STRANDS_5P = auto()
    """
    Base pair's 5' end is an overhang and adjacent strand also has an overhang.

    .. code-block:: none

         base pair
             |
             v
        #-----###-----#
         |||||   |||||
        #-----# #-----#
              # #
              | |
              | |
              | |
              # #
    """

    THREE_ARM_JUNCTION = auto()
    """
    Base pair is located next to a three-arm-junction.

    .. code-block:: none


              # #
              |-|
              |-|
              |-|
              # #
        #-----# #---#
         |||||  ||||
        #-----###---#
             ^
             |
         base pair
    """

    FOUR_ARM_JUNCTION = auto()
    """
    TODO: Currently, this case isn't actually detected (considered as :py:attr:`OTHER`).

    Base pair is located next to a four-arm-junction (e.g. Holliday junction).

    .. code-block:: none

              # #
              |-|
              |-|
              |-|
              # #
        #-----# #-----#
         |||||   |||||
        #-----# #-----#
              # #
              |-|
              |-|
              |-|
              # #
    """

    FIVE_ARM_JUNCTION = auto()
    """
    TODO: Currently, this case isn't actually detected (considered as :py:attr:`OTHER`).

    Base pair is located next to a five-arm-junction.
    """

    MISMATCH = auto()
    """
    TODO: Currently, this case isn't actually detected (considered as :py:attr:`DANGLE_5P_3P`).

    Base pair is located next to a mismatch.

    .. code-block:: none

        #-----##-##-----#
         |||||     |||||
        #-----##-##-----#
             ^
             |
         base pair
    """

    BULGE_LOOP_3P = auto()
    """
    TODO: Currently, this case isn't actually detected (considered as :py:attr:`OVERHANG_ON_BOTH_STRANDS_3P`).

    Base pair is located next to a mismatch.

    .. code-block:: none

        #-----##-##-----#
         |||||     |||||
        #-----#####-----#
             ^
             |
         base pair
    """

    BULGE_LOOP_5P = auto()
    """
    TODO: Currently, this case isn't actually detected (considered as :py:attr:`OVERHANG_ON_BOTH_STRANDS_5P`).

    Base pair is located next to a mismatch.

    .. code-block:: none

        #-----#####-----#
         |||||     |||||
        #-----##-##-----#
             ^
             |
         base pair
    """

    UNPAIRED = auto()
    """
    Base is unpaired.

    Probabilities specify how unlikely a base is to be paired with another base.
    """

    OTHER = auto()
    """
    Other base pair types.
    """

    def default_pair_probability(self) -> float:
        if self is BasePairType.INTERIOR_TO_STRAND:
            return default_interior_to_strand_probability
        elif self is BasePairType.ADJACENT_TO_EXTERIOR_BASE_PAIR:
            return default_adjacent_to_exterior_base_pair
        elif self is BasePairType.BLUNT_END:
            return default_blunt_end_probability
        elif self is BasePairType.NICK_3P:
            return default_nick_3p_probability
        elif self is BasePairType.NICK_5P:
            return default_nick_5p_probability
        elif self is BasePairType.DANGLE_3P:
            return default_dangle_3p_probability
        elif self is BasePairType.DANGLE_5P:
            return default_dangle_5p_probability
        elif self is BasePairType.DANGLE_5P_3P:
            return default_dangle_5p_3p_probability
        elif self is BasePairType.OVERHANG_ON_THIS_STRAND_3P:
            return default_overhang_on_this_strand_3p_probability
        elif self is BasePairType.OVERHANG_ON_THIS_STRAND_5P:
            return default_overhang_on_this_strand_5p_probability
        elif self is BasePairType.OVERHANG_ON_ADJACENT_STRAND_3P:
            return default_overhang_on_adjacent_strand_3p_probability
        elif self is BasePairType.OVERHANG_ON_ADJACENT_STRAND_5P:
            return default_overhang_on_adjacent_strand_5p_probability
        elif self is BasePairType.OVERHANG_ON_BOTH_STRANDS_3P:
            return default_overhang_on_both_strand_3p_probability
        elif self is BasePairType.OVERHANG_ON_BOTH_STRANDS_5P:
            return default_overhang_on_both_strand_5p_probability
        elif self is BasePairType.THREE_ARM_JUNCTION:
            return default_three_arm_junction_probability
        elif self is BasePairType.FOUR_ARM_JUNCTION:
            return default_four_arm_junction_probability
        elif self is BasePairType.FIVE_ARM_JUNCTION:
            return default_five_arm_junction_probability
        elif self is BasePairType.OTHER:
            return default_other_probability
        elif self is BasePairType.UNPAIRED:
            return default_unpaired_probability
        elif self is BasePairType.BULGE_LOOP_3P:
            return default_bulge_loop_3p_probability
        elif self is BasePairType.BULGE_LOOP_5P:
            return default_bulge_loop_5p_probability
        elif self is BasePairType.MISMATCH:
            return default_mismatch_probability
        else:
            assert False

<<<<<<< HEAD
# TODO: document StrandDomainAddress

=======
>>>>>>> ed76c405

@dataclass
class StrandDomainAddress:
    """An addressing scheme for specifying a domain on a strand.
    """

    strand: Strand
    """strand to index
    """

    domain_idx: int
    """order in which domain appears in :py:data:`StrandDomainAddress.strand`
    """

<<<<<<< HEAD
    @classmethod
    def address_of_nth_domain_occurence(
            cls, strand: Strand, domain_str: str, n: int, forward=True) -> 'StrandDomainAddress':
        if n < 1:
            raise ValueError(f'n needs to be at least 1')
        domain_names = strand.domain_names_tuple()
        idx = -1
        occurences = 0

        itr = iter(range(0, len(domain_names), 1 if forward else -1))

        for i in itr:
            if domain_names[i] == domain_str:
                occurences += 1
                if occurences == n:
                    idx = i
                    break
        if idx == -1:
            raise ValueError(f'{strand} contained less than {n} occurrences of domain {domain_str}')

        return cls(strand, idx)

    @classmethod
    def address_of_first_domain_occurence(cls, strand: Strand, domain_str: str) -> 'StrandDomainAddress':
        return cls.address_of_nth_domain_occurence(strand, domain_str, 1)

    @classmethod
    def address_of_last_domain_occurence(cls, strand: Strand, domain_str: str) -> 'StrandDomainAddress':
        return cls.address_of_nth_domain_occurence(strand, domain_str, 1, forward=False)

    def neighbor_5p(self) -> Optional['StrandDomainAddress']:
=======
    def neighbor_5p(self) -> Optional['StrandDomainAddress']:
        """Returns 5' domain neighbor. If domain is 5' end of strand, returns None

        :return: StrandDomainAddress of 5' neighbor or None if no 5' neighbor
        :rtype: Optional[StrandDomainAddress]
        """
>>>>>>> ed76c405
        idx = self.domain_idx - 1
        if idx >= 0:
            return StrandDomainAddress(self.strand, idx)
        else:
            return None

    def neighbor_3p(self) -> Optional['StrandDomainAddress']:
<<<<<<< HEAD
=======
        """Returns 3' domain neighbor. If domain is 3' end of strand, returns None

        :return: StrandDomainAddress of 3' neighbor or None if no 3' neighbor
        :rtype: Optional[StrandDomainAddress]
        """
>>>>>>> ed76c405
        idx = self.domain_idx + 1
        if idx < len(self.strand.domains):
            return StrandDomainAddress(self.strand, idx)
        else:
            return None

<<<<<<< HEAD
    def domain_unstarred_name(self) -> str:
        return self.strand.domains[self.domain_idx].name

    def domain_base_length(self) -> int:
        return self.strand.domains[self.domain_idx].length
=======
    def domain(self) -> Domain:
        """Returns domain referenced by this address.

        :return: domain
        :rtype: Domain
        """
        return self.strand.domains[self.domain_idx]
>>>>>>> ed76c405

    def __hash__(self) -> int:
        return hash((self.strand, self.domain_idx))

    def __eq__(self, other):
        if isinstance(other, StrandDomainAddress):
            return self.strand == other.strand and self.domain_idx == other.domain_idx
        return False

    def __str__(self) -> str:
        return f'{{strand: {self.strand}, domain_idx: {self.domain_idx}}}'

    def __repr__(self) -> str:
        return self.__str__() + f' hash: {self.__hash__()}'


def _exterior_base_type_of_domain_3p_end(domain_addr: StrandDomainAddress,
                                         all_bound_domain_addresses: Dict[StrandDomainAddress, StrandDomainAddress]) -> BasePairType:
    """Returns the BasePairType that corresponds to the base pair that sits on the
    3' end of provided domain.

    :param domain_addr: The address of the domain that contains the interested
    :type domain_addr: StrandDomainAddress
    :param all_bound_domain_addresses: A mapping of all the domain pairs in complex
    :type all_bound_domain_addresses: Dict[StrandDomainAddress, StrandDomainAddress]
    :return: BasePairType of base pair on 3' end of domain
    :rtype: BasePairType
    """
    # Declare domain variables:
    #                              # #
    #                              |-|
    #                            ? |-| adjacent_5n_addr
    #                              |-|
    #                              # #
    #             domain_addr      ? #        adjacent_addr
    #    #-------------------------# #-------------------------------------#
    #     |||||||||||||||||||||||||   |||||||||||||||||||||||||||||||||||||
    #    #-------------------------###-------------------------------------#
    #         complementary_addr              complementary_5n_addr
    assert domain_addr in all_bound_domain_addresses
    complementary_addr = all_bound_domain_addresses[domain_addr]
    complementary_5n_addr = complementary_addr.neighbor_5p()
    adjacent_addr: Optional[StrandDomainAddress] = None
    adjacent_5n_addr: Optional[StrandDomainAddress] = None

    # First assume BOTTOM_RIGHT_EMPTY
    #            domain_addr
    #    #-------------------------#
    #     |||||||||||||||||||||||||
    #    #-------------------------] <- Note this 3' end here
    #         complementary_addr
    adjacent_strand_type: _AdjacentDuplexType = _AdjacentDuplexType.BOTTOM_RIGHT_EMPTY

    if complementary_5n_addr is not None:
        #   Since complementary_5n_addr exists, assume BOTTOM_RIGHT_DANGLE
        #
        #            domain_addr
        #    #-------------------------#
        #     |||||||||||||||||||||||||
        #    #-------------------------###-------------------------------------#
        #     complementary_addr                complementary_5n_addr
        adjacent_strand_type = _AdjacentDuplexType.BOTTOM_RIGHT_DANGLE
        if complementary_5n_addr in all_bound_domain_addresses:
            # Since complementary_5n_addr is bound, meaning
            # adjacent_addr exist, assume TOP_RIGHT_5p
            #
            #             domain_addr                adjacent_addr
            #    #-------------------------# [-------------------------------------#
            #     |||||||||||||||||||||||||   |||||||||||||||||||||||||||||||||||||
            #    #-------------------------###-------------------------------------#
            #          complementary_addr          complementary_5n_addr
            adjacent_strand_type = _AdjacentDuplexType.TOP_RIGHT_5P
            adjacent_addr = all_bound_domain_addresses[complementary_5n_addr]
            adjacent_5n_addr = adjacent_addr.neighbor_5p()
            if adjacent_5n_addr is not None:
                # Since adjacent_5n_addr exists, assume TOP_RIGHT_OVERHANG
                #
                #                                #
                #                                |
                #                                | adjacent_5n_addr
                #                                |
                #                                #
                #             domain_addr        #       adjacent_addr
                #    #-------------------------# #-------------------------------------#
                #     |||||||||||||||||||||||||   |||||||||||||||||||||||||||||||||||||
                #    #-------------------------###-------------------------------------#
                #          complementary_addr          complementary_5n_addr
                adjacent_strand_type = _AdjacentDuplexType.TOP_RIGHT_OVERHANG
                if adjacent_5n_addr in all_bound_domain_addresses:
                    # Since adjacent_5n_addr is bound, two possible cases:

                    if domain_addr == adjacent_5n_addr:
                        # Since domain_addr and adjacent_5n_addr
                        # are the same, then this must be an internal base pair
                        #
                        #   domain_addr == adjacent_5n_addr        adjacent_addr
                        #    #-------------------------###-------------------------------------#
                        #     |||||||||||||||||||||||||   |||||||||||||||||||||||||||||||||||||
                        #    #-------------------------###-------------------------------------#
                        #        complementary_addr            complementary_5n_addr

                        # Assuming non-competitive, then this must be internal base pair or
                        # if the domain is length 2 and the 5' type is not interior, then
                        # it is adjacent to exterior base pair type
                        domain = domain_addr.strand.domains[domain_addr.domain_idx]
                        domain_next_to_interior_base_pair = domain_addr.neighbor_5p() is not None and complementary_addr.neighbor_3p() is not None
                        if domain.length == 2 and not domain_next_to_interior_base_pair:
                            #   domain_addr == adjacent_5n_addr        adjacent_addr
                            #     |                                       |
                            #    [--###-------------------------------------#
                            #     ||   |||||||||||||||||||||||||||||||||||||
                            #    <--###-------------------------------------#
                            #     |                              |
                            # complementary_addr       complementary_5n_addr
                            return BasePairType.ADJACENT_TO_EXTERIOR_BASE_PAIR
                        else:
                            return BasePairType.INTERIOR_TO_STRAND
                    else:
                        # Since adjacent_5n_addr does not equal domain_addr,
                        # must be a bound overhang:
                        #
                        #                              # #
                        #                              |-|
                        #                            ? |-| adjacent_5n_addr
                        #                              |-|
                        #                              # #
                        #             domain_addr      ? #        adjacent_addr
                        #    #-------------------------# #-------------------------------------#
                        #     |||||||||||||||||||||||||   |||||||||||||||||||||||||||||||||||||
                        #    #-------------------------###-------------------------------------#
                        #         complementary_addr            complementary_5n_addr
                        adjacent_strand_type = _AdjacentDuplexType.TOP_RIGHT_BOUND_OVERHANG

    domain_3n_addr = domain_addr.neighbor_3p()
    if domain_3n_addr is None:
        # domain_addr is at 3' end of strand
        #
        #            domain_addr
        #    #------------------------->
        #     |||||||||||||||||||||||||
        #    #-------------------------#
        #         complementary_addr

        if adjacent_strand_type is _AdjacentDuplexType.BOTTOM_RIGHT_EMPTY:
            #            domain_addr
            #    #------------------------->
            #     |||||||||||||||||||||||||
            #    #-------------------------]
            #         complementary_addr
            return BasePairType.BLUNT_END
        elif adjacent_strand_type is _AdjacentDuplexType.BOTTOM_RIGHT_DANGLE:
            #          domain_addr
            #    #------------------------->
            #     |||||||||||||||||||||||||
            #    #-------------------------###-------------------------------------#
            #       complementary_addr              complementary_5n_addr
            return BasePairType.DANGLE_5P
        elif adjacent_strand_type is _AdjacentDuplexType.TOP_RIGHT_5P:
            #             domain_addr                adjacent_addr
            #    #-------------------------> [-------------------------------------#
            #     |||||||||||||||||||||||||   |||||||||||||||||||||||||||||||||||||
            #    #-------------------------###-------------------------------------#
            #     complementary_addr    complementary_5n_addr
            return BasePairType.NICK_3P
        elif adjacent_strand_type is _AdjacentDuplexType.TOP_RIGHT_OVERHANG:
            #                                #
            #                                |
            #                                | adjacent_5n_addr
            #                                |
            #                                #
            #             domain_addr        #        adjacent_addr
            #    #-------------------------> #-------------------------------------#
            #     |||||||||||||||||||||||||   |||||||||||||||||||||||||||||||||||||
            #    #-------------------------###-------------------------------------#
            #     complementary_addr    complementary_5n_addr
            return BasePairType.OVERHANG_ON_ADJACENT_STRAND_3P
        elif adjacent_strand_type is _AdjacentDuplexType.TOP_RIGHT_BOUND_OVERHANG:
            #                              # #
            #                              |-|
            #                            ? |-| adjacent_5n_addr
            #                              |-|
            #                              # #
            #             domain_addr        #        adjacent_addr
            #    #-------------------------> #-------------------------------------#
            #     |||||||||||||||||||||||||   |||||||||||||||||||||||||||||||||||||
            #    #-------------------------###-------------------------------------#
            #     complementary_addr    complementary_5n_addr
            # TODO: Possible case (nick n-arm junction)
            return BasePairType.OTHER
        else:
            # Shouldn't reach here
            assert False
    else:
        # domain_addr is not the 3' end of the strand
        #
        #            domain_addr              domain_3n_addr
        #    #-------------------------##-------------------------#

        if domain_3n_addr not in all_bound_domain_addresses:
            # domain_addr's 3' neighbor is an unbound overhang
            if adjacent_strand_type is _AdjacentDuplexType.BOTTOM_RIGHT_EMPTY:
                #            domain_addr             domain_3n_addr
                #    #-------------------------##-------------------------#
                #     |||||||||||||||||||||||||
                #    #-------------------------]
                #     complementary_addr
                return BasePairType.DANGLE_3P
            elif adjacent_strand_type is _AdjacentDuplexType.BOTTOM_RIGHT_DANGLE:
                #            domain_addr                 domain_3n_addr
                #    #-------------------------##-------------------------------------#
                #     |||||||||||||||||||||||||
                #    #-------------------------##-------------------------------------#
                #          complementary_addr            complementary_5n_addr
                return BasePairType.DANGLE_5P_3P
            elif adjacent_strand_type is _AdjacentDuplexType.TOP_RIGHT_5P:
                #                              #
                #                              |
                #               domain_3n_addr |
                #                              |
                #                              #
                #             domain_addr      #         adjacent_addr
                #    #-------------------------# [-------------------------------------#
                #     |||||||||||||||||||||||||   |||||||||||||||||||||||||||||||||||||
                #    #-------------------------###-------------------------------------#
                #     complementary_addr    complementary_5n_addr
                return BasePairType.OVERHANG_ON_THIS_STRAND_3P
            elif adjacent_strand_type is _AdjacentDuplexType.TOP_RIGHT_OVERHANG:
                #                              # #
                #                              | |
                #               domain_3n_addr | | adjacent_5n_addr
                #                              | |
                #                              # #
                #             domain_addr      # #       adjacent_addr
                #    #-------------------------# #-------------------------------------#
                #     |||||||||||||||||||||||||   |||||||||||||||||||||||||||||||||||||
                #    #-------------------------###-------------------------------------#
                #     complementary_addr    complementary_5n_addr
                return BasePairType.OVERHANG_ON_BOTH_STRANDS_3P
            elif adjacent_strand_type is _AdjacentDuplexType.TOP_RIGHT_BOUND_OVERHANG:
                # TODO: Possible case (nick n-arm junction)
                #                              #                    # #
                #                              |                    |-|
                #               domain_3n_addr |                    |-| adjacent_5n_addr
                #                              |                    |-|
                #                              #                    # #
                #             domain_addr      #                      #       adjacent_addr
                #    #-------------------------#                      #-------------------------------------#
                #     |||||||||||||||||||||||||                        |||||||||||||||||||||||||||||||||||||
                #    #-------------------------########################-------------------------------------#
                #     complementary_addr                         complementary_5n_addr
                return BasePairType.OTHER
            else:
                # Shouldn't reach here
                assert False
        else:
            # domain_addr's 3' neighbor is a bound domain

            # Techinically, could be an interior base, but we should have caught this earlier
            # back when we were determining AdjacentDuplexType.
            #
            # Assertion checks that it is not an internal base
            #
            #             domain_addr            domain_3n_addr == adjacent_addr
            #    #-------------------------###-------------------------------------#
            #     |||||||||||||||||||||||||   |||||||||||||||||||||||||||||||||||||
            #    #-------------------------###-------------------------------------#
            #        complementary_addr              complementary_5n_addr
            assert domain_3n_addr != adjacent_addr

            # Declare new variables:
            domain_3n_complementary_addr = all_bound_domain_addresses[domain_3n_addr]
            domain_3n_complementary_3n_addr = domain_3n_complementary_addr.neighbor_3p()
            #             domain_addr                 domain_3n_addr
            #    #-------------------------###-------------------------------------#
            #     |||||||||||||||||||||||||   |||||||||||||||||||||||||||||||||||||
            #    #-------------------------# #-------------------------------------#
            #        complementary_addr      # domain_3n_complementary_addr
            #                                #
            #                                |
            #                                | domain_3n_complementary_3n_addr
            #                                |
            #                                #

            # Three cases:
            #
            # domain_3n_complementary_addr is 3' end
            #             domain_addr                 domain_3n_addr
            #    #-------------------------###-------------------------------------#
            #     |||||||||||||||||||||||||   |||||||||||||||||||||||||||||||||||||
            #    #-------------------------# <-------------------------------------#
            #         complementary_addr         domain_3n_complementary_addr
            #
            # domain_3n_complementary_3n_addr is unbound overhang
            #             domain_addr                 domain_3n_addr
            #    #-------------------------###-------------------------------------#
            #     |||||||||||||||||||||||||   |||||||||||||||||||||||||||||||||||||
            #    #-------------------------# #-------------------------------------#
            #           complementary_addr   # domain_3n_complementary_addr
            #                                #
            #                                |
            #                                | domain_3n_complementary_3n_addr
            #                                |
            #                                #
            #
            # domain_3n_complementary_3n_addr is unbound overhang
            #             domain_addr                 domain_3n_addr
            #    #-------------------------###-------------------------------------#
            #     |||||||||||||||||||||||||   |||||||||||||||||||||||||||||||||||||
            #    #-------------------------# #-------------------------------------#
            #         complementary_addr   ? #    domain_3n_complementary_addr
            #                              # #
            #                              |-|
            #                              |-| domain_3n_complementary_3n_addr
            #                              |-|
            #                              #-#
            #
            # Variable is None, False, True respectively based on cases above
            domain_3n_complementary_3n_addr_is_bound: Optional[bool] = None
            if domain_3n_complementary_3n_addr is not None:
                domain_3n_complementary_3n_addr_is_bound = domain_3n_complementary_3n_addr in all_bound_domain_addresses

            # Not an internal base pair since domain_addr's 3' neighbor is
            # bounded to a domain that is not complementary's 5' neighbor
            if adjacent_strand_type is _AdjacentDuplexType.BOTTOM_RIGHT_EMPTY:
                # NICK_5P
                #
                #             domain_addr                 domain_3n_addr
                #    #-------------------------###-------------------------------------#
                #     |||||||||||||||||||||||||   |||||||||||||||||||||||||||||||||||||
                #    #-------------------------] <-------------------------------------#
                #        complementary_addr           domain_3n_complementary_addr
                #
                #                        OR
                #
                # OVERHANG_ON_ADJACENT_STRAND_5P
                #
                #             domain_addr                 domain_3n_addr
                #    #-------------------------###-------------------------------------#
                #     |||||||||||||||||||||||||   |||||||||||||||||||||||||||||||||||||
                #    #-------------------------] #-------------------------------------#
                #          complementary_addr    #   domain_3n_complementary_addr
                #                                #
                #                                |
                #                                | domain_3n_complementary_3n_addr
                #                                |
                #                                #
                #
                #                        OR
                #
                # OTHER
                #
                #             domain_addr                 domain_3n_addr
                #    #-------------------------###-------------------------------------#
                #     |||||||||||||||||||||||||   |||||||||||||||||||||||||||||||||||||
                #    #-------------------------] #-------------------------------------#
                #           complementary_addr   # domain_3n_complementary_addr
                #                              # #
                #                              |-|
                #                              |-| domain_3n_complementary_3n_addr
                #                              |-|
                #                              # #
                if domain_3n_complementary_3n_addr_is_bound is None:
                    return BasePairType.NICK_5P
                elif domain_3n_complementary_3n_addr_is_bound == False:
                    return BasePairType.OVERHANG_ON_ADJACENT_STRAND_5P
                else:
                    return BasePairType.OTHER
            elif adjacent_strand_type is _AdjacentDuplexType.BOTTOM_RIGHT_DANGLE:
                # OVERHANG_ON_THIS_STRAND_5P
                #
                #             domain_addr               domain_3n_addr
                #    #-------------------------###-------------------------------------#
                #     |||||||||||||||||||||||||   |||||||||||||||||||||||||||||||||||||
                #    #-------------------------# #-------------------------------------#
                #          complementary_addr  #   domain_3n_complementary_addr
                #                              #
                #                              |
                #                              |
                #                              |
                #                              #
                #
                #                        OR
                #
                # OVERHANG_ON_BOTH_STRAND_5P
                #
                #             domain_addr               domain_3n_addr
                #    #-------------------------###-------------------------------------#
                #     |||||||||||||||||||||||||   |||||||||||||||||||||||||||||||||||||
                #    #-------------------------# #-------------------------------------#
                #           complementary_addr # # domain_3n_complementary_addr
                #                              # #
                #                              | |
                #                              | | domain_3n_complementary_3n_addr
                #                              | |
                #                              # #
                #
                #                        OR
                #
                #
                # OTHER
                # TODO: Possible case (nick n-arm junction)
                #
                #             domain_addr                                   domain_3n_addr
                #    #-------------------------########-------------------------------------#
                #     |||||||||||||||||||||||||        |||||||||||||||||||||||||||||||||||||
                #    #-------------------------#      #-------------------------------------#
                #           complementary_addr #      # domain_3n_complementary_addr
                #                              #    # #
                #                              |    |-|
                #                              |    |-| domain_3n_complementary_3n_addr
                #                              |    |-|
                #                              #    # #

                if domain_3n_complementary_3n_addr_is_bound is None:
                    return BasePairType.OVERHANG_ON_THIS_STRAND_5P
                elif domain_3n_complementary_3n_addr_is_bound == False:
                    return BasePairType.OVERHANG_ON_BOTH_STRANDS_5P
                else:
                    return BasePairType.OTHER
            elif adjacent_strand_type is _AdjacentDuplexType.TOP_RIGHT_5P:
                # TODO: Possible case (nick n-arm junction)
                # TODO: Bound DANGLE_5P_3P? or OTHER?
                #                              # #
                #                              |-|
                #               domain_3n_addr |-| domain_3n_complementary_addr
                #                              |-|
                #                              # v
                #             domain_addr      #           adjacent_addr
                #    #-------------------------# [-------------------------------------#
                #     |||||||||||||||||||||||||   |||||||||||||||||||||||||||||||||||||
                #    #-------------------------###-------------------------------------#
                #     complementary_addr                 complementary_5n_addr
                #
                #
                #
                #                              # #
                #                              |-|
                #               domain_3n_addr |-| domain_3n_complementary_addr
                #                              |-|
                #                              # ##---------#
                #             domain_addr      #       adjacent_addr
                #    #-------------------------# [-------------------------------------#
                #     |||||||||||||||||||||||||   |||||||||||||||||||||||||||||||||||||
                #    #-------------------------###-------------------------------------#
                #     complementary_addr                                  complementary_5n_addr
                #
                #
                #
                #
                #                              # #
                #                              |-|
                #               domain_3n_addr |-| domain_3n_complementary_addr
                #                              |-|
                #                              # ##---------#
                #             domain_addr      #   |||||||||                     adjacent_addr
                #    #-------------------------#  #---------#         [-------------------------------------#
                #     |||||||||||||||||||||||||                        |||||||||||||||||||||||||||||||||||||
                #    #-------------------------########################-------------------------------------#
                #     complementary_addr                                     complementary_5n_addr
                return BasePairType.OTHER
            elif adjacent_strand_type is _AdjacentDuplexType.TOP_RIGHT_OVERHANG:
                # TODO: Possible case (nick n-arm junction)
                # Bound DANGLE_5P_3P?
                #                              # #                    #
                #                              |-|                    |
                #               domain_3n_addr |-|                    | adjacent_5n_addr
                #                              |-|                    |
                #                              # v                    #
                #             domain_addr      #                      #       adjacent_addr
                #    #-------------------------#                      #-------------------------------------#
                #     |||||||||||||||||||||||||                        |||||||||||||||||||||||||||||||||||||
                #    #-------------------------########################-------------------------------------#
                #     complementary_addr                         complementary_5n_addr
                #
                #
                #
                #                              # #                    #
                #                              |-|                    |
                #               domain_3n_addr |-|                    | adjacent_5n_addr
                #                              |-|                    |
                #                              # ##---------#         #
                #             domain_addr      #                      #       adjacent_addr
                #    #-------------------------#                      #-------------------------------------#
                #     |||||||||||||||||||||||||                        |||||||||||||||||||||||||||||||||||||
                #    #-------------------------########################-------------------------------------#
                #     complementary_addr                         complementary_5n_addr
                #
                #                              # #                    #
                #                              |-|                    |
                #               domain_3n_addr |-|                    | adjacent_5n_addr
                #                              |-|                    |
                #                              # ##---------#         #
                #             domain_addr      #   |||||||||          #       adjacent_addr
                #    #-------------------------#  #---------#         #-------------------------------------#
                #     |||||||||||||||||||||||||                        |||||||||||||||||||||||||||||||||||||
                #    #-------------------------########################-------------------------------------#
                #     complementary_addr                         complementary_5n_addr
                return BasePairType.OTHER
            elif adjacent_strand_type is _AdjacentDuplexType.TOP_RIGHT_BOUND_OVERHANG:
                #                              # #                  # #
                #                              |-|                  |-|
                #               domain_3n_addr |-|                  |-| adjacent_5n_addr
                #                              |-|                  |-|
                #                              # #                  # #
                #             domain_addr      #                      #       adjacent_addr
                #    #-------------------------#                      #-------------------------------------#
                #     |||||||||||||||||||||||||                        |||||||||||||||||||||||||||||||||||||
                #    #-------------------------########################-------------------------------------#
                #     complementary_addr                         complementary_5n_addr
                assert adjacent_5n_addr is not None
                if domain_3n_addr == all_bound_domain_addresses[adjacent_5n_addr]:
                    #                              # #
                    #                              |-|
                    #               domain_3n_addr |-| adjacent_5n_addr
                    #                              |-|
                    #                              # #
                    #             domain_addr      # #       adjacent_addr
                    #    #-------------------------# #-------------------------------------#
                    #     |||||||||||||||||||||||||   |||||||||||||||||||||||||||||||||||||
                    #    #-------------------------###-------------------------------------#
                    #     complementary_addr    complementary_5n_addr
                    return BasePairType.THREE_ARM_JUNCTION
                else:
                    # Could possibly be n-arm junction
                    return BasePairType.OTHER
            else:
                # Should not make it here
                assert False


@dataclass(frozen=True)
class _BasePairDomainEndpoint:
    """A base pair endpoint in the context of the domain it resides on.

    Numbering the bases in strand complex order, of the two bound domains,
    domain1 is defined to be the domain that occurs earlier and domain2 is
    defined to be the domain that occurs later.

    ```(this line is to avoid Python syntax highlighting of ASCII art below)
                 domain1_5p_index
                 |
    domain1   5' --------------------------------- 3'
                 | | | | | | | | | | | | | | | | |
    domain2   3' --------------------------------- 5'
              ^  |                                 ^
              |  domain2_3p_index                  |
              |                                    |
              |                                    |
    domain1_5p_domain2_3p_exterior_base_pair_type  |
                                                   |
                            domain1_3p_domain2_5p_exterior_base_pair_type
    ```
    """
    domain1_5p_index: int
    domain2_3p_index: int
    domain_base_length: int
    domain1_5p_domain2_base_pair_type: BasePairType
    domain1_3p_domain1_base_pair_type: BasePairType


@dataclass(frozen=True)
class _BasePair:
    base_index1: int
    base_index2: int
    base_pairing_probability: float
    base_pair_type: BasePairType


BaseAddress = Union[int, Tuple[StrandDomainAddress, int]]
<<<<<<< HEAD
BasePairAddress = Tuple[BaseAddress, BaseAddress]
BoundDomains = Tuple[StrandDomainAddress, StrandDomainAddress]

# TODO: specify base pair in complex
# TODO: specify base in complex (for unpaired bases)
# Two ways to specify base
# * global address (NUPACK indexing)
# * StrandDomainAddress + base offset in that domain (0 means 5', -1 means 3')
# Base pair is a pair of ^
# Union[int, Tuple[StrandDomainAddress, int]]
#
# Optional parameter for nupack_4_complex_secondary_structure_constraint:
#   Dictionary for lower_bound
#     * Dict[BasePairAddress, float]  base_pair_probabilities
#     * Dict[BaseAddress, float]      base_unpaired_probabilities
#   Dictionary for upper_bound
#     * Dict[BasePairAddress, float]  base_pair_probabilities_upper_bound
#     * Dict[BaseAddress, float]      base_unpaired_probabilities_upper_bound
=======
"""Represents a reference to a base. Can be either specified as a NUPACK base
index or an index of a dsd :py:class:`StrandDomainAddress`:
"""
BasePairAddress = Tuple[BaseAddress, BaseAddress]
"""Represents a reference to a base pair
"""
BoundDomains = Tuple[StrandDomainAddress, StrandDomainAddress]
"""Represents bound domains
"""
>>>>>>> ed76c405


def _get_implicitly_bound_domain_addresses(
        strand_complex: Tuple[Strand, ...],
        nonimplicit_base_pairs_domain_names: Set[str] = None) -> Dict[
        StrandDomainAddress, StrandDomainAddress]:
    """Returns a map of all the implicitly bound domain addresses

    :param strand_complex: Tuple of strands representing strand complex
    :type strand_complex: Tuple[Strand, ...]
    :param nonimplicit_base_pairs_domain_names: Set of all domain names to ignore in this search, defaults to None
    :type nonimplicit_base_pairs_domain_names: Set[str], optional
    :return: Map of all implicitly bound domain addresses
    :rtype: Dict[StrandDomainAddress, StrandDomainAddress]
    """
    if nonimplicit_base_pairs_domain_names is None:
        nonimplicit_base_pairs_domain_names = set()

    implicitly_bound_domain_addresses = {}
    implicit_seen_domains: Dict[str, StrandDomainAddress] = {}
    for strand in strand_complex:
        for domain_idx, domain in enumerate(strand.domains):
            # Get domain_name
            domain_name = domain.name
            if domain_idx in strand.starred_domain_indices:
                domain_name = domain.starred_name

            # Move on to next domain if it was paired via nonimplicit_base_pairs
            if domain_name in nonimplicit_base_pairs_domain_names:
                continue

            # populate implicit bounded_domains
            strand_domain_address = StrandDomainAddress(strand, domain_idx)
            # Assertions checks that domain_name was not previously seen.
            # This is to check that the non-competition requirement on
            # implicit domains was properly checked earlier in input validation.
            assert domain_name not in implicit_seen_domains
            implicit_seen_domains[domain_name] = strand_domain_address

            complementary_domain_name = Domain.complementary_domain_name(domain_name)
            if complementary_domain_name in implicit_seen_domains:
                complementary_strand_domain_address = implicit_seen_domains[complementary_domain_name]
                implicitly_bound_domain_addresses[strand_domain_address] = complementary_strand_domain_address
                implicitly_bound_domain_addresses[complementary_strand_domain_address] = strand_domain_address

    return implicitly_bound_domain_addresses


def _get_addr_to_starting_base_pair_idx(strand_complex: Tuple[Strand, ...]) -> Dict[StrandDomainAddress, int]:
    """Returns a mapping between StrandDomainAddress and the base index of the
    5' end base of the domain

    :param strand_complex: Tuple of strands representing strand complex
    :type strand_complex: Tuple[Strand, ...]
    :return: Map of StrandDomainAddress to starting base index
    :rtype: Dict[StrandDomainAddress, int]
    """
    # Fill addr_to_starting_base_pair_idx and all_bound_domain_addresses
    addr_to_starting_base_pair_idx = {}
    domain_base_index = 0
    for strand in strand_complex:
        for domain_idx, domain in enumerate(strand.domains):
            addr_to_starting_base_pair_idx[StrandDomainAddress(strand, domain_idx)] = domain_base_index
            domain_base_index += domain.length

    return addr_to_starting_base_pair_idx


def _get_base_pair_domain_endpoints_to_check(
        strand_complex: Tuple[Strand, ...],
        nonimplicit_base_pairs: Iterable[BoundDomains] = None) -> Set[_BasePairDomainEndpoint]:
    """Returns the set of all the _BasePairDomainEndpoint to check

    :param strand_complex: Tuple of strands representing strand complex
    :type strand_complex: Tuple[Strand, ...]
    :param nonimplicit_base_pairs: Set of base pairs that cannot be inferred (usually due to competition), defaults to None
    :type nonimplicit_base_pairs: Iterable[BoundDomains], optional
    :raises ValueError: If there are multiple instances of the same strand in a complex
    :raises ValueError: If competitive domains are not specificed in nonimplicit_base_pairs
    :raises ValueError: If address given in nonimplicit_base_pairs is not found
    :return: Set of all the _BasePairDomainEndpoint to check
    :rtype: Set[_BasePairDomainEndpoint]
    """
    # Maps domain pairs
    all_bound_domain_addresses: Dict[StrandDomainAddress, StrandDomainAddress] = {}

    # Keep track of all the domain names that are provided as
    # part of a nonimplicit_base_pair so that input validation
    # knows to ignore these domain names.
    nonimplicit_base_pairs_domain_names: Set[str] = set()

    if nonimplicit_base_pairs is not None:
        for (addr1, addr2) in nonimplicit_base_pairs:
            d1 = addr1.strand.domains[addr1.domain_idx]
            d2 = addr2.strand.domains[addr2.domain_idx]
            if d1 is not d2:
                print('WARNING: a base pair is specified between two different domain objects')
            nonimplicit_base_pairs_domain_names.add(d1.get_name(starred=False))
            nonimplicit_base_pairs_domain_names.add(d1.get_name(starred=True))
            nonimplicit_base_pairs_domain_names.add(d2.get_name(starred=False))
            nonimplicit_base_pairs_domain_names.add(d2.get_name(starred=True))

            all_bound_domain_addresses[addr1] = addr2
            all_bound_domain_addresses[addr2] = addr1

    # Input validation checks:
    #
    # No repeated strand
    #
    # No competition:
    #   check no "competition" between domain (at most one
    #   starred domain for every domain, unless given as nonimplicit_base_pair)
    #   Count number of occuruences of each domain
    seen_strands: Set[Strand] = set()
    domain_counts: Dict[str, int] = defaultdict(int)
    for strand in strand_complex:
        if strand in seen_strands:
            raise ValueError(f"Multiple instances of a strand in a complex is not allowed."
                             " Please make a separate Strand object with the same Domain objects in the same order"
                             " but a different strand name")
        seen_strands.add(strand)
        for idx, domain in enumerate(strand.domains):
            is_starred = idx in strand.starred_domain_indices
            domain_name = domain.get_name(is_starred)
            if domain_name not in nonimplicit_base_pairs_domain_names:
                domain_counts[domain_name] += 1

    # Check final counts of each domain for competition
    for domain_name in domain_counts:
        domain_name_complement = Domain.complementary_domain_name(domain_name)
        if domain_name_complement in domain_counts and domain_counts[domain_name_complement] > 1:
            assert domain_name not in nonimplicit_base_pairs_domain_names
            raise ValueError(
                f"Multiple instances of domain in a complex is not allowed when its complement is also in the complex. "
                f"Violating domain: {domain_name_complement}")
    ## End Input Validation ##

    addr_to_starting_base_pair_idx: Dict[StrandDomainAddress,
                                         int] = _get_addr_to_starting_base_pair_idx(strand_complex)
    all_bound_domain_addresses.update(_get_implicitly_bound_domain_addresses(
        strand_complex, nonimplicit_base_pairs_domain_names))

    # Set of all bound domain endpoints to check.
    base_pair_domain_endpoints_to_check: Set[_BasePairDomainEndpoint] = set()

    for (domain_addr, comple_addr) in all_bound_domain_addresses.items():
<<<<<<< HEAD
        domain_base_length = domain_addr.domain_base_length()
        assert domain_base_length == comple_addr.domain_base_length()

        if domain_addr not in addr_to_starting_base_pair_idx:
            if domain_addr.domain_unstarred_name() in nonimplicit_base_pairs_domain_names:
=======
        domain_base_length = domain_addr.domain().length
        assert domain_base_length == comple_addr.domain().length

        if domain_addr not in addr_to_starting_base_pair_idx:
            if domain_addr.domain().name in nonimplicit_base_pairs_domain_names:
>>>>>>> ed76c405
                raise ValueError(f'StrandDomainAddress {domain_addr} is not found in given complex')
            else:
                print(f'StrandDomainAddress {domain_addr} is not found in given complex')
                assert False

        if comple_addr not in addr_to_starting_base_pair_idx:
<<<<<<< HEAD
            if comple_addr.domain_unstarred_name() in nonimplicit_base_pairs_domain_names:
=======
            if comple_addr.domain().name in nonimplicit_base_pairs_domain_names:
>>>>>>> ed76c405
                raise ValueError(f'StrandDomainAddress {comple_addr} is not found in given complex')
            else:
                print(f'StrandDomainAddress {comple_addr} is not found in given complex')
                assert False

        domain_5p = addr_to_starting_base_pair_idx[domain_addr]
        comple_5p = addr_to_starting_base_pair_idx[comple_addr]

        # Define domain1 to be the "earlier" domain
        if domain_5p < comple_5p:
            domain1_addr = domain_addr
            domain1_5p = domain_5p

            domain2_addr = comple_addr
            domain2_5p = comple_5p
        else:
            domain1_addr = comple_addr
            domain1_5p = comple_5p

            domain2_addr = domain_addr
            domain2_5p = domain_5p

        domain2_3p = domain2_5p + domain_base_length - 1

        base_pair = (domain1_5p, domain2_3p)

        # domain1                     5' --------------------------------- 3'
        #                                | | | | | | | | | | | | | | | | |
        # domain2                     3' --------------------------------- 5'
        #                             ^                                    ^
        #                             |                                    |
        #                   d1_5p_d2_3p_ext_bp_type                        |
        #                                                                  |
        #                                                       d1_3p_d2_5p_ext_bp_type
        d1_3p_d2_5p_ext_bp_type = _exterior_base_type_of_domain_3p_end(domain1_addr, all_bound_domain_addresses)
        d1_5p_d2_3p_ext_bp_type = _exterior_base_type_of_domain_3p_end(domain2_addr, all_bound_domain_addresses)

        base_pair_domain_endpoints_to_check.add(_BasePairDomainEndpoint(
            *base_pair, domain_base_length, d1_5p_d2_3p_ext_bp_type, d1_3p_d2_5p_ext_bp_type))

    return base_pair_domain_endpoints_to_check


def nupack_4_complex_secondary_structure_constraint(
        strand_complexes: List[Tuple[Strand, ...]],
<<<<<<< HEAD
        # TODO: Documentation, indicate that despite name of this argument, UNPAIRED
        # can be used to specify probability threshold for unpaired bases.
        base_pair_prob_by_type: Optional[Dict[BasePairType, float]] = None,
        # TODO
        base_pair_prob_by_type_upper_bound: Dict[BasePairType, float] = field(default_factory=dict),

        # TODO: Docstring for this should mention that they apply to first complex given
        # TODO: mypy and check if BoundDomains = Tuple[StrandDomainAddress, StrandDomainAddress]
        nonimplicit_base_pairs: Optional[Iterable[BoundDomains]] = None,
        all_base_pairs: Optional[Iterable[BoundDomains]] = None,
        # TODO
        base_pair_prob: Dict[BasePairAddress, float] = field(default_factory=dict),
        base_unpaired_prob: Dict[BaseAddress, float] = field(default_factory=dict),
        base_pair_prob_upper_bound: Dict[BasePairAddress, float] = field(default_factory=dict),
        base_unpaired_prob_upper_bound: Dict[BaseAddress, float] = field(default_factory=dict),

=======
        nonimplicit_base_pairs: Optional[Iterable[BoundDomains]] = None,
        all_base_pairs: Optional[Iterable[BoundDomains]] = None,
        base_pair_prob_by_type: Optional[Dict[BasePairType, float]] = None,
        base_pair_prob_by_type_upper_bound: Dict[BasePairType, float] = None,
        base_pair_prob: Dict[BasePairAddress, float] = None,
        base_unpaired_prob: Dict[BaseAddress, float] = None,
        base_pair_prob_upper_bound: Dict[BasePairAddress, float] = None,
        base_unpaired_prob_upper_bound: Dict[BaseAddress, float] = None,
>>>>>>> ed76c405
        temperature: float = dv.default_temperature,
        weight: float = 1.0,
        weight_transfer_function: Callable[[float], float] = lambda x: x,
        description: Optional[str] = None,
        short_description: str = 'complex_secondary_structure_nupack',
        threaded: bool = False,
) -> ComplexConstraint:
<<<<<<< HEAD
    # TODO: change doc strings
    # TODO: Upper bound probability
    # TODO: all_base_pairs (dsd does not add any base pairs)
    """
    Returns constraint that checks given base pairs probabilities in tuples of :any:`Strand`'s

    :param complexes:
        Iterable of :any:`Strand` tuples
    :param exterior_base_pair_prob:
        Probability threshold for exterior base pairs
    :param internal_base_pair_prob:
        Probability threshold for internal base pairs
    :param unpaired_base_pair_prob:
        Probability threshold for unpaired bases
    :param domain_binding:
        Maps which domains should be binded. If None, then all complementary domains will be binded,
        but requires that each complementary domain has only one domain.
    :param temperature:
        Temperature in Celsius
    :param weight:
        How much to weigh this :any:`Constraint`.
    :param weight_transfer_function:
        See :py:data:`Constraint.weight_transfer_function`.
    :param threaded:
        Whether to use threading to parallelize evaluating this constraint.
    :param description:
        Detailed description of constraint suitable for report.
    :param short_description:
        Short description of constraint suitable for logging to stdout.
    :return:
        The :any:`ComplexConstraint`.
=======
    """Returns constraint that checks given base pairs probabilities in tuples of :any:`Strand`'s

    :param strand_complexes:
        Iterable of :any:`Strand` tuples
    :type strand_complexes:
        List[Tuple[Strand, ...]]
    :param nonimplicit_base_pairs:
        List of nonimplicit base pairs that cannot be inferred because multiple
        instances of the same :py:class:`Domain` exist in complex.

        The :py:attr:`StrandDomainAddress.strand` field of each address should
        reference a strand in the first complex in ``strand_complexes``.

        For example,
        if one :py:class:`Strand` has one T :py:class:`Domain` and another
        strand in the complex has two T* :py:class:`Domain` s, then the intended
        binding graph cannot be inferred and must be stated explicitly in this
        field.
    :type nonimplicit_base_pairs:
        Optional[Iterable[BoundDomains]]
    :param all_base_pairs:
        List of all base pairs in complex. If not provided, then base pairs are
        infered based on the name of :py:class:`Domain` s in the complex as well
        as base pairs specified in ``nonimplicit_base_pairs``.


        **TODO**: This has not been implemented yet, and the behavior is as if this
        parameter is always ``None`` (binding graph is always inferred).
    :type all_base_pairs:
        Optional[Iterable[BoundDomains]]
    :param base_pair_prob_by_type:
        Probability lower bounds for each :py:class:`BasePairType`.
        All :py:class:`BasePairType` comes with a default
        such as :py:data:`default_interior_to_strand_probability` which will be
        used if a lower bound is not specified for a particular type.

        **Note**: Despite the name of this parameter, set thresholds for unpaired
        bases by specifying a threshold for :py:attr:`BasePairType.UNPAIRED`.
    :type base_pair_prob_by_type:
        Optional[Dict[BasePairType, float]]
    :param base_pair_prob_by_type_upper_bound:
        Probability upper bounds for each :py:class:`BasePairType`.
        By default, no upper bound is set.

        **Note**: Despite the name of this parameter, set thresholds for unpaired
        bases by specifying a threshold for :py:attr:`BasePairType.UNPAIRED`.

        **TODO**: This has not been implemented yet.
    :type base_pair_prob_by_type_upper_bound:
        Dict[BasePairType, float], optional
    :param base_pair_prob:
        Probability lower bounds for each :py:class:`BasePairAddress` which takes
        precedence over probabilities specified by ``base_pair_prob_by_type``.

        **TODO**: This has not been implemented yet.
    :type base_pair_prob:
        Optional[Dict[BasePairAddress, float]]
    :param base_unpaired_prob:
        Probability lower bounds for each :py:class:`BaseAddress` representing
        unpaired bases. These lower bounds take precedence over the probability
        specified by ``base_pair_prob_by_type[BasePairType.UNPAIRED]``.
    :type base_unpaired_prob:
        Optional[Dict[BaseAddress, float]]
    :param base_pair_prob_upper_bound:
        Probability upper bounds for each :py:class`BasePairAddress` which takes
        precedence over probabilties specified by ``base_pair_prob_by_type_upper_bound``.
    :type base_pair_prob_upper_bound:
        Optional[Dict[BasePairAddress, float]]
    :param base_unpaired_prob_upper_bound:
        Probability upper bounds for each :py:class:`BaseAddress` representing
        unpaired bases. These lower bounds take precedence over the probability
        specified by ``base_pair_prob_by_type_upper_bound[BasePairType.UNPAIRED]``.
    :type base_unpaired_prob_upper_bound:
        Optional[Dict[BaseAddress, float]]
    :param temperature:
        Temperature specified in °C, defaults to :py:data:`vienna_nupack.default_temperature`.
    :type temperature: float, optional
    :param weight:
        See :py:data:`Constraint.weight`, defaults to 1.0
    :type weight:
        float, optional
    :param weight_transfer_function:
        Weight transfer function to use. By default, f(x) = x is used, where x
        is the sum of the squared errors of each base pair that violates the
        threshold.
    :type weight_transfer_function: Callable[[float], float], optional
    :param description:
        See :py:data:`Constraint.description`, defaults to None
    :type description:
        Optional[str], optional
    :param short_description:
        See :py:data:`Constraint.short_description` defaults to 'complex_secondary_structure_nupack'
    :type short_description:
        str, optional
    :param threaded:
        **TODO**: Implement this
    :type threaded:
        bool, optional
    :raises ImportError:
        If NUPACK 4 is not installed.
    :raises ValueError:
        If ``strand_complexes`` is not valid. In order for ``strand_complexes`` to
        be valid, ``strand_complexes`` must:

        * Consist of complexes (tuples of :py:class:`Strand` objects)
        * Each complex must be of the same motif

            * Same number of :py:class:`Strand` s in each complex
            * Same number of :py:class:`Domain` s in each :py:class:`Strand`
            * Same number of bases in each :py:class:`Domain`
    :return: ComplexConstraint
    :rtype: ComplexConstraint
>>>>>>> ed76c405
    """
    try:
        from nupack import Complex as NupackComplex
        from nupack import Model as NupackModel
        from nupack import ComplexSet as NupackComplexSet
        from nupack import Strand as NupackStrand
        from nupack import SetSpec as NupackSetSpec
        from nupack import complex_analysis as nupack_complex_analysis
        from nupack import PairsMatrix as NupackPairsMatrix
    except ModuleNotFoundError:
        raise ImportError(
<<<<<<< HEAD
            'NUPACK 4 must be installed to use pfunc4. Installation instructions can be found at https://piercelab-caltech.github.io/nupack-docs/start/.')
=======
            'NUPACK 4 must be installed to use nupack_4_complex_secondary_structure_constraint. Installation instructions can be found at https://piercelab-caltech.github.io/nupack-docs/start/.')
>>>>>>> ed76c405

    ## Start Input Validation ##
    if len(strand_complexes) == 0:
        raise ValueError("strand_complexes list cannot be empty.")

    strand_complex_template = strand_complexes[0]

    if (type(strand_complex_template) is not tuple):
        raise ValueError(
            f"First element in strand_complexes was not a tuple of Strands. Please provide a tuple of Strands.")

    for strand in strand_complex_template:
        if type(strand) is not Strand:
            raise ValueError(f"Complex at index 0 contanied non-Strand object: {type(strand)}")

    for i in range(1, len(strand_complexes)):
        strand_complex = strand_complexes[i]
        if (type(strand_complex) is not tuple):
            raise ValueError(f"Element at index {i} was not a tuple of Strands. Please provide a tuple of Strands.")
        if len(strand_complex) != len(strand_complex_template):
            raise ValueError(
                f"Inconsistent complex structures: Complex at index {i} contained {len(strand_complex)} strands, "
                f"but complex at index 0 contained {len(strand_complex_template)} strands.")
        for s in range(len(strand_complex)):
            other_strand: Strand = strand_complex[s]
            template_strand: Strand = strand_complex_template[s]
            if (type(other_strand) is not Strand):
                raise ValueError(
                    f"Complex at index {i} contained non-Strand object at index {s}: {type(other_strand)}")
            if len(other_strand.domains) != len(template_strand.domains):
                raise ValueError(
                    f"Strand {other_strand} (index {s} of strand_complexes at index {i}) does not match the provided template"
                    f"({template_strand}). "
                    f"Strand {other_strand} contains {len(other_strand.domains)} domains but template strand {template_strand} contains "
                    f"{len(template_strand.domains)} domains.")
            for d in range(1, len(other_strand.domains)):
                domain_length: int = other_strand.domains[d].length
                template_domain_length: int = template_strand.domains[d].length
                if domain_length != template_domain_length:
                    raise ValueError(
                        f"Strand {other_strand} (the strand at index {s} of the complex located at index {i} of strand_complexes) does not match the "
                        f"provided template ({template_strand}): domain at index {d} is length "
                        f"{domain_length}, but expected {template_domain_length}.")

    base_pair_domain_endpoints_to_check = _get_base_pair_domain_endpoints_to_check(
        strand_complex_template, nonimplicit_base_pairs=nonimplicit_base_pairs)

    ## Start populating base_pair_probs ##
    base_type_probability_threshold: Dict[BasePairType, float] = (
        {} if base_pair_prob_by_type is None else base_pair_prob_by_type.copy())
    for base_type in BasePairType:
        if base_type not in base_type_probability_threshold:
            base_type_probability_threshold[base_type] = base_type.default_pair_probability()
    ## End populating base_pair_probs ##

    nupack_model = NupackModel(material='dna', celsius=temperature)

    if description is None:
        description = ' '.join([str(s) for s in strand_complex_template])

    def evaluate(strand_complex: Tuple[Strand, ...]) -> float:
        bps = _violation_base_pairs(strand_complex)
        err_sq = 0.0
        for bp in bps:
            e = base_type_probability_threshold[bp.base_pair_type] - bp.base_pairing_probability
            assert e > 0
            err_sq += e ** 2
        return err_sq

    # summary would print all the base pairs
    # * indices of the bases e.g 2,7: 97.3% (<99%);  9,13: 75% (<80%); 1,7: 2.1% (>1%)
    # * maybe consider puting second and after base pairs on new line with indent
    def summary(strand_complex: Tuple[Strand, ...]) -> str:
        bps = _violation_base_pairs(strand_complex)
        if len(bps) == 0:
            return "\tAll base pairs satisfy thresholds."
        summary_list = []
        for bp in bps:
            i = bp.base_index1
            j = bp.base_index2
            p = bp.base_pairing_probability
            t = bp.base_pair_type
            summary_list.append(
                f'\t{i},{j}: {math.floor(100 * p)}% (<{round(100 * base_type_probability_threshold[t])}% [{t}])')
        return '\n'.join(summary_list)

    def _violation_base_pairs(strand_complex: Tuple[Strand, ...]) -> List[_BasePair]:
        nupack_strands = [NupackStrand(strand.sequence(), name=strand.name) for strand in strand_complex]
        nupack_complex: NupackComplex = NupackComplex(nupack_strands)

        nupack_complex_set = NupackComplexSet(
            nupack_strands, complexes=NupackSetSpec(max_size=0, include=(nupack_complex,)))
        nupack_complex_analysis_result = nupack_complex_analysis(
            nupack_complex_set, compute=['pairs'], model=nupack_model)
        pairs: NupackPairsMatrix = nupack_complex_analysis_result[nupack_complex].pairs
        nupack_complex_result: np.ndarray = pairs.to_array()

        # DEBUG: Print out result matrix
        # for r in nupack_complex_result:
        #     for c in r:
        #         print("{:.2f}".format(c), end=' ')
        #     print()

        # DEBUG: Print out complex strands and sequences
        # for strand in strand_complex:
        #     print(f'{strand.name}: {strand.sequence()}')

        # Refactor all this into a function that returns all the base pairs that are below threshold
        # eval would take the squared sum of prob differences

        # Probability threshold
        internal_base_pair_prob = base_type_probability_threshold[BasePairType.INTERIOR_TO_STRAND]
        unpaired_base_prob = base_type_probability_threshold[BasePairType.UNPAIRED]
        border_internal_base_pair_prob = base_type_probability_threshold[BasePairType.ADJACENT_TO_EXTERIOR_BASE_PAIR]

        # Tracks which bases are paired. Used to determine unpaired bases.
        expected_paired_idxs: Set[int] = set()

        # Collect violating base pairs
        bps: List[_BasePair] = []
        for e in base_pair_domain_endpoints_to_check:
            domain1_5p = e.domain1_5p_index
            domain2_3p = e.domain2_3p_index
            domain_length = e.domain_base_length
            d1_5p_d2_3p_ext_bp_type = e.domain1_5p_domain2_base_pair_type
            d1_3p_d2_5p_ext_bp_type = e.domain1_3p_domain1_base_pair_type

            # Checks if base pairs at ends of domain to be above 40% probability
            domain1_3p = domain1_5p + (domain_length - 1)
            domain2_5p = domain2_3p - (domain_length - 1)

            d1_5p_d2_3p_ext_bp_prob_thres = base_type_probability_threshold[d1_5p_d2_3p_ext_bp_type]
            if nupack_complex_result[domain1_5p][domain2_3p] < d1_5p_d2_3p_ext_bp_prob_thres:
                bps.append(
                    _BasePair(
                        domain1_5p, domain2_3p, nupack_complex_result[domain1_5p][domain2_3p],
                        d1_5p_d2_3p_ext_bp_type))
            expected_paired_idxs.add(domain1_5p)
            expected_paired_idxs.add(domain2_3p)

            d1_3p_d2_5p_ext_bp_prob_thres = base_type_probability_threshold[d1_3p_d2_5p_ext_bp_type]
            if nupack_complex_result[domain1_3p][domain2_5p] < d1_3p_d2_5p_ext_bp_prob_thres:
                bps.append(
                    _BasePair(
                        domain1_3p, domain2_5p, nupack_complex_result[domain1_3p][domain2_5p],
                        d1_3p_d2_5p_ext_bp_type))
            expected_paired_idxs.add(domain1_3p)
            expected_paired_idxs.add(domain2_5p)
            # Check if base pairs interior to domain (note ascending base pair indices
            # for domain1 and descending base pair indices for domain2)
            #
            # Ex:
            #     0123
            #    [AGCT>    domain1
            #          \
            #          |
            #          /
            #    <TCGA]    domain2
            #     7654
            #
            # TODO: Rewrite this loop using numpy
            # domain1_idxs = np.arange(domain1_5p + 1, domain1_5p + domain_length - 1)
            # domain2_idxs = np.arange(domain2_3p - 1, ,-1)
            for i in range(1, domain_length - 1):
                row = domain1_5p + i
                col = domain2_3p - i

                # Determine if base pair is adjacent to exterior base pair
                prob_thres = internal_base_pair_prob
                bp_type = BasePairType.INTERIOR_TO_STRAND
                if i == 1 and d1_5p_d2_3p_ext_bp_type is not BasePairType.INTERIOR_TO_STRAND or i == domain_length - 2 and d1_3p_d2_5p_ext_bp_prob_thres is not BasePairType.INTERIOR_TO_STRAND:
                    prob_thres = border_internal_base_pair_prob
                    bp_type = BasePairType.ADJACENT_TO_EXTERIOR_BASE_PAIR

                if nupack_complex_result[row][col] < prob_thres:
                    bps.append(_BasePair(row, col, nupack_complex_result[row][col], bp_type))
                expected_paired_idxs.add(row)
                expected_paired_idxs.add(col)

        # Check base pairs that should not be paired are high probability
        for i in range(len(nupack_complex_result)):
            if i not in expected_paired_idxs and nupack_complex_result[i][i] < unpaired_base_prob:
                bps.append(_BasePair(i, i, nupack_complex_result[i][i], BasePairType.UNPAIRED))

        return bps

    return ComplexConstraint(description=description,
                             short_description=short_description,
                             weight=weight,
                             weight_transfer_function=weight_transfer_function,
                             threaded=threaded,
                             complexes=tuple(strand_complexes),
                             evaluate=evaluate,
                             summary=summary)


<<<<<<< HEAD
=======
def nupack_4_strand_pair_constraint(
        threshold: Union[float, Dict[Tuple[StrandGroup, StrandGroup], float]],
        temperature: float = dv.default_temperature,
        sodium: float = dv.default_sodium,
        magnesium: float = dv.default_magnesium,
        weight: float = 1.0,
        weight_transfer_function: Callable[[float], float] = lambda x: x,
        description: Optional[str] = None,
        short_description: str = 'strand_pair_nupack',
        threaded: bool = False,
        pairs: Optional[Iterable[Tuple[Strand, Strand]]] = None,
        negate: bool = False) -> StrandPairConstraint:
    """
    Returns constraint that checks given pairs of :any:`Strand`'s for excessive interaction using
    NUPACK's pfunc executable.

    NUPACK 4 must be installed. Installation instructions can be found at https://piercelab-caltech.github.io/nupack-docs/start/.

    :param threshold:
        Energy threshold in kcal/mol; can either be a single float, or a dict mapping pairs of
        :any:`StrandGroup`'s to a float;
        when a :any:`Strand` in :any:`StrandGroup` ``sg1`` is compared to one in ``sg2``,
        the threshold used is ``threshold[(sg1, sg2)]``
    :param temperature:
        Temperature in Celsius
    :param negate:
        Whether to negate free energy (making it larger for more favorable structures).
        If True, then the constraint is violated if energy > `threshold`.
        If False, then the constraint is violated if energy < `threshold`.
    :param weight:
        How much to weigh this :any:`Constraint`.
    :param weight_transfer_function:
        See :py:data:`Constraint.weight_transfer_function`.
    :param threaded:
        Whether to use threading to parallelize evaluating this constraint.
    :param description:
        Detailed description of constraint suitable for report.
    :param short_description:
        Short description of constraint suitable for logging to stdout.
    :param pairs:
        Pairs of :any:`Strand`'s to compare; if not specified, checks all pairs.
    :return:
        The :any:`StrandPairConstraint`.
    """

    if description is None:
        if isinstance(threshold, Number):
            description = f'NUPACK binding energy of strand pair exceeds {threshold} kcal/mol'
        elif isinstance(threshold, dict):
            strand_group_name_to_threshold = {(strand_group1.name, strand_group2.name): value
                                              for (strand_group1, strand_group2), value in threshold.items()}
            description = f'NUPACK binding energy of strand pair exceeds threshold defined by their ' \
                          f'StrandGroups as follows:\n{strand_group_name_to_threshold}'
        else:
            raise ValueError(f'threshold = {threshold} must be one of float or dict, '
                             f'but it is {type(threshold)}')

    def evaluate(strand1: Strand, strand2: Strand) -> float:
        threshold_value: float = convert_threshold(threshold, (strand1.group, strand2.group))
        energy = dv.binding4(strand1.sequence(), strand2.sequence(), temperature, sodium, magnesium, negate)
        logger.debug(
            f'strand pair threshold: {threshold_value:6.2f} '
            f'binding({strand1.name, strand2.name, temperature}) = {energy:6.2f} ')
        excess = threshold_value - energy
        if negate:
            excess = -excess
        return max(0.0, excess)

    def summary(strand1: Strand, strand2: Strand) -> str:
        energy = dv.binding4(strand1.sequence(), strand2.sequence(), temperature, sodium, magnesium, negate)
        return f'{energy:6.2f} kcal/mol'

    if pairs is not None:
        pairs = tuple(pairs)

    return StrandPairConstraint(description=description,
                                short_description=short_description,
                                weight=weight,
                                weight_transfer_function=weight_transfer_function,
                                threaded=threaded,
                                pairs=pairs,
                                evaluate=evaluate,
                                summary=summary)


>>>>>>> ed76c405
def chunker(sequence: Sequence[T], chunk_length: Optional[int] = None, num_chunks: Optional[int] = None) -> \
        List[List[T]]:
    """
    Collect data into fixed-length chunks or blocks, e.g., chunker('ABCDEFG', 3) --> ABC DEF G

    :param sequence:
        Sequence (list or tuple) of items.
    :param chunk_length:
        Length of each chunk. Mutually exclusive with `num_chunks`.
    :param num_chunks:
        Number of chunks. Mutually exclusive with `chunk_length`.
    :return:
        List of `num_chunks` lists, each list of length `chunk_length` (one of `num_chunks` or
        `chunk_length` will be calculated from the other).
    """
    if chunk_length is None and num_chunks is None or chunk_length is not None and num_chunks is not None:
        raise ValueError('exactly one of chunk_length or num_chunks must be None')

    if chunk_length is None:
        if num_chunks is None:
            raise ValueError('exactly one of chunk_length or num_chunks must be None')
        if num_chunks < 1:
            raise ValueError('num_chunks must be positive')
        num_items = len(sequence)
        chunk_length, remainder = divmod(num_items, num_chunks)
        if remainder > 0:
            chunk_length += 1

    args = [iter(sequence)] * chunk_length
    chunks = list(itertools.zip_longest(*args, fillvalue=None))
    for i, chunk in enumerate(chunks):
        chunks[i] = [item for item in chunks[i] if item is not None]
    return chunks


def cpu_count(logical: bool = False) -> int:
    """
    Counts the number of physical CPUs (cores). For greatest accuracy, requires the 3rd party
    `psutil <https://pypi.org/project/psutil/>`_
    package to be installed.

    :param logical:
        Whether to count number of logical processors or physical CPU cores.
    :return:
        Number of physical CPU cores if logical is False and package psutils is installed;
        otherwise, the number of logical processors.
    """
    count: Optional[int]
    try:
        import psutil  # type: ignore
        count = psutil.cpu_count(logical=logical)
    except ModuleNotFoundError:
        logger.warning('''\
psutil package not installed. Using os package to determine number of cores.
WARNING: this will count the number of logical cores, but the number of
physical scores is a more effective number to use. It is recommended to
install the package psutil to help determine the number of physical cores
and make parallel processing more efficient:
  https://pypi.org/project/psutil/''')
        import os
        count = os.cpu_count()
    if count is None:
        logger.warning('could not determine number of physical CPU cores; defaulting to 1')
        count = 1
    return count


def rna_duplex_strand_pairs_constraint(
        threshold: Union[float, Dict[Tuple[StrandGroup, StrandGroup], float]],
        temperature: float = dv.default_temperature,
        negate: bool = False,
        weight: float = 1.0,
        weight_transfer_function: Callable[[float], float] = lambda x: x,
        description: Optional[str] = None,
        short_description: str = 'rna_dup_strand_pairs',
        threaded: bool = False,
        pairs: Optional[Iterable[Tuple[Strand, Strand]]] = None,
        parameters_filename: str = dv.default_vienna_rna_parameter_filename) \
        -> StrandPairsConstraint:
    """
    Returns constraint that checks given pairs of :any:`Strand`'s for excessive interaction using
    Vienna RNA's RNAduplex executable.

    :param threshold:
        Energy threshold in kcal/mol; can either be a single float, or a dict mapping pairs of
        :any:`StrandGroup`'s to a float;
        when a :any:`Strand` in :any:`StrandGroup` ``sg1`` is compared to one in ``sg2``,
        the threshold used is ``threshold[(sg1, sg2)]``
    :param temperature:
        Temperature in Celsius.
    :param negate:
        Whether to negate free energy (making it larger for more favorable structures).
        If True, then the constraint is violated if energy > `threshold`.
        If False, then the constraint is violated if energy < `threshold`.
    :param weight:
        How much to weigh this :any:`Constraint`.
    :param weight_transfer_function:
        See :py:data:`Constraint.weight_transfer_function`.
    :param description:
        Long description of constraint suitable for putting into constraint report.
    :param short_description:
        Short description of constraint suitable for logging to stdout.
    :param threaded:
        Whether to test the each pair of :any:`Strand`'s in parallel.
    :param pairs:
        Pairs of :any:`Strand`'s to compare; if not specified, checks all pairs.
    :param parameters_filename:
        Name of parameters file for ViennaRNA;
        default is same as :py:meth:`vienna_nupack.rna_duplex_multiple`
    :return:
        The :any:`StrandPairsConstraint`.
    """

    if description is None:
        if isinstance(threshold, Number):
            description = f'RNAduplex energy for some strand pairs exceeds {threshold} kcal/mol'
        elif isinstance(threshold, dict):
            strand_group_name_to_threshold = {(strand_group1.name, strand_group2.name): value
                                              for (strand_group1, strand_group2), value in threshold.items()}
            description = f'RNAduplex energy for some strand pairs exceeds threshold defined by their ' \
                f'StrandGroups as follows:\n{strand_group_name_to_threshold}'
        else:
            raise ValueError(f'threshold = {threshold} must be one of float or dict, '
                             f'but it is {type(threshold)}')

    from dsd.stopwatch import Stopwatch

    num_threads = cpu_count() - 1  # this seems to be slightly faster than using all cores
    thread_pool = ThreadPool(processes=num_threads)

    def calculate_energies_unthreaded(sequence_pairs: Sequence[Tuple[str, str]]) -> List[float]:
        return dv.rna_duplex_multiple(sequence_pairs, logger, temperature, negate, parameters_filename)

    def calculate_energies(sequence_pairs: Sequence[Tuple[str, str]]) -> List[float]:
        if threaded and len(sequence_pairs) > 1:
            lists_of_sequence_pairs = chunker(sequence_pairs, num_chunks=num_threads)
            lists_of_energies = thread_pool.map(calculate_energies_unthreaded, lists_of_sequence_pairs)
            energies = _flatten(lists_of_energies)
        else:
            energies = calculate_energies_unthreaded(sequence_pairs)
        return energies

    def evaluate(strand_pairs: Iterable[Tuple[Strand, Strand]]) -> List[Tuple[OrderedSet[Domain], float]]:
        stopwatch: Optional[Stopwatch] = Stopwatch()  # noqa
        # stopwatch = None  # uncomment to not log time

        sequence_pairs = [(s1.sequence(), s2.sequence()) for s1, s2 in strand_pairs]
        energies = calculate_energies(sequence_pairs)

        domain_sets_weights: List[Tuple[OrderedSet[Domain], float]] = []
        for (strand1, strand2), energy in zip(strand_pairs, energies):
            excess = energy_excess(energy, threshold, negate, strand1, strand2)
            # print(f'excess = {excess:6.2f};  excess > 0.0? {excess > 0.0}')
            if excess > 0.0:
                domain_set_weights = (
                    OrderedSet(strand1.unfixed_domains() + strand2.unfixed_domains()), excess)
                domain_sets_weights.append(domain_set_weights)

        if stopwatch is not None:
            stopwatch.stop()
            logger.debug(f'*** rna_duplex_strand_pairs_constraint ***')
            logger.debug(f'*   description: {description}')
            logger.debug(f'*   evaluated {len(sequence_pairs)} pairs of strands')
            logger.debug(f'*   total time to evaluate: {stopwatch}')
            logger.debug(f'*   energies: {sorted(energies)}')

        return domain_sets_weights

    def summary(strand_pairs: Iterable[Tuple[Strand, Strand]],
                report_only_violations: bool) -> ConstraintReport:
        sequence_pairs = [(s1.sequence(), s2.sequence()) for s1, s2 in strand_pairs]
        energies = calculate_energies(sequence_pairs)
        max_name_length = max(len(strand.name) for strand in _flatten(strand_pairs))

        strand_pairs_energies = zip(strand_pairs, energies)

        num_checks = len(energies)
        num_violations = 0
        lines: List[str] = []
        for (strand1, strand2), energy in strand_pairs_energies:
            passed = energy_excess(energy, threshold, negate, strand1, strand2) <= 0.0
            if not passed:
                num_violations += 1
            if not report_only_violations or (report_only_violations and not passed):
                line = (f'strands '
                        f'{strand1.name:{max_name_length}}, '
                        f'{strand2.name:{max_name_length}}: '
                        f'{energy:6.2f} kcal/mol'
                        f'{"" if passed else "  **violation**"}')
                lines.append(line)

        if not report_only_violations:
            lines.sort(key=lambda line_: ' **violation**' not in line_)  # put violations first

        content = '\n'.join(lines)
        report = ConstraintReport(constraint=None, content=content,
                                  num_violations=num_violations, num_checks=num_checks)
        return report

    pairs_tuple = None
    if pairs is not None:
        pairs_tuple = tuple(pairs)

    return StrandPairsConstraint(description=description,
                                 short_description=short_description,
                                 weight=weight,
                                 weight_transfer_function=weight_transfer_function,
                                 evaluate=evaluate,
                                 summary=summary,
                                 pairs=pairs_tuple)


def energy_excess(energy: float, threshold: Union[float, Dict[Tuple[StrandGroup, StrandGroup], float]],
                  negate: bool, strand1: Strand, strand2: Strand) -> float:
    threshold_value = 0.0  # noqa; warns that variable isn't used even though it clearly is
    if isinstance(threshold, Number):
        threshold_value = threshold
    elif isinstance(threshold, dict):
        threshold_value = threshold[(strand1.group, strand2.group)]
    excess = threshold_value - energy
    if negate:
        excess = -excess
    return excess


def energy_excess_domains(energy: float,
                          threshold: Union[float, Dict[Tuple[DomainPool, DomainPool], float]],
                          negate: bool, domain1: Domain, domain2: Domain) -> float:
    threshold_value = 0.0  # noqa; warns that variable isn't used even though it clearly is
    if isinstance(threshold, Number):
        threshold_value = threshold
    elif isinstance(threshold, dict):
        threshold_value = threshold[(domain1.pool, domain2.pool)]
    excess = threshold_value - energy
    if negate:
        excess = -excess
    return excess


def rna_cofold_strand_pairs_constraint(
        threshold: Union[float, Dict[Tuple[StrandGroup, StrandGroup], float]],
        temperature: float = dv.default_temperature,
        negate: bool = False,
        weight: float = 1.0,
        weight_transfer_function: Callable[[float], float] = lambda x: x,
        description: Optional[str] = None,
        short_description: str = 'rna_dup_strand_pairs',
        threaded: bool = False,
        pairs: Optional[Iterable[Tuple[Strand, Strand]]] = None,
        parameters_filename: str = dv.default_vienna_rna_parameter_filename) \
        -> StrandPairsConstraint:
    """
    Returns constraint that checks given pairs of :any:`Strand`'s for excessive interaction using
    Vienna RNA's RNAduplex executable.

    :param threshold:
        Energy threshold in kcal/mol; can either be a single float, or a dict mapping pairs of
        :any:`StrandGroup`'s to a float;
        when a :any:`Strand` in :any:`StrandGroup` ``sg1`` is compared to one in ``sg2``,
        the threshold used is ``threshold[(sg1, sg2)]``
    :param temperature:
        Temperature in Celsius.
    :param negate:
        Whether to negate free energy (making it larger for more favorable structures).
        If True, then the constraint is violated if energy > `threshold`.
        If False, then the constraint is violated if energy < `threshold`.
    :param weight:
        How much to weigh this :any:`Constraint`.
    :param weight_transfer_function:
        See :py:data:`Constraint.weight_transfer_function`.
    :param description:
        Long description of constraint suitable for putting into constraint report.
    :param short_description:
        Short description of constraint suitable for logging to stdout.
    :param threaded:
        Whether to test the each pair of :any:`Strand`'s in parallel.
    :param pairs:
        Pairs of :any:`Strand`'s to compare; if not specified, checks all pairs.
    :param parameters_filename:
        Name of parameters file for ViennaRNA;
        default is same as :py:meth:`vienna_nupack.rna_duplex_multiple`
    :return:
        The :any:`StrandPairsConstraint`.
    """

    if description is None:
        if isinstance(threshold, Number):
            description = f'RNAcofold energy for some strand pairs exceeds {threshold} kcal/mol'
        elif isinstance(threshold, dict):
            strand_group_name_to_threshold = {(strand_group1.name, strand_group2.name): value
                                              for (strand_group1, strand_group2), value in threshold.items()}
            description = f'RNAcofold energy for some strand pairs exceeds threshold defined by their ' \
                f'StrandGroups as follows:\n{strand_group_name_to_threshold}'
        else:
            raise ValueError(f'threshold = {threshold} must be one of float or dict, '
                             f'but it is {type(threshold)}')

    from dsd.stopwatch import Stopwatch

    num_threads = cpu_count() - 1  # this seems to be slightly faster than using all cores
    thread_pool = ThreadPool(processes=num_threads)

    def calculate_energies_unthreaded(sequence_pairs: Sequence[Tuple[str, str]]) -> List[float]:
        return dv.rna_cofold_multiple(sequence_pairs, logger, temperature, negate, parameters_filename)

    def calculate_energies(sequence_pairs: Sequence[Tuple[str, str]]) -> List[float]:
        if threaded and len(sequence_pairs) > 1:
            lists_of_sequence_pairs = chunker(sequence_pairs, num_chunks=num_threads)
            lists_of_energies = thread_pool.map(calculate_energies_unthreaded, lists_of_sequence_pairs)
            energies = _flatten(lists_of_energies)
        else:
            energies = calculate_energies_unthreaded(sequence_pairs)
        return energies

    def evaluate(strand_pairs: Iterable[Tuple[Strand, Strand]]) -> List[Tuple[OrderedSet[Domain], float]]:
        stopwatch: Optional[Stopwatch] = Stopwatch()  # noqa
        # stopwatch = None  # uncomment to not log time

        sequence_pairs = [(s1.sequence(), s2.sequence()) for s1, s2 in strand_pairs]
        domain_sets_weights: List[Tuple[OrderedSet[Domain], float]] = []
        # domain_sets_weights: List[Tuple[OrderedSet[Domain], float]] = []

        energies = calculate_energies(sequence_pairs)

        for (strand1, strand2), energy in zip(strand_pairs, energies):
            excess = energy_excess(energy, threshold, negate, strand1, strand2)
            if excess > 0.0:
                domain_set_weights = (OrderedSet(strand1.unfixed_domains() + strand2.unfixed_domains()),
                                      excess)
                domain_sets_weights.append(domain_set_weights)

        if stopwatch is not None:
            stopwatch.stop()
            logger.debug(f'*** rna_cofold_strand_pairs_constraint ***')
            logger.debug(f'*   description: {description}')
            logger.debug(f'*   evaluated {len(sequence_pairs)} pairs of strands')
            logger.debug(f'*   total time to evaluate: {stopwatch}')
            logger.debug(f'*   energies: {sorted(energies)}')

        return domain_sets_weights

    def summary(strand_pairs: Iterable[Tuple[Strand, Strand]],
                report_only_violations: bool) -> ConstraintReport:
        sequence_pairs = [(s1.sequence(), s2.sequence()) for s1, s2 in strand_pairs]
        energies = calculate_energies(sequence_pairs)
        max_name_length = max(len(strand.name) for strand in _flatten(strand_pairs))
        strand_pairs_energies = zip(strand_pairs, energies)

        num_checks = len(energies)
        num_violations = 0
        lines: List[str] = []
        for (strand1, strand2), energy in strand_pairs_energies:
            passed = energy_excess(energy, threshold, negate, strand1, strand2) <= 0.0
            if not passed:
                num_violations += 1
            if not report_only_violations or (report_only_violations and not passed):
                line = (f'strands '
                        f'{strand1.name:{max_name_length}}, '
                        f'{strand2.name:{max_name_length}}: '
                        f'{energy:6.2f} kcal/mol'
                        f'{"" if passed else "  **violation**"}')
                lines.append(line)

        if not report_only_violations:
            lines.sort(key=lambda line_: ' **violation**' not in line_)  # put violations first

        return ConstraintReport(constraint=None, content='\n'.join(lines),
                                num_violations=num_violations, num_checks=num_checks)

    pairs_tuple = None
    if pairs is not None:
        pairs_tuple = tuple(pairs)

    return StrandPairsConstraint(description=description,
                                 short_description=short_description,
                                 weight=weight,
                                 weight_transfer_function=weight_transfer_function,
                                 evaluate=evaluate,
                                 summary=summary,
                                 pairs=pairs_tuple)


def _all_pairs_domain_sequences_and_complements(domain_pairs: Iterable[Tuple[Domain, Domain]]) \
        -> Tuple[List[Tuple[str, str]], List[Tuple[str, str]], List[Tuple[Domain, Domain]]]:
    """
    :param domain_pairs:
        Domain pairs.
    :return:
        pair consisting of two lists, each of length 4 times as long as `domain_pairs`.
        Each pair in `domain_pairs` is associated to the 4 combinations of WC complementing (or not)
        the sequences of each Domain.
        - sequence_pairs: the sequences (appropriated complemented or not)
        - names: the names (appropriately *'d or not)
    """
    sequence_pairs: List[Tuple[str, str]] = []
    names: List[Tuple[str, str]] = []
    domains: List[Tuple[Domain, Domain]] = []
    for d1, d2 in domain_pairs:
        for starred1, starred2 in itertools.product([False, True], repeat=2):
            seq1 = d1.get_sequence(starred1)
            seq2 = d2.get_sequence(starred2)
            name1 = d1.get_name(starred1)
            name2 = d2.get_name(starred2)
            sequence_pairs.append((seq1, seq2))
            names.append((name1, name2))
            domains.append((d1, d2))
    return sequence_pairs, names, domains


def _flatten(list_of_lists: Iterable[Iterable[T]]) -> List[T]:
    #  Flatten one level of nesting
    return list(itertools.chain.from_iterable(list_of_lists))


def rna_duplex_domain_pairs_constraint(
        threshold: float,
        temperature: float = dv.default_temperature,
        negate: bool = False,
        weight: float = 1.0,
        weight_transfer_function: Callable[[float], float] = lambda x: x,
        short_description: str = 'rna_dup_dom_pairs',
        pairs: Optional[Iterable[Tuple[Domain, Domain]]] = None,
        parameters_filename: str = dv.default_vienna_rna_parameter_filename) \
        -> DomainPairsConstraint:
    """
    Returns constraint that checks given pairs of :any:`Domain`'s for excessive interaction using
    Vienna RNA's RNAduplex executable.

    :param threshold: energy threshold
    :param temperature: temperature in Celsius
    :param negate: whether to negate free energy (making it larger for more favorable structures).
                   If True, then the constraint is violated if energy > `threshold`.
                   If False, then the constraint is violated if energy < `threshold`.
    :param weight: how much to weigh this :any:`Constraint`
    :param weight_transfer_function:
        See :py:data:`Constraint.weight_transfer_function`.
    :param short_description: short description of constraint suitable for logging to stdout
    :param pairs: pairs of :any:`Domain`'s to compare; if not specified, checks all pairs
    :param parameters_filename: name of parameters file for ViennaRNA; default is
                                same as :py:meth:`vienna_nupack.rna_duplex_multiple`
    :return: constraint
    """

    def evaluate(domain_pairs: Iterable[Tuple[Domain, Domain]]) -> List[Tuple[OrderedSet[Domain], float]]:
        if any(d1.sequence is None or d2.sequence is None for d1, d2 in domain_pairs):
            raise ValueError('cannot evaluate domains unless they have sequences assigned')
        sequence_pairs, _, _ = _all_pairs_domain_sequences_and_complements(domain_pairs)
        domain_sets_weights: List[Tuple[OrderedSet[Domain], float]] = []
        energies = dv.rna_duplex_multiple(sequence_pairs, logger, temperature, negate, parameters_filename)
        for (domain1, domain2), energy in zip(domain_pairs, energies):
            excess = threshold - energy
            if negate:
                excess = -excess
            if excess > 0.0:
                domain_set_weights = (OrderedSet([domain1, domain2]), excess)
                domain_sets_weights.append(domain_set_weights)
        return domain_sets_weights

    def summary(domain_pairs: Iterable[Tuple[Domain, Domain]],
                report_only_violations: bool) -> ConstraintReport:
        sequence_pairs, domain_name_pairs, domains = _all_pairs_domain_sequences_and_complements(domain_pairs)
        energies = dv.rna_duplex_multiple(sequence_pairs, logger, temperature, negate, parameters_filename)
        max_name_length = max(len(name) for name in _flatten(domain_name_pairs))

        num_checks = len(energies)
        num_violations = 0
        lines: List[str] = []
        for (domain1, domain2), (name1, name2), energy in zip(domains, domain_name_pairs, energies):
            passed = energy_excess_domains(energy, threshold, negate, domain1, domain2) <= 0.0
            if not passed:
                num_violations += 1
            if not report_only_violations or (report_only_violations and not passed):
                line = (f'domains '
                        f'{name1:{max_name_length}}, '
                        f'{name2:{max_name_length}}: '
                        f'{energy:6.2f} kcal/mol'
                        f'{"" if passed else "  **violation**"}')
                lines.append(line)

        if not report_only_violations:
            lines.sort(key=lambda line_: ' **violation**' not in line_)  # put violations first

        content = '\n'.join(lines)
        report = ConstraintReport(constraint=None, content=content,
                                  num_violations=num_violations, num_checks=num_checks)
        return report

    pairs_tuple = None
    if pairs is not None:
        pairs_tuple = tuple(pairs)

    return DomainPairsConstraint(description='RNAduplex some domain pairs',
                                 short_description=short_description,
                                 weight=weight,
                                 weight_transfer_function=weight_transfer_function,
                                 evaluate=evaluate,
                                 summary=summary,
                                 pairs=pairs_tuple)<|MERGE_RESOLUTION|>--- conflicted
+++ resolved
@@ -3044,8 +3044,6 @@
                                               for strand_group, value in threshold.items()}
             description = f'NUPACK secondary structure of strand exceeds threshold defined by its StrandGroup ' \
                 f'as follows:\n{strand_group_name_to_threshold}'
-<<<<<<< HEAD
-=======
         else:
             raise AssertionError('threshold must be one of float or dict')
 
@@ -3126,7 +3124,6 @@
                                               for strand_group, value in threshold.items()}
             description = f'NUPACK secondary structure of strand exceeds threshold defined by its StrandGroup ' \
                           f'as follows:\n{strand_group_name_to_threshold}'
->>>>>>> ed76c405
         else:
             raise AssertionError('threshold must be one of float or dict')
 
@@ -3306,18 +3303,11 @@
         if isinstance(threshold, Number):
             description = f'NUPACK energy of domain pair exceeds {threshold} kcal/mol'
         elif isinstance(threshold, dict):
-<<<<<<< HEAD
-            strand_group_name_to_threshold = {(strand_group1.name, strand_group2.name): value
-                                              for (strand_group1, strand_group2), value in threshold.items()}
-            description = f'NUPACK binding energy of strand pair exceeds threshold defined by their ' \
-                f'StrandGroups as follows:\n{strand_group_name_to_threshold}'
-=======
             domain_pool_name_pair_to_threshold = {(domain_pool1.name, domain_pool2.name): value
                                                   for (domain_pool1, domain_pool2), value in
                                                   threshold.items()}
             description = f'NUPACK energy of domain pair exceeds threshold defined by their DomainPools ' \
                           f'as follows:\n{domain_pool_name_pair_to_threshold}'
->>>>>>> ed76c405
         else:
             raise ValueError(f'threshold = {threshold} must be one of float or dict, '
                              f'but it is {type(threshold)}')
@@ -3332,8 +3322,6 @@
         threshold_value = convert_threshold(threshold, (domain1.pool, domain2.pool))
         seq_pairs, name_pairs, _ = _all_pairs_domain_sequences_and_complements([(domain1, domain2)])
 
-<<<<<<< HEAD
-=======
         energies: List[float]
         if threaded4:
             energies = thread_pool.map(binding_closure, seq_pairs)
@@ -3461,7 +3449,6 @@
                                 summary=summary)
 
 
->>>>>>> ed76c405
 class _AdjacentDuplexType(Enum):
     # Refer to comments under BaseTypePair for notation reference
     #
@@ -3549,11 +3536,6 @@
     #                       c*    d*
     TOP_RIGHT_BOUND_OVERHANG = auto()
 
-<<<<<<< HEAD
-# TODO(benlee12): Document this stuff
-
-=======
->>>>>>> ed76c405
 
 default_interior_to_strand_probability = 0.98
 """Default probability threshold for :py:attr:`BasePairType.INTERIOR_TO_STRAND`"""
@@ -4127,11 +4109,6 @@
         else:
             assert False
 
-<<<<<<< HEAD
-# TODO: document StrandDomainAddress
-
-=======
->>>>>>> ed76c405
 
 @dataclass
 class StrandDomainAddress:
@@ -4146,46 +4123,12 @@
     """order in which domain appears in :py:data:`StrandDomainAddress.strand`
     """
 
-<<<<<<< HEAD
-    @classmethod
-    def address_of_nth_domain_occurence(
-            cls, strand: Strand, domain_str: str, n: int, forward=True) -> 'StrandDomainAddress':
-        if n < 1:
-            raise ValueError(f'n needs to be at least 1')
-        domain_names = strand.domain_names_tuple()
-        idx = -1
-        occurences = 0
-
-        itr = iter(range(0, len(domain_names), 1 if forward else -1))
-
-        for i in itr:
-            if domain_names[i] == domain_str:
-                occurences += 1
-                if occurences == n:
-                    idx = i
-                    break
-        if idx == -1:
-            raise ValueError(f'{strand} contained less than {n} occurrences of domain {domain_str}')
-
-        return cls(strand, idx)
-
-    @classmethod
-    def address_of_first_domain_occurence(cls, strand: Strand, domain_str: str) -> 'StrandDomainAddress':
-        return cls.address_of_nth_domain_occurence(strand, domain_str, 1)
-
-    @classmethod
-    def address_of_last_domain_occurence(cls, strand: Strand, domain_str: str) -> 'StrandDomainAddress':
-        return cls.address_of_nth_domain_occurence(strand, domain_str, 1, forward=False)
-
-    def neighbor_5p(self) -> Optional['StrandDomainAddress']:
-=======
     def neighbor_5p(self) -> Optional['StrandDomainAddress']:
         """Returns 5' domain neighbor. If domain is 5' end of strand, returns None
 
         :return: StrandDomainAddress of 5' neighbor or None if no 5' neighbor
         :rtype: Optional[StrandDomainAddress]
         """
->>>>>>> ed76c405
         idx = self.domain_idx - 1
         if idx >= 0:
             return StrandDomainAddress(self.strand, idx)
@@ -4193,27 +4136,17 @@
             return None
 
     def neighbor_3p(self) -> Optional['StrandDomainAddress']:
-<<<<<<< HEAD
-=======
         """Returns 3' domain neighbor. If domain is 3' end of strand, returns None
 
         :return: StrandDomainAddress of 3' neighbor or None if no 3' neighbor
         :rtype: Optional[StrandDomainAddress]
         """
->>>>>>> ed76c405
         idx = self.domain_idx + 1
         if idx < len(self.strand.domains):
             return StrandDomainAddress(self.strand, idx)
         else:
             return None
 
-<<<<<<< HEAD
-    def domain_unstarred_name(self) -> str:
-        return self.strand.domains[self.domain_idx].name
-
-    def domain_base_length(self) -> int:
-        return self.strand.domains[self.domain_idx].length
-=======
     def domain(self) -> Domain:
         """Returns domain referenced by this address.
 
@@ -4221,7 +4154,6 @@
         :rtype: Domain
         """
         return self.strand.domains[self.domain_idx]
->>>>>>> ed76c405
 
     def __hash__(self) -> int:
         return hash((self.strand, self.domain_idx))
@@ -4791,26 +4723,6 @@
 
 
 BaseAddress = Union[int, Tuple[StrandDomainAddress, int]]
-<<<<<<< HEAD
-BasePairAddress = Tuple[BaseAddress, BaseAddress]
-BoundDomains = Tuple[StrandDomainAddress, StrandDomainAddress]
-
-# TODO: specify base pair in complex
-# TODO: specify base in complex (for unpaired bases)
-# Two ways to specify base
-# * global address (NUPACK indexing)
-# * StrandDomainAddress + base offset in that domain (0 means 5', -1 means 3')
-# Base pair is a pair of ^
-# Union[int, Tuple[StrandDomainAddress, int]]
-#
-# Optional parameter for nupack_4_complex_secondary_structure_constraint:
-#   Dictionary for lower_bound
-#     * Dict[BasePairAddress, float]  base_pair_probabilities
-#     * Dict[BaseAddress, float]      base_unpaired_probabilities
-#   Dictionary for upper_bound
-#     * Dict[BasePairAddress, float]  base_pair_probabilities_upper_bound
-#     * Dict[BaseAddress, float]      base_unpaired_probabilities_upper_bound
-=======
 """Represents a reference to a base. Can be either specified as a NUPACK base
 index or an index of a dsd :py:class:`StrandDomainAddress`:
 """
@@ -4820,7 +4732,6 @@
 BoundDomains = Tuple[StrandDomainAddress, StrandDomainAddress]
 """Represents bound domains
 """
->>>>>>> ed76c405
 
 
 def _get_implicitly_bound_domain_addresses(
@@ -4967,30 +4878,18 @@
     base_pair_domain_endpoints_to_check: Set[_BasePairDomainEndpoint] = set()
 
     for (domain_addr, comple_addr) in all_bound_domain_addresses.items():
-<<<<<<< HEAD
-        domain_base_length = domain_addr.domain_base_length()
-        assert domain_base_length == comple_addr.domain_base_length()
-
-        if domain_addr not in addr_to_starting_base_pair_idx:
-            if domain_addr.domain_unstarred_name() in nonimplicit_base_pairs_domain_names:
-=======
         domain_base_length = domain_addr.domain().length
         assert domain_base_length == comple_addr.domain().length
 
         if domain_addr not in addr_to_starting_base_pair_idx:
             if domain_addr.domain().name in nonimplicit_base_pairs_domain_names:
->>>>>>> ed76c405
                 raise ValueError(f'StrandDomainAddress {domain_addr} is not found in given complex')
             else:
                 print(f'StrandDomainAddress {domain_addr} is not found in given complex')
                 assert False
 
         if comple_addr not in addr_to_starting_base_pair_idx:
-<<<<<<< HEAD
-            if comple_addr.domain_unstarred_name() in nonimplicit_base_pairs_domain_names:
-=======
             if comple_addr.domain().name in nonimplicit_base_pairs_domain_names:
->>>>>>> ed76c405
                 raise ValueError(f'StrandDomainAddress {comple_addr} is not found in given complex')
             else:
                 print(f'StrandDomainAddress {comple_addr} is not found in given complex')
@@ -5036,24 +4935,6 @@
 
 def nupack_4_complex_secondary_structure_constraint(
         strand_complexes: List[Tuple[Strand, ...]],
-<<<<<<< HEAD
-        # TODO: Documentation, indicate that despite name of this argument, UNPAIRED
-        # can be used to specify probability threshold for unpaired bases.
-        base_pair_prob_by_type: Optional[Dict[BasePairType, float]] = None,
-        # TODO
-        base_pair_prob_by_type_upper_bound: Dict[BasePairType, float] = field(default_factory=dict),
-
-        # TODO: Docstring for this should mention that they apply to first complex given
-        # TODO: mypy and check if BoundDomains = Tuple[StrandDomainAddress, StrandDomainAddress]
-        nonimplicit_base_pairs: Optional[Iterable[BoundDomains]] = None,
-        all_base_pairs: Optional[Iterable[BoundDomains]] = None,
-        # TODO
-        base_pair_prob: Dict[BasePairAddress, float] = field(default_factory=dict),
-        base_unpaired_prob: Dict[BaseAddress, float] = field(default_factory=dict),
-        base_pair_prob_upper_bound: Dict[BasePairAddress, float] = field(default_factory=dict),
-        base_unpaired_prob_upper_bound: Dict[BaseAddress, float] = field(default_factory=dict),
-
-=======
         nonimplicit_base_pairs: Optional[Iterable[BoundDomains]] = None,
         all_base_pairs: Optional[Iterable[BoundDomains]] = None,
         base_pair_prob_by_type: Optional[Dict[BasePairType, float]] = None,
@@ -5062,7 +4943,6 @@
         base_unpaired_prob: Dict[BaseAddress, float] = None,
         base_pair_prob_upper_bound: Dict[BasePairAddress, float] = None,
         base_unpaired_prob_upper_bound: Dict[BaseAddress, float] = None,
->>>>>>> ed76c405
         temperature: float = dv.default_temperature,
         weight: float = 1.0,
         weight_transfer_function: Callable[[float], float] = lambda x: x,
@@ -5070,39 +4950,6 @@
         short_description: str = 'complex_secondary_structure_nupack',
         threaded: bool = False,
 ) -> ComplexConstraint:
-<<<<<<< HEAD
-    # TODO: change doc strings
-    # TODO: Upper bound probability
-    # TODO: all_base_pairs (dsd does not add any base pairs)
-    """
-    Returns constraint that checks given base pairs probabilities in tuples of :any:`Strand`'s
-
-    :param complexes:
-        Iterable of :any:`Strand` tuples
-    :param exterior_base_pair_prob:
-        Probability threshold for exterior base pairs
-    :param internal_base_pair_prob:
-        Probability threshold for internal base pairs
-    :param unpaired_base_pair_prob:
-        Probability threshold for unpaired bases
-    :param domain_binding:
-        Maps which domains should be binded. If None, then all complementary domains will be binded,
-        but requires that each complementary domain has only one domain.
-    :param temperature:
-        Temperature in Celsius
-    :param weight:
-        How much to weigh this :any:`Constraint`.
-    :param weight_transfer_function:
-        See :py:data:`Constraint.weight_transfer_function`.
-    :param threaded:
-        Whether to use threading to parallelize evaluating this constraint.
-    :param description:
-        Detailed description of constraint suitable for report.
-    :param short_description:
-        Short description of constraint suitable for logging to stdout.
-    :return:
-        The :any:`ComplexConstraint`.
-=======
     """Returns constraint that checks given base pairs probabilities in tuples of :any:`Strand`'s
 
     :param strand_complexes:
@@ -5215,7 +5062,6 @@
             * Same number of bases in each :py:class:`Domain`
     :return: ComplexConstraint
     :rtype: ComplexConstraint
->>>>>>> ed76c405
     """
     try:
         from nupack import Complex as NupackComplex
@@ -5227,11 +5073,7 @@
         from nupack import PairsMatrix as NupackPairsMatrix
     except ModuleNotFoundError:
         raise ImportError(
-<<<<<<< HEAD
-            'NUPACK 4 must be installed to use pfunc4. Installation instructions can be found at https://piercelab-caltech.github.io/nupack-docs/start/.')
-=======
             'NUPACK 4 must be installed to use nupack_4_complex_secondary_structure_constraint. Installation instructions can be found at https://piercelab-caltech.github.io/nupack-docs/start/.')
->>>>>>> ed76c405
 
     ## Start Input Validation ##
     if len(strand_complexes) == 0:
@@ -5428,8 +5270,6 @@
                              summary=summary)
 
 
-<<<<<<< HEAD
-=======
 def nupack_4_strand_pair_constraint(
         threshold: Union[float, Dict[Tuple[StrandGroup, StrandGroup], float]],
         temperature: float = dv.default_temperature,
@@ -5515,7 +5355,6 @@
                                 summary=summary)
 
 
->>>>>>> ed76c405
 def chunker(sequence: Sequence[T], chunk_length: Optional[int] = None, num_chunks: Optional[int] = None) -> \
         List[List[T]]:
     """
