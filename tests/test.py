--- conflicted
+++ resolved
@@ -1205,7 +1205,6 @@
         self.assertIn(B, domains)
         self.assertIn(C, domains)
 
-<<<<<<< HEAD
 class TestDomainLegal(unittest.TestCase):
     def test_prevent_strands_with_same_name(self): # if name was none
         self.design = Design()
@@ -1222,7 +1221,7 @@
         self.design.strands.append(s2)
         with self.assertRaises(ValueError):
             self.design.check_strand_names_unique()
-=======
+
 class TestNUPACK(unittest.TestCase):
 
     def test_pfunc(self) -> None:
@@ -1239,7 +1238,6 @@
         energies = nv.rna_plex_multiple(pairs)
         self.assertEqual(2, len(energies))
 
->>>>>>> 53e7f98e
 
 if __name__ == '__main__':
     unittest.main()