"""
This module defines types for helping to define DNA sequence design constraints.

The key classes are :any:`Design`, :any:`Strand`, :any:`Domain` to define a DNA design,
and various subclasses of :any:`Constraint`, such as :any:`StrandConstraint` or :any:`StrandPairConstraint`,
to define constraints on the sequences assigned to each :any:`Domain` when calling
:meth:`search.search_for_dna_sequences`. 

Also important are two other types of constraints
(not subclasses of :any:`Constraint`), which are used prior to the search to determine if it is even
legal to use a DNA sequence: subclasses of the abstract base class :any:`NumpyFilter`,
and  :any:`SequenceFilter`, an alias for a function taking a string as input and returning a bool.

See the README on the GitHub page for more detailed explaination of these classes:
https://github.com/UC-Davis-molecular-computing/dsd#data-model
"""

from __future__ import annotations

import dataclasses
import enum
import os
import math
import json
from typing import List, Set, Dict, Callable, Iterable, Tuple, Collection, TypeVar, Any, \
    cast, Generic, DefaultDict, FrozenSet, Iterator, Sequence, Type, Optional
from dataclasses import dataclass, field, InitVar
from abc import ABC, abstractmethod
from collections import defaultdict
import itertools
import logging
from multiprocessing.pool import ThreadPool
from numbers import Number
from enum import Enum, auto, unique
import functools

import numpy as np  # noqa
from ordered_set import OrderedSet

import scadnano as sc  # type: ignore

import nuad.vienna_nupack as nv
import nuad.np as nn
import nuad.modifications as nm
from nuad.json_noindent_serializer import JSONSerializable, json_encode, NoIndent

# need typing_extensions package prior to Python 3.8 to get Protocol object
try:
    from typing import Protocol
except ImportError:
    from typing_extensions import Protocol

# from dsd.stopwatch import Stopwatch

try:
    from scadnano import Design as scDesign  # type: ignore
    from scadnano import Strand as scStrand  # type: ignore
    from scadnano import Domain as scDomain  # type: ignore
    from scadnano import m13 as m13_sc  # type: ignore
except ModuleNotFoundError:
    scDesign = Any
    scStrand = Any
    scDomain = Any

name_key = 'name'
sequence_key = 'sequence'
fixed_key = 'fixed'
label_key = 'label'
strands_key = 'strands'
domains_key = 'domains'
domain_pools_key = 'domain_pools'
domain_pools_num_sampled_key = 'domain_pools_num_sampled'
domain_names_key = 'domain_names'
starred_domain_indices_key = 'starred_domain_indices'
group_key = 'group'
domain_pool_name_key = 'pool_name'
length_key = 'length'
substring_length_key = 'substring_length'
except_indices_key = 'except_start_indices'
circular_key = 'circular'
strand_name_in_strand_pool_key = 'strand_name'
sequences_key = 'sequences'
replace_with_close_sequences_key = 'replace_with_close_sequences'
hamming_probability_key = 'hamming_probability'
possible_sequences_key = 'possible_sequences'
num_sequences_to_generate_upper_limit_key = 'num_sequences_to_generate_upper_limit'
num_sequences_to_generate_key = 'num_sequences_to_generate'
rng_state_key = 'rng_state'

vendor_fields_key = 'vendor_fields'
vendor_scale_key = 'scale'
vendor_purification_key = 'purification'
vendor_plate_key = 'plate'
vendor_well_key = 'well'

default_vendor_scale = "25nm"
default_vendor_purification = "STD"

T = TypeVar('T')
KeyFunction = Callable[[T], Any]

# Complex = Tuple['Strand', ...]
# """A Complex is a group of :any:`Strand`'s, in general that we expect to be bound by complementary
# :any:`Domain`'s."""

all_dna_bases: Set[str] = {'A', 'C', 'G', 'T'}
"""
Set of all DNA bases.
"""


class M13Variant(enum.Enum):
    """Variants of M13mp18 viral genome. "Standard" variant is p7249. Other variants are longer."""

    p7249 = "p7249"
    """"Standard" variant of M13mp18; 7249 bases long, available from, for example

    https://www.tilibit.com/collections/scaffold-dna/products/single-stranded-scaffold-dna-type-p7249

    https://www.neb.com/products/n4040-m13mp18-single-stranded-dna

    http://www.bayoubiolabs.com/biochemicat/vectors/pUCM13/ 
    """  # noqa

    p7560 = "p7560"
    """Variant of M13mp18 that is 7560 bases long. Available from, for example

    https://www.tilibit.com/collections/scaffold-dna/products/single-stranded-scaffold-dna-type-p7560
    """

    p8064 = "p8064"
    """Variant of M13mp18 that is 8064 bases long. Available from, for example

    https://www.tilibit.com/collections/scaffold-dna/products/single-stranded-scaffold-dna-type-p8064
    """

    p8634 = "p8634"
    """Variant of M13mp18 that is 8634 bases long. At the time of this writing, not listed as available
    from any biotech vender, but Tilibit will make it for you if you ask. 
    (https://www.tilibit.com/pages/contact-us)
    """

    def length(self) -> int:
        """
        :return: length of this variant of M13 (e.g., 7249 for variant :data:`M13Variant.p7249`)
        """
        if self is M13Variant.p7249:
            return 7249
        if self is M13Variant.p7560:
            return 7560
        if self is M13Variant.p8064:
            return 8064
        if self is M13Variant.p8634:
            return 8634
        raise AssertionError('should be unreachable')

    def scadnano_variant(self) -> sc.M13Variant:
        if self is M13Variant.p7249:
            return sc.M13Variant.p7249
        if self is M13Variant.p7560:
            return sc.M13Variant.p7560
        if self is M13Variant.p8064:
            return sc.M13Variant.p8064
        if self is M13Variant.p8634:
            return sc.M13Variant.p8634
        raise AssertionError('should be unreachable')


def m13(rotation: int = 5587, variant: M13Variant = M13Variant.p7249) -> str:
    """
    The M13mp18 DNA sequence (commonly called simply M13).

    By default, starts from cyclic rotation 5587 
    (with 0-based indexing;  commonly this is called rotation 5588, which assumes that indexing begins at 1), 
    as defined in
    `GenBank <https://www.ncbi.nlm.nih.gov/nuccore/X02513.1>`_.

    By default, returns the "standard" variant of consisting of 7249 bases, sold by companies such as  
    `Tilibit <https://cdn.shopify.com/s/files/1/1299/5863/files/Product_Sheet_single-stranded_scaffold_DNA_type_7249_M1-10.pdf?14656642867652657391>`_
    and
    `New England Biolabs <https://www.neb.com/~/media/nebus/page%20images/tools%20and%20resources/interactive%20tools/dna%20sequences%20and%20maps/m13mp18_map.pdf>`_.

    For a more detailed discussion of why the default rotation 5587 of M13 is used,
    see 
    `Supplementary Note S8 <http://www.dna.caltech.edu/Papers/DNAorigami-supp1.linux.pdf>`_ 
    in
    [`Folding DNA to create nanoscale shapes and patterns. Paul W. K. Rothemund, Nature 440:297-302 (2006) <http://www.nature.com/nature/journal/v440/n7082/abs/nature04586.html>`_].

    :param rotation: rotation of circular strand. Valid values are 0 through length-1.
    :param variant: variant of M13 strand to use
    :return: M13 strand sequence
    """  # noqa
    return m13_sc(rotation=rotation, variant=variant.scadnano_variant())


def m13_substrings_of_length(length: int, except_indices: Iterable[int] = tuple(range(5514, 5557)),
                             variant: M13Variant = M13Variant.p7249) -> List[str]:
    """
    *WARNING*: This function was previously recommended to use with :any:`DomainPool.possible_sequences`
    to specify possible rotations of M13 to use. However, it creates a large file size to
    write all those sequences to disk on every update in the search. A better method now exists
    to specify this, which is to specify a :any:`SubstringSampler` object as the value for
    :any:`DomainPool.possible_sequences` instead of calling this function.

    Return all substrings of the M13mp18 DNA sequence of length `length`,
    except those overlapping indices in `except_start_indices`.

    This is useful with the field :data:`DomainPool.possible_sequences`, when one strand in the
    :any:`Design` represents a small portion of the full M13 sequence,
    and part of the sequence design process is to choose a rotation of M13 to use.
    One can set that strand to have a single :any:`Domain`,
    which contains dependent subdomains (those with :data:`Domain.dependent` set to True).
    These subdomains are the smaller domains where M13 attaches to other :any:`Strand`'s in the
    :any:`Design`. Then, give the parent :any:`Domain` a :any:`DomainPool` with
    :data:`DomainPool.possible_sequences` set to the return value of this function,
    to allow the search to explore different rotations of M13.

    For example, suppose `m13_subdomains` is a list containing :any:`Domain`'s from the :any:`Design`,
    which are consecutive subdomains of M13 from 5' to 3' (all with :data:`Domain.dependent` set to True),
    and `m13_length` is the sum of their lengths (note this needs to be calculated manually since the
    following code assumes no :any:`Domain` in `m13_subdomains` has a :any:`DomainPool` yet, thus none
    yet have a length).
    Then the following code creates a :any:`Strand` representing the M13 portion
    that binds to other :any:`Strand`'s in the :any:`Design`.

    .. code-block:: python

        m13_subdomains = # subdomains of M13 used in the design
        m13_length = # sum of lengths of domains in m13_subdomains
        m13_substrings = dc.m13_substrings_of_length(m13_length)
        m13_domain_pool = dc.DomainPool(name='m13 domain pool', possible_sequences=m13_substrings)
        m13_domain = dc.Domain(name='m13', subdomains=m13_subdomains, pool=m13_domain_pool)
        m13_strand = dc.Strand(name='m13', domains=[m13_domain])

    :param length:
        length of substrings to return
    :param except_indices:
        Indices of M13 to avoid in any part of the substring.
        If not specified, based on `length`, indices 5514-5556 are avoided,
        which are known to contain a long hairpin.
        (When using 1-based indexing, these are indices 5515-5557.)
        For example, if `length` = 10, then the *starting* indices of substrings will avoid the list
        [5505, 5506, ..., 5556]
    :param variant:
        :any:`M13Variant` to use
    :return:
        All substrings of the M13mp18 DNA sequence, except those that overlap any index in
        `except_start_indices`.
    """
    m13_ = m13_sc(rotation=0, variant=variant)

    # append start of m13 to its end to help with circular condition
    m13_ += m13_[:length]

    # add indices beyond 7248 (or whatever is the length) that correspond to indices near the start
    extended_except_indices = list(except_indices)
    for skip_idx in except_indices:
        if skip_idx > length:
            break
        extended_except_indices.append(skip_idx + variant.length())

    substrings = []
    for start_idx in range(variant.length()):
        end_idx = start_idx + length
        skip = False
        for skip_idx in except_indices:
            if start_idx <= skip_idx < end_idx:
                skip = True
                break
        if skip:
            continue
        substring = m13_[start_idx:end_idx]
        substrings.append(substring)

    return substrings


def default_score_transfer_function(x: float) -> float:
    """
    A cubic transfer function.
    
    :return:
        max(0.0, x^3)
    """
    return max(0.0, x ** 3)


logger = logging.Logger('dsd', level=logging.DEBUG)
"""
Global logger instance used throughout dsd.

Call ``logger.removeHandler(logger.handlers[0])`` to stop screen output (assuming that you haven't added
or removed any handlers to the dsd logger instance already; by default there is one StreamHandler, and
removing it will stop screen output).

Call ``logger.addHandler(logging.FileHandler(filename))`` to direct to a file.
"""


def _configure_logger() -> None:
    screen_handler = logging.StreamHandler()
    screen_handler.setLevel(logging.INFO)
    logger.addHandler(screen_handler)


_configure_logger()


def all_pairs(values: Iterable[T],
              with_replacement: bool = True,
              where: Callable[[T, T], bool] = lambda _, __: True) -> List[Tuple[T, T]]:
    """
    Strongly typed function to get list of all pairs from `iterable`. (for using with mypy)

    :param values:
        Iterable of values.
    :param with_replacement:
        Whether to include self pairs, i.e., pairs (a,a)
    :param where:
        Predicate indicating whether to include a specific pair.
        Must take two parameters, each of type T, and return a bool.
    :return:
        List of all pairs of values from `iterable`.
    """

    def where_tuple(pair: Tuple[T, T]) -> bool:
        item1, item2 = pair
        return where(item1, item2)

    return list(all_pairs_iterator(values, with_replacement=with_replacement, where=where_tuple))


def all_pairs_iterator(values: Iterable[T],
                       with_replacement: bool = True,
                       where: Callable[[Tuple[T, T]], bool] = lambda _: True) -> Iterator[Tuple[T, T]]:
    """
    Strongly typed function to get iterator of all pairs from `iterable`. (for using with mypy)

    This is WITH replacement; to specify without replacement, set `with_replacement` = False

    :param values:
        Iterable of values.
    :param with_replacement:
        Whether to include self pairs, i.e., pairs (a,a)
    :param where:
        Predicate indicating whether to include a specific pair.
    :return:
        Iterator of all pairs of values from `iterable`.
        Unlike :py:meth:`all_pairs`, which returns a list,
        the iterator returned may be iterated over only ONCE.
    """
    comb_iterator = itertools.combinations_with_replacement if with_replacement else itertools.combinations
    it = cast(Iterator[Tuple[T, T]],
              filter(where, comb_iterator(values, 2)))  # noqa
    return it


SequenceFilter = Callable[[str], bool]
"""
Filter (see description of :any:`NumpyFilter` for explanation of the term "filter") 
that applies to a DNA sequence; the difference between this an a :any:`DomainConstraint` is
that these are applied before a sequence is assigned to a :any:`Domain`, so the constraint can only
be based on the DNA sequence, and not, for instance, on the :any:`Domain`'s :any:`DomainPool`.

Consequently :any:`SequenceFilter`'s, like :any:`NumpyFilter`'s, are treated differently than
subtypes of :any:`Constraint`, since a DNA sequence failing any :any:`SequenceFilter`'s or
:any:`NumpyFilter`'s is never allowed to be assigned into any :any:`Domain`.

The difference with :any:`NumpyFilter` is that a :any:`NumpyFilter` requires one to express the
constraint in a way that is efficient for the linear algebra operations of numpy. If you cannot figure out
how to do this, a :any:`SequenceFilter` can be expressed in pure Python, but typically will be much
slower to apply than a :any:`NumpyFilter`.
"""


# The Mypy error being ignored is a bug and is described here:
# https://github.com/python/mypy/issues/5374#issuecomment-650656381
@dataclass  # type: ignore
class NumpyFilter(ABC):
    """
    Abstract base class for numpy filters. A "filter" is a hard constraint applied to sequences
    for a :any:`Domain`; a sequence not passing the filter is never allowed to be assigned to
    a :any:`Domain`. This constrasts with the various subclasses of :any:`Constraint`, which
    are different in two ways: 1) they can apply to large parts of the design than just a domain,
    e.g., a :any:`Strand` or a pair of :any:`Domain`'s, and 2) they are "soft" constraints that are
    allowed to be violated during the course of the search.

    A :any:`NumpyFilter` is one that can be efficiently encoded
    as numpy operations on 2D arrays of bytes representing DNA sequences, through the class
    :any:`np.DNASeqList` (which uses such a 2D array as the field :data:`np.DNASeqList.seqarr`).

    Subclasses should set the value :data:`NumpyFilter.name`, inherited from this class.

    Pre-made subclasses of :any:`NumpyFilter` provided in this library,
    such as :any:`RestrictBasesFilter` or :any:`NearestNeighborEnergyFilter`,
    are dataclasses (https://docs.python.org/3/library/dataclasses.html).
    There is no requirement that custom subclasses be dataclasses, but since the subclasses will
    inherit the field :data:`NumpyFilter.name`, you can easily make them dataclasses to get,
    for example, free ``repr`` and ``str`` implementations. See the source code for examples.

    The related type :any:`SequenceFilter` (which is just an alias for a Python function with
    a certain signature) has a similar purpose, but is used for filters that cannot be encoded
    as numpy operations. Since they are applied by running a Python loop, they are much slower
    to evaluate than a :any:`NumpyFilter`.
    """

    name: str = field(init=False, default='TODO: give a concrete name to this NumpyFilter')
    """Name of this :any:`NumpyFilter`."""

    @abstractmethod
    def remove_violating_sequences(self, seqs: nn.DNASeqList) -> nn.DNASeqList:
        """
        Subclasses should override this method.

        Since these are filters that use numpy, generally they will access the numpy ndarray instance
        `seqs.seqarr`, operate on it, and then create a new :any:`np.DNASeqList` instance via the constructor
        :any:`np.DNASeqList` taking an numpy ndarray as input.

        See the source code of included constraints for examples, such as
        :meth:`NearestNeighborEnergyFilter.remove_violating_sequences`
        or
        :meth:`BaseCountFilter.remove_violating_sequences`.
        These are usually quite tricky to write, requiring one to think in terms of linear algebra
        operations. The code tends not to be easy to read. But when a constraint can be expressed
        in this way, it is typically *very* fast to apply; many millions of sequences can
        be processed in a few seconds.

        :param seqs:
            :any:`np.DNASeqList` object representing DNA sequences
        :return:
            a new :any:`np.DNASeqList` object representing the DNA sequences in `seqs` that
            satisfy the constraint
        """
        raise NotImplementedError()


@dataclass
class RestrictBasesFilter(NumpyFilter):
    """
    Restricts the sequence to use only a subset of bases. This can be used to implement
    a so-called "three-letter code", for instance, in which a certain subset of :any:`Strand` uses only the
    bases A, T, C (and :any:`Strand`'s with complementary :any:`Domain` use only A, T, G), to help
    reduce secondary structure of those :any:`Strand`'s.
    See for example Supplementary Section S1.1 of
    "Scaling Up Digital Circuit Computation with DNA Strand Displacement Cascades", Qian and Winfree,
    *Science* 332:1196–1201, 2011.
    DOI: 10.1126/science.1200520,
    https://science.sciencemag.org/content/332/6034/1196,
    http://www.qianlab.caltech.edu/seesaw_digital_circuits2011_SI.pdf

    Note, however, that this is a filter for :any:`Domain`'s, not whole :any:`Strand`'s, 
    so for a three-letter code to work, you must take care not to mixed :any:`Domain`'s on a 
    :any:`Strand` that will use different alphabets.
    """  # noqa

    bases: Collection[str]
    """Bases to use. Must be a strict subset of {'A', 'C', 'G', 'T'} with at least two bases."""

    def __post_init__(self) -> None:
        self.name = 'restrict_bases'
        if not set(self.bases) < {'A', 'C', 'G', 'T'}:
            raise ValueError("bases must be a proper subset of {'A', 'C', 'G', 'T'}; "
                             f'cannot be {self.bases}')
        if len(self.bases) <= 1:
            raise ValueError('bases cannot be size 1 or smaller')

    def remove_violating_sequences(self, seqs: nn.DNASeqList) -> nn.DNASeqList:
        """Should never be called directly; it is handled specially by the library when initially
        generating sequences."""
        raise AssertionError('This should never be called directly.')


@dataclass
class NearestNeighborEnergyFilter(NumpyFilter):
    """
    This constraint calculates the nearest-neighbor binding energy of a domain with its perfect complement
    (summing over all length-2 substrings of the domain's sequence),
    using parameters from the 2004 Santa-Lucia and Hicks paper
    (https://www.annualreviews.org/doi/abs/10.1146/annurev.biophys.32.110601.141800,
    see Table 1, and example on page 419).
    It rejects any sequences whose energy according to this sum is outside the range
    [:data:`NearestNeighborEnergyFilter.low_energy`,
    :data:`NearestNeighborEnergyFilter.high_energy`].
    """

    low_energy: float
    """Low threshold for nearest-neighbor energy."""

    high_energy: float
    """High threshold for nearest-neighbor energy."""

    temperature: float = field(default=37.0)
    """Temperature in Celsius at which to calculate nearest-neighbor energy."""

    def __post_init__(self) -> None:
        self.name = 'nearest_neighbor_energy'
        if self.low_energy > self.high_energy:
            raise ValueError(f'low_energy = {self.low_energy} must be less than '
                             f'high_energy = {self.high_energy}')

    def remove_violating_sequences(self, seqs: nn.DNASeqList) -> nn.DNASeqList:
        """Remove sequences with nearest-neighbor energies outside of an interval."""
        wcenergies = nn.calculate_wc_energies(seqs.seqarr, self.temperature)
        within_range = (self.low_energy <= wcenergies) & (wcenergies <= self.high_energy)  # type: ignore
        seqarr_pass = seqs.seqarr[within_range]  # type: ignore
        return nn.DNASeqList(seqarr=seqarr_pass)


@dataclass
class BaseCountFilter(NumpyFilter):
    """
    Restricts the sequence to contain a certain number of occurences of a given base.
    """

    base: str
    """Base to count."""

    high_count: int | None = None
    """
    Count of :data:`BaseCountFilter.base` must be at most :data:`BaseCountFilter.high_count`.
    """

    low_count: int | None = None
    """
    Count of :data:`BaseCountFilter.base` must be at least :data:`BaseCountFilter.low_count`.
    """

    def __post_init__(self) -> None:
        self.name = 'base_count'
        if self.low_count is None and self.high_count is None:
            raise ValueError('at least one of low_count or high_count must be specified')

    def remove_violating_sequences(self, seqs: nn.DNASeqList) -> nn.DNASeqList:
        """Remove sequences whose counts of a certain base are outside of an interval."""
        low_count = self.low_count if self.low_count is not None else 0
        high_count = self.high_count if self.high_count is not None else seqs.seqlen
        sumarr = np.sum(seqs.seqarr == nn.base2bits[self.base], axis=1)
        good = (low_count <= sumarr) & (sumarr <= high_count)
        seqarr_pass = seqs.seqarr[good]
        return nn.DNASeqList(seqarr=seqarr_pass)


@dataclass
class BaseEndFilter(NumpyFilter):
    """
    Restricts the sequence to contain only certain bases on
    (or near, if :data:`BaseEndFilter.distance` > 0) each end.
    """

    bases: Collection[str]
    """Bases to require on ends."""

    distance_from_end: int = 0
    """Distance from end."""

    five_prime: bool = True
    """ Whether to apply to 5' end of sequence (left end of DNA sequence, lowest index)."""

    three_prime: bool = True
    """ Whether to apply to 3' end of sequence (right end of DNA sequence, highest index)."""

    def __post_init__(self) -> None:
        self.name = 'base_end'
        if not self.five_prime and not self.three_prime:
            raise ValueError('at least one of five_prime or three_prime must be True')
        if not (set(self.bases) < {'A', 'C', 'G', 'T'}):
            raise ValueError('bases must be a strict subset of {A,C,G,T} but is '
                             f'{self.bases}')
        if len(self.bases) == 0:
            raise ValueError('bases cannot be empty')

    def remove_violating_sequences(self, seqs: nn.DNASeqList) -> nn.DNASeqList:
        """Keeps sequences with the given bases at given distance from the 5' or 3' end."""
        all_bits = [nn.base2bits[base] for base in self.bases]

        if seqs.seqlen <= self.distance_from_end:
            raise ValueError(f'cannot specify distance from end of {self.distance_from_end} '
                             f'when sequences only have length {seqs.seqlen}')

        if self.five_prime:
            good_left = np.zeros(shape=len(seqs), dtype=bool)
            left = seqs.seqarr[:, self.distance_from_end]
            for bits in all_bits:
                if good_left is None:
                    good_left = (left == bits)
                else:
                    good_left |= (left == bits)

        if self.three_prime:
            good_right = np.zeros(shape=len(seqs), dtype=bool)
            right = seqs.seqarr[:, -1 - self.distance_from_end]
            for bits in all_bits:
                if good_right is None:
                    good_right = (right == bits)
                else:
                    good_right |= (right == bits)

        if self.five_prime and self.three_prime:
            seqarr_pass = seqs.seqarr[good_left & good_right]  # noqa
        elif self.five_prime:
            seqarr_pass = seqs.seqarr[good_left]  # noqa
        elif self.three_prime:
            seqarr_pass = seqs.seqarr[good_right]  # noqa
        else:
            raise AssertionError('unreachable')

        return nn.DNASeqList(seqarr=seqarr_pass)


@dataclass
class BaseAtPositionFilter(NumpyFilter):
    """
    Restricts the sequence to contain only certain base(s) on at a particular position.

    One use case is that many internal modifications (e.g., biotin or fluorophore)
    can only be placed on an T.
    """

    bases: str | Collection[str]
    """
    Base(s) to require at position :data:`BasePositionConstraint.position`.

    Can either be a single base, or a collection (e.g., list, tuple, set).
    If several bases are specified, the base at :data:`BasePositionConstraint.position`
    must be one of the bases in :data:`BasePositionConstraint.bases`.
    """

    position: int
    """Position of base to check."""

    def __post_init__(self) -> None:
        self.name = 'base_at_position'
        self.bases = [self.bases] if isinstance(self.bases, str) else list(self.bases)
        if not (set(self.bases) < all_dna_bases):
            raise ValueError(f'bases must be a strict subset of {all_dna_bases} but is '
                             f'{self.bases}')
        if len(self.bases) == 0:
            raise ValueError('bases cannot be empty')

    def remove_violating_sequences(self, seqs: nn.DNASeqList) -> nn.DNASeqList:
        """Remove sequences that don't have one of the given bases at the given position."""
        assert isinstance(self.bases, list)
        if not 0 <= self.position < seqs.seqlen:
            raise ValueError(f'position must be between 0 and {seqs.seqlen} but it is {self.position}')
        mid = seqs.seqarr[:, self.position]
        good = np.zeros(shape=len(seqs), dtype=bool)
        for base in self.bases:
            good |= (mid == nn.base2bits[base])
        seqarr_pass = seqs.seqarr[good]
        return nn.DNASeqList(seqarr=seqarr_pass)


@dataclass
class ForbiddenSubstringFilter(NumpyFilter):
    """
    Restricts the sequence not to contain a certain substring(s), e.g., GGGG.
    """

    substrings: str | Collection[str]
    """
    Substring(s) to forbid.

    Can either be a single substring, or a collection (e.g., list, tuple, set).
    If a collection, all substrings must have the same length.
    """

    indices: Sequence[int] | None = None
    """
    Indices at which to check for each substring in :data:`ForbiddenSubstringFilter.substrings`.
    If not specified, all appropriate indices are checked.
    """

    def __post_init__(self) -> None:
        self.name = 'forbidden_substrings'

        self.substrings = [self.substrings] if isinstance(self.substrings, str) else list(self.substrings)

        lengths = {len(substring) for substring in self.substrings}
        if len(lengths) > 1:
            raise ValueError(f'all substrings must have same length, but they have these lengths: '
                             f'{lengths}\n'
                             f'substrings: {self.substrings}')

        for substring in self.substrings:
            if not (set(substring) < all_dna_bases):
                raise ValueError('must contain only letters from {A,C,G,T} but it is '
                                 f'{substring}, which has extra letters '
                                 f'{set(substring) - all_dna_bases}')
            if len(substring) == 0:
                raise ValueError('substring cannot be empty')

    def length(self) -> int:
        """
        :return:
            length of substring(s) to check
        """
        if isinstance(self.substrings, str):
            return len(self.substrings)
        else:
            # should be a collection
            first_substring = list(self.substrings)[0]
            assert len(first_substring) != 0
            return len(first_substring)

    def remove_violating_sequences(self, seqs: nn.DNASeqList) -> nn.DNASeqList:
        """Remove sequences that have a string in :data:`ForbiddenSubstringFilter.substrings`
        as a substring."""
        assert isinstance(self.substrings, list)
        sub_len = len(self.substrings[0])
        sub_ints = [[nn.base2bits[base] for base in sub] for sub in self.substrings]
        pow_arr = [4 ** k for k in range(sub_len)]
        sub_vals = np.dot(sub_ints, pow_arr)  # type: ignore
        toeplitz = nn.create_toeplitz(seqs.seqlen, sub_len, self.indices)
        convolution = np.dot(toeplitz, seqs.seqarr.transpose())
        pass_all = np.ones(seqs.numseqs, dtype=bool)
        for sub_val in sub_vals:
            pass_sub = np.all(convolution != sub_val, axis=0)
            pass_all = pass_all & pass_sub
        seqarr_pass = seqs.seqarr[pass_all]
        return nn.DNASeqList(seqarr=seqarr_pass)


@dataclass
class RunsOfBasesFilter(NumpyFilter):
    """
    Restricts the sequence not to contain runs of a certain length from a certain subset of bases,
    (e.g., forbidding any substring in {C,G}^3;
    no four bases can appear in a row that are either C or G)

    This works by simply generating all strings representing the runs of bases,
    and then using a :any:`ForbiddenSubstringFilter` with those strings. So this will not be efficient
    for forbidding, for example {A,C,T}^20 (i.e., all runs of A's, C's, or T's of length 20),
    which would generate all 3^20 = 3,486,784,401 strings of length 20 from the alphabet {A,C,T}^20.
    Hopefully such a constraint would not be used in practice.
    """

    bases: Collection[str]
    """
    Bases to forbid in runs of length :data:`RunsOfBasesFilter.length`.
    """

    length: int
    """Length of run to forbid."""

    def __init__(self, bases: str | Collection[str], length: int) -> None:
        """
        :param bases: Can either be a single base, or a collection (e.g., list, tuple, set).
        :param length: length of run to forbid
        """
        self.name = 'runs_of_bases'
        self.bases = [bases] if isinstance(bases, str) else list(bases)
        self.length = length
        if not (set(self.bases) < all_dna_bases):
            raise ValueError('bases must be a strict subset of {A,C,G,T} but is '
                             f'{self.bases}')
        if len(self.bases) == 0:
            raise ValueError('bases cannot be empty')
        if self.length <= 0:
            raise ValueError(f'length must be positive, but it is {self.length}')
        if self.length == 1:
            allowed_bases = all_dna_bases - set(self.bases)
            logger.warning('You have specified a RunsOfBasesFilter with length = 1. '
                           'Although this will work, it essentially says to forbid using any of the bases '
                           f'in {set(self.bases)}, i.e., only use bases in {allowed_bases}. '
                           f'It is more efficient to use the constraint '
                           f'RestrictBasesFilter({allowed_bases}).')

    def remove_violating_sequences(self, seqs: nn.DNASeqList) -> nn.DNASeqList:
        """Remove sequences that have a run of given length of bases from given bases."""
        substrings = list(
            map(lambda lst: ''.join(lst), itertools.product(self.bases, repeat=self.length)))
        constraint = ForbiddenSubstringFilter(substrings)
        return constraint.remove_violating_sequences(seqs)


log_numpy_generation = True


# log_numpy_generation = False

@dataclass
class SubstringSampler(JSONSerializable):
    """
    A :any:`SubstringSampler` is an object for specifying a common case for the field
    :data:`DomainPool.possible_sequences`, namely where we want the set of possible sequences to be
    all (or many) substrings of a single longer sequence.

    For example, this can be used to choose a rotation of the M13mp18 strand in sequence design.
    If for example 300 consecutive bases of M13 will be used in the design, and we want to choose
    the rotation, but disallow the substring of length 300 to overlap the hairpin at indices
    5514-5556, then one would do the following

    .. code-block:: python

        possible_sequences = SubstringSampler(
            supersequence=m13(), substring_length=300,
            except_overlapping_indices=range(5514, 5557), circular=True)
        pool = DomainPool('M13 rotations', possible_sequences=possible_sequences)

    For this example, using a :any:`SubstringSampler` is much more efficient than explicitly listing
    all length-300 substrings of M13 in the parameter :data:`DomainPool.possible_sequences`.
    This is because the latter approach, whenever the :any:`Design` improves and is written to a
    file, will write out all the length-300 substrings of M13, taking much more space than just
    writing the full M13 sequence once.
    """

    supersequence: str
    """The longer sequence from which to sample substrings."""

    substring_length: int
    """Length of substrings to sample."""

    except_start_indices: Tuple[int, ...]
    """*Start* indices in :data:`SubstringSampler.supersequence` to avoid. In the constructor this can 
    be specified directly. Another option (mutually exclusive with the parameter `except_start_indices`)
    is to specify the parameter `except_overlapping_indices`, which sets 
    :data:`SubstringSampler.except_start_indices` so that substrings will not intersect any indices in 
    `except_overlapping_indices`."""

    circular: bool
    """Whether :data:`SubstringSampler.supersequence` is circular. If so, then we can sample indices near the 
    end and the substrings will start at the end and wrap around to the start."""

    start_indices: Tuple[int, ...]
    """List of start indices from which to sample when calling :meth:`SubstringSampler.sample_substring`.
    Computed in constructor from other arguments."""

    extended_supersequence: str
    """If :data:`SubstringSampler.circular` is True, then this is :data:`SubstringSampler.supersequence` 
    extended by its own prefix of length :data:`SubstringSampler.substring_length - 1`,
    to make sampling easier. Otherwise it is simply identical to :data:`SubstringSampler.supersequence`.
    Computed in constructor from other arguments."""

    def __init__(self, supersequence: str, substring_length: int,
                 except_start_indices: Iterable[int] | None = None,
                 except_overlapping_indices: Iterable[int] | None = None,
                 circular: bool = False,
                 ) -> None:
        if except_start_indices is not None and except_overlapping_indices is not None:
            raise ValueError('at most one of the parameters except_start_indices or '
                             'except_overlapping_indices can be specified, but you specified both of them')
        self.supersequence = supersequence
        self.substring_length = substring_length
        self.circular = circular

        if except_start_indices is not None:
            self.except_start_indices = tuple(sorted(except_start_indices))
        elif except_overlapping_indices is None:
            self.except_start_indices = cast((), Tuple[int])
        else:
            # compute except_start_indices based on except_overlapping_indices
            assert except_start_indices is None
            assert except_overlapping_indices is not None
            set_except_start_indices: Set[int] = set()  # type: ignore
            # iterate over all idx's in except_overlapping_indices and add all indices between
            # it and the index `self.substring_length + 1` less than it
            for skip_idx in except_overlapping_indices:
                min_start_idx_overlapping_skip_idx = max(0, skip_idx - self.substring_length + 1)
                indices_to_avoid = range(min_start_idx_overlapping_skip_idx, skip_idx + 1)
                set_except_start_indices.update(indices_to_avoid)
            except_start_indices = sorted(list(set_except_start_indices))
            self.except_start_indices = tuple(except_start_indices)

        # compute set of indices to sample from
        self.extended_supersequence = self.supersequence
        if self.circular:
            indices = set(range(len(self.supersequence)))

            # append start of sequence to its end to help with circular condition
            self.extended_supersequence += self.supersequence[:self.substring_length - 1]

            # add indices beyond supersequence length that correspond to indices near the start
            extended_except_indices = list(self.except_start_indices)
            for skip_idx in self.except_start_indices:
                if skip_idx >= self.substring_length - 1:
                    break
                extended_except_indices.append(skip_idx + len(self.supersequence))

            indices -= set(extended_except_indices)
        else:
            indices = set(range(len(self.supersequence) - self.substring_length + 1))
            indices -= set(self.except_start_indices)

        # need to sort so iteration order does not affect RNG
        indices_list: List[int] = list(indices)
        indices_list.sort()
        self.start_indices = tuple(indices_list)

    def sample_substring(self, rng: np.random.Generator) -> str:
        """
        :return: a random substring of :data:`SubstringSampler.supersequence`
                 of length :data:`SubstringSampler.substring_length`.
        """
        start_idx = rng.choice(self.start_indices)
        end_idx = start_idx + self.substring_length
        supersequence = self.extended_supersequence if self.circular else self.supersequence
        assert end_idx <= len(supersequence)
        substring = supersequence[start_idx:end_idx]
        return substring

    @staticmethod
    def from_json_serializable(json_map: Dict[str, Any]) -> SubstringSampler:
        sequence = json_map[name_key]
        substring_length = json_map[length_key]
        except_indices = json_map[replace_with_close_sequences_key]
        circular = json_map[circular_key]
        return SubstringSampler(supersequence=sequence, substring_length=substring_length,
                                except_start_indices=except_indices, circular=circular)

    def to_json_serializable(self, suppress_indent: bool = True) -> Dict[str, Any]:  # noqa
        except_indices = NoIndent(self.except_start_indices) if suppress_indent else self.except_start_indices
        dct = {
            sequence_key: self.supersequence,
            substring_length_key: self.substring_length,
            except_indices_key: except_indices,
            circular_key: self.circular,
        }
        return dct

    def to_json(self) -> str:
        json_map = self.to_json_serializable(suppress_indent=False)
        json_str = json.dumps(json_map, indent=2)
        return json_str


@dataclass
class DomainPool(JSONSerializable):
    """
    Represents a group of related :any:`Domain`'s that share common properties in their sequence design,
    such as length of DNA sequence, or bounds on nearest-neighbor duplex energy.

    Also serves as a "source" of DNA sequences for :any:`Domain`'s in this :any:`DomainPool`.
    By calling :py:meth:`DomainPool.generate_sequence` repeatedly, we can produce DNA sequences satisfying
    the constraints defining this :any:`DomainPool`.
    """

    name: str
    """Name of this :any:`DomainPool`. Must be unique."""

    length: int | None = None
    """Length of DNA sequences generated by this :any:`DomainPool`. 
    
    Should be None if :data:`DomainPool.possible_sequences` is specified."""

    possible_sequences: List[str] | SubstringSampler | None = None
    """
    If specified, all other fields except :data:`DomainPool.name` and :data:`DomainPool.length` 
    are ignored.
    This is an explicit list of sequences to consider for :any:`Domain`'s using this :any:`DomainPool`.
    During the search, if a domain with this :any:`DomainPool` is picked to have its sequence changed,
    then a sequence will be picked uniformly at random from this list. Note that no 
    :any:`NumpyFilter`'s or :any:`SequenceFilter`'s will be applied.
    
    Alternatively, the field can be an instance of :any:`SubstringSampler` for the common case that the 
    set of possible sequences is the set of substrings of some length of a single longer sequence.
    For example, this can be used to choose a rotation of the M13mp18 strand in sequence design.
    (This is advantageous because the files saving the :any:`Design` each time the design improves
    will be much shorter, since it takes much less space to write the M13 sequence than to write all
    of its length-300 substrings.)
    
    Should be None if :data:`DomainPool.length` is specified.
    """

    replace_with_close_sequences: bool = True
    """
    If True, instead of picking a sequence uniformly at random from all those satisfying the filters
    when returning a sequence from :meth:`DomainPool.generate_sequence`,
    one is picked "close" in Hamming distance to the previous sequence of the :any:`Domain`.
    The field :data:`DomainPool.hamming_probability` is used to pick a distance at random, after which
    a sequence that distance from the previous sequence is selected to return.
    """

    hamming_probability: Dict[int, float] = field(default_factory=dict)
    """
    Dictionary that specifies probability of taking a new sequence from the pool that is some integer 
    number of bases different from the previous sequence (Hamming distance). 
    """

    numpy_filters: List[NumpyFilter] = field(
        compare=False, hash=False, default_factory=list, repr=False)
    """
    :any:`NumpyFilter`'s shared by all :any:`Domain`'s in this :any:`DomainPool`.
    This is used to choose potential sequences to assign to the :any:`Domain`'s in this :any:`DomainPool`
    in the method :py:meth:`DomainPool.generate_sequence`.

    The difference with :data:`DomainPool.sequence_filters` is that these constraints can be applied
    efficiently to many sequences at once, represented as a numpy 2D array of bytes (via the class
    :any:`np.DNASeqList`), so they are done in large batches in advance.
    In contrast, the constraints in :data:`DomainPool.sequence_filters` are done on Python strings
    representing DNA sequences, and they are called one at a time when a new sequence is requested in
    :py:meth:`DomainPool.generate_sequence`.

    Optional; default is empty.
    """

    sequence_filters: List[SequenceFilter] = field(
        compare=False, hash=False, default_factory=list, repr=False)
    """
    :any:`SequenceFilter`'s shared by all :any:`Domain`'s in this :any:`DomainPool`.
    This is used to choose potential sequences to assign to the :any:`Domain`'s in this :any:`DomainPool`
    in the method :py:meth:`DomainPool.generate`.

    See :data:`DomainPool.numpy_filters` for an explanation of the difference between them.

    See :data:`DomainPool.domain_constraints` for an explanation of the difference between them.

    Optional; default is empty.
    """

    def __post_init__(self) -> None:
        if ((self.length is None and self.possible_sequences is None) or
                (self.length is not None and self.possible_sequences is not None)):
            raise ValueError('exactly one of length or possible_sequences should be specified')

        if self.possible_sequences is not None:
            if isinstance(self.possible_sequences, list):
                if len(self.possible_sequences) == 0:
                    raise ValueError('possible_sequences cannot be empty')
                first_seq = self.possible_sequences[0]
                length = len(first_seq)
                for idx, seq in enumerate(self.possible_sequences):
                    if len(seq) != length:
                        raise ValueError(f'ERROR: Two sequences in possible_sequence of DomainPool '
                                         f'"{self.name}" have different lengths:\n'
                                         f'first sequence {first_seq} has length {length}\n'
                                         f'and sequence "{seq}", index {idx} in the list possible_sequences,\n'
                                         f'has length {len(seq)}.')

            if len(self.numpy_filters) > 0:
                raise ValueError('If possible_sequences is specified, then numpy_filters should '
                                 'not be specified.')
            if len(self.sequence_filters) > 0:
                raise ValueError('If possible_sequences is specified, then sequence_filters should '
                                 'not be specified.')

        if self.length is not None:
            if len(self.hamming_probability) == 0:  # sets default probability distribution if the user does not
                # exponentially decreasing probability of making i+1 (since i starts at 0) base changes
                # for i in range(self.length):
                #     self.hamming_probability[i + 1] = 1 / 2 ** (i + 1)
                # self.hamming_probability[self.length] *= 2

                # linearly decreasing probability of making i+1 (since i starts at 0) base changes
                total = 0.0
                for i in range(self.length):
                    prob = 1 / (i + 1)
                    self.hamming_probability[i + 1] = prob
                    total += prob
                # normalize to be a probability measure
                for length in self.hamming_probability:
                    self.hamming_probability[length] /= total

            idx = 0
            for numpy_filter in self.numpy_filters:
                if not isinstance(numpy_filter, NumpyFilter):
                    raise ValueError('each element of numpy_filters must be an instance of '
                                     'NumpyFilter, '
                                     f'but the element at index {idx} is of type {type(numpy_filter)}')
                elif isinstance(numpy_filter, RunsOfBasesFilter):
                    if numpy_filter.length > self.length:
                        raise ValueError(f'DomainPool "{self.name}" has length {self.length}, but a '
                                         f'RunsOfBasesFilter was specified with larger length '
                                         f'{numpy_filter.length}, which is not allowed')
                elif isinstance(numpy_filter, ForbiddenSubstringFilter):
                    if numpy_filter.length() > self.length:
                        raise ValueError(f'DomainPool "{self.name}" has length {self.length}, but a '
                                         f'ForbiddenSubstringFilter was specified with larger length '
                                         f'{numpy_filter.length()}, which is not allowed')
                idx += 1

            idx = 0
            for seq_constraint in self.sequence_filters:
                # SequenceFilter is an alias for Callable[[str], float],
                # which is not checkable using isinstance
                # https://stackoverflow.com/questions/624926/how-do-i-detect-whether-a-python-variable-is-a-function
                if not callable(seq_constraint):
                    raise ValueError('each element of numpy_filters must be an instance of '
                                     'SequenceFilter (i.e., be a function that takes a single string '
                                     'and returns a bool), '
                                     f'but the element at index {idx} is of type {type(seq_constraint)}')
                idx += 1

    def __hash__(self) -> int:
        return hash((self.name, self.length))

    def __eq__(self, other: Any) -> bool:
        if not isinstance(other, DomainPool):
            return False
        return self.name == other.name and self.length == other.length

    def to_json(self) -> str:
        json_map = self.to_json_serializable(suppress_indent=False)
        json_str = json.dumps(json_map, indent=2)
        return json_str

    def to_json_serializable(self, suppress_indent: bool = True) -> Dict[str, Any]:
        if self.length is None and self.possible_sequences is None:
            raise ValueError('exactly one of length or possible_sequences should be None, but both are')
        if self.length is not None and self.possible_sequences is not None:
            raise ValueError('exactly one of length or possible_sequences should be None, but neither is')

        dct = {
            name_key: self.name,
            replace_with_close_sequences_key: self.replace_with_close_sequences,
            hamming_probability_key: self.hamming_probability,
        }

        if self.possible_sequences is not None:
            if isinstance(self.possible_sequences, list):
                dct[possible_sequences_key] = self.possible_sequences
            elif isinstance(self.possible_sequences, SubstringSampler):
                dct[possible_sequences_key] = self.possible_sequences.to_json_serializable(suppress_indent)
            else:
                raise ValueError('possible_sequences should be list of strings or SuperSequence but is '
                                 f'{type(self.possible_sequences)}: {self.possible_sequences}')
        if self.length is not None:
            dct[length_key] = self.length

        return dct

    @staticmethod
    def from_json_serializable(json_map: Dict[str, Any]) -> DomainPool:
        name = json_map[name_key]
        replace_with_close_sequences = json_map[replace_with_close_sequences_key]
        hamming_probability_str_keys = json_map[hamming_probability_key]
        hamming_probability = {int(key): val for key, val in hamming_probability_str_keys.items()}

        length = json_map.get(length_key)
        possible_sequences = json_map.get(possible_sequences_key)

        if length is None and possible_sequences is None:
            raise ValueError('exactly one of length or possible_sequences should be None, but both are')
        if length is not None and possible_sequences is not None:
            raise ValueError('exactly one of length or possible_sequences should be None, but neither is')

        return DomainPool(name=name, length=length,
                          replace_with_close_sequences=replace_with_close_sequences,
                          hamming_probability=hamming_probability,
                          possible_sequences=possible_sequences,
                          )

    def _first_sequence_satisfying_sequence_constraints(self, seqs: nn.DNASeqList) -> str | None:
        if len(seqs) == 0:
            return None
        if len(self.sequence_filters) == 0:
            return seqs.get_seq_str(0)
        for idx in range(seqs.numseqs):
            seq = seqs.get_seq_str(idx)
            if self.satisfies_sequence_constraints(seq):
                return seq
        return None

    def satisfies_sequence_constraints(self, sequence: str) -> bool:
        """
        :param sequence:
            DNA sequence to check
        :return:
            whether `sequence` satisfies all constraints in :data:`DomainPool.sequence_filters`
        """
        return all(constraint(sequence) for constraint in self.sequence_filters)

    def generate_sequence(self, rng: np.random.Generator, previous_sequence: str | None = None) -> str:
        """
        Returns a DNA sequence of given length satisfying :data:`DomainPool.numpy_filters` and
        :data:`DomainPool.sequence_filters`

        **Note:** By default, there is no check that the sequence returned is unequal to one already
        assigned somewhere in the design, since both :data:`DomainPool.numpy_filters` and
        :data:`DomainPool.sequence_filters` do not have access to the whole :any:`Design`.
        But the :any:`DomainPairConstraint` returned by
        :meth:`domains_not_substrings_of_each_other_constraint`
        can be used to specify this :any:`Design`-wide constraint.

        Note that if :data:`DomainPool.possible_sequences` is specified, then all constraints are ignored,
        and instead a sequence is chosen randomly to be returned from that list.

        :param rng:
            numpy random number generator to use. To use a default, pass :data:`np.default_rng`.
        :param previous_sequence:
            previously generated sequence to be replaced by a new sequence; None if no previous
            sequence exists. Used to choose a new sequence "close" to itself in Hamming distance,
            if the field :data:`DomainPool.replace_with_close_sequences` is True and `previous_sequence`
            is not None.
            The number of differences between `previous_sequence` and its neighbors is determined by randomly
            picking a Hamming distance from :data:`DomainPool.hamming_probability` with
            weighted probabilities of choosing each distance.
        :return:
            DNA sequence of given length satisfying :data:`DomainPool.numpy_filters` and
            :data:`DomainPool.sequence_filters`
        """
        if self.possible_sequences is not None:
            if isinstance(self.possible_sequences, list):
                sequence = rng.choice(self.possible_sequences)
            elif isinstance(self.possible_sequences, SubstringSampler):
                sequence = self.possible_sequences.sample_substring(rng)
            else:
                raise ValueError('possible_sequences should be list of strings or SuperSequence but is '
                                 f'{type(self.possible_sequences)}: {self.possible_sequences}')
        elif not self.replace_with_close_sequences or previous_sequence is None:
            sequence = self._get_next_sequence_satisfying_numpy_and_sequence_constraints(rng)
        else:
            sequence = self._sample_hamming_distance_from_sequence(previous_sequence, rng)

        return sequence

    def _sample_hamming_distance_from_sequence(self, previous_sequence: str, rng: np.random.Generator) -> str:
        # all possible distances from 1 to len(previous_sequence) are calculated.

        hamming_probabilities = np.array(list(self.hamming_probability.values()))

        # pick a distance at random, then re-pick if no sequences are at that distance
        available_distances_list = list(range(1, len(previous_sequence) + 1))

        while True:  # each iteration of this loop tries one sampled distance
            num_to_generate = 100

            if len(available_distances_list) == 0:
                raise ValueError('out of Hamming distances to try, quitting')

            # sample a Hamming distance that we haven't tried yet
            available_distances_arr = np.array(available_distances_list)
            existing_hamming_probabilities = hamming_probabilities[available_distances_arr - 1]
            prob_sum = existing_hamming_probabilities.sum()
            assert prob_sum > 0.0
            existing_hamming_probabilities /= prob_sum
            sampled_distance: int = rng.choice(available_distances_arr, p=existing_hamming_probabilities)

            sequence: str | None = None

            while sequence is None:  # each iteration of this loop tries one value of num_to_generate
                bases = self._bases_to_use()
                length = self.length

                num_ways_to_choose_subsequence_indices = nn.comb(length, sampled_distance)
                num_different_bases = len(bases) - 1
                num_subsequences = num_different_bases ** sampled_distance
                num_sequences_at_sampled_distance = num_ways_to_choose_subsequence_indices * num_subsequences

                if num_to_generate > num_sequences_at_sampled_distance:
                    num_to_generate = num_sequences_at_sampled_distance

                if num_to_generate >= num_sequences_at_sampled_distance // 2:
                    num_to_generate = num_sequences_at_sampled_distance
                    # if we want sufficiently many random sequences, just generate all possible sequences
                    seqs = nn.DNASeqList(
                        hamming_distance_from_sequence=(sampled_distance, previous_sequence), alphabet=bases,
                        shuffle=True, rng=rng)
                    generated_all_seqs = True
                else:
                    # otherwise sample num_to_generate with replacement
                    seqs = nn.DNASeqList(
                        hamming_distance_from_sequence=(sampled_distance, previous_sequence), alphabet=bases,
                        shuffle=True, num_random_seqs=num_to_generate, rng=rng)
                    generated_all_seqs = False

                seqs_satisfying_numpy_filters = self._apply_numpy_filters(seqs)
                self._log_numpy_generation(length, num_to_generate, len(seqs_satisfying_numpy_filters))
                sequence = self._first_sequence_satisfying_sequence_constraints(
                    seqs_satisfying_numpy_filters)
                if sequence is not None:
                    return sequence

                max_to_generate_before_moving_on = 10 ** 6

                if generated_all_seqs:
                    logger.info(f"""
We've generated all possible DNA sequences at Hamming distance {sampled_distance} 
from the previous sequence {previous_sequence} and not found one that passed your 
NumpyFilters and SequenceFilters. Trying another distance.""")
                    available_distances_list.remove(sampled_distance)
                elif num_to_generate >= max_to_generate_before_moving_on:
                    logger.info(f"""
We've generated over {max_to_generate_before_moving_on} DNA sequences at Hamming distance {sampled_distance} 
from the previous sequence {previous_sequence} and not found one that passed your 
NumpyFilters and SequenceFilters. Trying another distance.""")
                    available_distances_list.remove(sampled_distance)

                if sequence is None and (
                        generated_all_seqs or num_to_generate >= max_to_generate_before_moving_on):
                    # found no sequences passing constraints at distance `sampled_distance`
                    # (either through exhaustive search, or trying at least 1 billion),
                    # need to try a new Hamming distance
                    break

                num_to_generate *= 2

        # mypy actually flags the next line as unreachable
        # raise AssertionError('should be unreachable')

    def _get_next_sequence_satisfying_numpy_and_sequence_constraints(self, rng: np.random.Generator) -> str:
        num_to_generate = 100
        num_sequences_total = len(self._bases_to_use()) ** self.length

        sequence = None
        while sequence is None:
            if num_to_generate >= num_sequences_total / 2:
                num_to_generate = num_sequences_total

            seqs_satisfying_numpy_filters = \
                self._generate_random_sequences_passing_numpy_filters(rng, num_to_generate)
            sequence = self._first_sequence_satisfying_sequence_constraints(seqs_satisfying_numpy_filters)
            if sequence is not None:
                return sequence

            if num_to_generate > 10 ** 9:
                raise NotImplementedError("We've generated over 1 billion random DNA sequences of length "
                                          f"{self.length} and found none that passed the NumpyConstraints "
                                          f"and " "SequenceConstraints. Try relaxing the constraints so "
                                          "that it's more likely a random sequence satisfies the "
                                          "constraints.")
            if num_to_generate == num_sequences_total:
                raise NotImplementedError(f"We generated all possible {num_sequences_total} DNA sequences "
                                          f"of length {self.length} and found none that passed the "
                                          f"NumpyConstraints and "
                                          "SequenceConstraints. Try relaxing the constraints so that "
                                          "some sequence satisfies the constraints.")

            num_to_generate *= 2

        raise AssertionError('should be unreachable')

    def _generate_random_sequences_passing_numpy_filters(self, rng: np.random.Generator,
                                                         num_to_generate: int) -> nn.DNASeqList:
        bases = self._bases_to_use()
        length = self.length
        seqs = nn.DNASeqList(length=length, alphabet=bases, shuffle=True,
                             num_random_seqs=num_to_generate, rng=rng)
        seqs_passing_numpy_filters = self._apply_numpy_filters(seqs)
        self._log_numpy_generation(length, num_to_generate, len(seqs_passing_numpy_filters))
        return seqs_passing_numpy_filters

    @staticmethod
    def _log_numpy_generation(length: int, num_to_generate: int, num_passed: int):
        if log_numpy_generation:
            num_decimals = len(str(num_to_generate))
            logger.debug(f'generated {num_to_generate:{num_decimals}} sequences '
                         f'of length {length:2}, '
                         f'of which {num_passed:{num_decimals}} '
                         f'passed the numpy sequence constraints')

    def _bases_to_use(self) -> Collection[str]:
        # checks explicitly for RestrictBasesFilter
        for filter_ in self.numpy_filters:
            if isinstance(filter_, RestrictBasesFilter):
                return filter_.bases
        return 'A', 'C', 'G', 'T'

    def _apply_numpy_filters(self, seqs: nn.DNASeqList) -> nn.DNASeqList:
        # filter sequence not passing numpy filters, but skip RestrictBasesFilter since
        # that is more efficiently handled by the DNASeqList constructor to generate the sequences
        # in the first place
        for filter_ in self.numpy_filters:
            if isinstance(filter_, RestrictBasesFilter):
                continue
            seqs = filter_.remove_violating_sequences(seqs)
        return seqs


def add_quotes(string: str) -> str:
    # adds quotes around a string
    return f'"{string}"'


def mandatory_field(ret_type: Type, json_map: Dict, main_key: str, *legacy_keys: str) -> Any:
    # should be called from function whose return type is the type being constructed from JSON, e.g.,
    # Design or Strand, given by ret_type. This helps give a useful error message
    for key in (main_key,) + legacy_keys:
        if key in json_map:
            return json_map[key]
    ret_type_name = ret_type.__name__
    msg_about_keys = f'the key "{main_key}"'
    if len(legacy_keys) > 0:
        msg_about_keys += f" (or any of the following legacy keys: {', '.join(map(add_quotes, legacy_keys))})"
    msg = f'I was looking for {msg_about_keys} in the JSON encoding of a {ret_type_name}, ' \
          f'but I did not find it.' \
          f'\n\nThis occurred when reading this JSON object:\n{json_map}'
    raise ValueError(msg)


class Part(ABC):

    def __eq__(self, other: Part) -> bool:
        return type(self) == type(other) and self.name == other.name

    # Remember to set subclass __hash__ equal to this implementation; see here:
    # https://docs.python.org/3/reference/datamodel.html#object.__hash__
    def __hash__(self) -> int:
        return hash(self.key())

    @property
    @abstractmethod
    def name(self) -> str:
        pass

    @abstractmethod
    def key(self) -> str:
        # used as key in dictionary
        pass

    @staticmethod
    @abstractmethod
    def name_of_part_type(self) -> str:
        pass

    @property
    @abstractmethod
    def fixed(self) -> bool:
        pass

    @abstractmethod
    def individual_parts(self) -> Tuple[Domain, ...] | Tuple[Strand, ...]:
        # if Part represents a tuple, e.g., StrandPair or DomainPair, then returns tuple of
        # individual domains/strands
        pass


@dataclass
class Domain(Part, JSONSerializable):
    """
    Represents a contiguous substring of the DNA sequence of a :any:`Strand`, which is intended
    to be either single-stranded, or to bind fully to the Watson-Crick complement of the :any:`Domain`.

    If two domains are complementary, they are represented by the same :any:`Domain` object.
    They are distinguished only by whether the :any:`Strand` object containing them has the
    :any:`Domain` in its set :data:`Strand.starred_domains` or not.

    A :any:`Domain` uses only its name to compute hash and equality checks, not its sequence.
    This allows a :any:`Domain` to be used in sets and dicts while modifying the sequence assigned to it,
    and also modifying the pool (letting the pool be assigned after it is created).
    """

    _name: str
    """
    Name of the :any:`Domain`.
    This is the "unstarred" version of the name, and it cannot end in `*`.
    """

    _starred_name: str

    _pool: DomainPool | None = field(init=False, default=None, compare=False, hash=False)
    """
    Each :any:`Domain` in the same :any:`DomainPool` as this one share a set of properties, such as
    length and individual :any:`DomainConstraint`'s.
    """

    # TODO: `set_sequence_recursive_up`

    #        - if parent is not none, make recursive call to set_sequence_recursive_up
    # TODO: `set_sequence_recursive_down`
    #        - iterate over children, call set_sequence
    _sequence: str | None = field(init=False, repr=False, default=None, compare=False, hash=False)
    """
    DNA sequence assigned to this :any:`Domain`. This is assumed to be the sequence of the unstarred
    variant; the starred variant has the Watson-Crick complement,
    accessible via :data:`Domain.starred_sequence`.
    """

    weight: float = 1.0
    """
    Weight to apply before picking domain at random to change when re-assigning DNA sequences during search.
    Should only be changed for independent domains. (those with :data:`Domain.dependent` set to False)
    
    Normally a domain's probability of being changed is proportional to the total score of violations it
    causes, but that total score is first multiplied by :data:`Domain.weight`. This is useful,
    for instance, to weight a domain lower when it has many subdomains that intersect many strands,
    for example if a domain represents an M13 strand. It may be more efficient to pick such a domain
    less often since changing it will change many strands in the design and, when the design gets
    close to optimized, this will likely cause the score to go up.
    """

    fixed: bool = False
    """
    Whether this :any:`Domain`'s DNA sequence is fixed, i.e., cannot be changed by the
    search algorithm :py:meth:`search.search_for_dna_sequences`.

    Note: If a domain is fixed then all of its subdomains must also be fixed.
    """

    label: str | None = None
    """
    Optional "label" string to associate to this :any:`Domain`.

    Useful for associating extra information with the :any:`Domain` that will be serialized, for example,
    for DNA sequence design.
    """

    dependent: bool = False
    """
    Whether this :any:`Domain`'s DNA sequence is dependent on others. Usually this is not the case.
    However, domains can be subdivided hierarchically into a tree of domains by setting 
    :data:`Domain.subdomains` to describe the tree. In this case exactly
    one domain along every path from the root to any leaf must be independent, and the rest dependent:
    the dependent domains will have their sequences calculated from the indepenedent ones.
    
    A possible use case is that one strand represents a subsequence of M13 of length 300,
    of which there are 7249 possible DNA sequences to assign based on the different
    rotations of M13. If this strand is bound to several other strands, it will have
    several domains, but they cannot be set independently of each other.
    This can be done by creating a strand with a single long domain, which is subdivided into many dependent 
    child domains.
    Only the entire strand, the root domain, can be assigned at once, changing every domain at once,
    so the domains are dependent on the root domain's assigned sequence.
    """

    length: int | None = None
    """
    Length of this domain. If None, then the method :meth:`Domain.get_length` asks :data:`Domain.pool`
    for the length. However, a :any:`Domain` with :data:`Domain.dependent` set to True has no
    :data:`Domain.pool`. For such domains, it is necessary to set a :data:`Domain.length` field directly.
    """

    _subdomains: List[Domain] = field(init=False, default_factory=list)
    """List of smaller subdomains whose concatenation is this domain. If empty, then there are no subdomains.
    """

    parent: Domain | None = field(init=False, default=None)
    """Domain of which this is a subdomain. Note, this is not set manually, this is set by the library based 
    on the :data:`Domain.subdomains` of other domains in the same tree.
    """

    def __init__(self, name: str, pool: DomainPool | None = None, sequence: str | None = None,
                 fixed: bool = False, label: str | None = None, dependent: bool = False,
                 subdomains: List[Domain] | None = None, weight: float | None = None) -> None:
        if subdomains is None:
            subdomains = []
        self._name = name
        self._starred_name = name + '*'
        self._pool = pool
        self._sequence = sequence
        self._starred_sequence = None if sequence is None else nv.wc(sequence)
        self.fixed = fixed
        self.label = label
        self.dependent = dependent
        self._subdomains = subdomains

        if self.name.endswith('*'):
            raise ValueError('Domain name cannot end with *\n'
                             f'domain name = {self.name}')

        if self.fixed:
            for sd in self._subdomains:
                if not sd.fixed:
                    raise ValueError(f'Domain is fixed, but subdomain {sd} is not fixed')
        else:
            contains_no_non_fixed_subdomains = True
            for sd in self._subdomains:
                if not sd.fixed:
                    contains_no_non_fixed_subdomains = False
                    break
            if len(self._subdomains) > 0 and contains_no_non_fixed_subdomains:
                raise ValueError(f'Domain is not fixed, but all subdomains are fixed')

        # Set parent field for all subdomains.
        for subdomain in self._subdomains:
            subdomain.parent = self

        if self.dependent and weight is not None:
            raise ValueError(f'cannot set Domain.weight when Domain.dependent is True, '
                             f'since dependent domains cannot be picked to change in the search, '
                             f'which is the probability that DOmain.weight affects')
        if weight is not None:
            self.weight = weight

    @staticmethod
    def name_of_part_type(self) -> str:
        return 'domain'

    def key(self) -> str:
        return f'Domain({self.name})'

    # needed to avoid unhashable type error; see
    # https://docs.python.org/3/reference/datamodel.html#object.__hash__
    __hash__ = Part.__hash__

    def __repr__(self) -> str:
        return self._name

    def individual_parts(self) -> Tuple[Domain, ...]:
        return self,

    def to_json_serializable(self, suppress_indent: bool = True) -> NoIndent | Dict[str, Any]:
        """
        :return:
            Dictionary ``d`` representing this :any:`Domain` that is "naturally" JSON serializable,
            by calling ``json.dumps(d)``.
        """
        dct: Dict[str, Any] = {name_key: self.name}
        if self._pool is not None:
            dct[domain_pool_name_key] = self._pool.name
        if self.has_sequence():
            dct[sequence_key] = self._sequence
            if self.fixed:
                dct[fixed_key] = True
        if self.label is not None:
            dct[label_key] = self.label
        return NoIndent(dct) if suppress_indent else dct

    @staticmethod
    def from_json_serializable(json_map: Dict[str, Any],
                               pool_with_name: Dict[str, DomainPool] | None) \
            -> Domain:
        """
        :param json_map:
            JSON serializable object encoding this :any:`Domain`, as returned by
            :py:meth:`Domain.to_json_serializable`.
        :param pool_with_name:
            dict mapping name to :any:`DomainPool` with that name; required to rehydrate :any:`Domain`'s.
            If None, then a DomainPool with no constraints is created with the name and domain length
            found in the JSON.
        :return:
            :any:`Domain` represented by dict `json_map`, assuming it was created by
            :py:meth:`Domain.to_json_serializable`.
        """
        name: str = mandatory_field(Domain, json_map, name_key)
        sequence: str | None = json_map.get(sequence_key)
        fixed: bool = json_map.get(fixed_key, False)

        label: str = json_map.get(label_key)

        pool: DomainPool | None
        pool_name: str | None = json_map.get(domain_pool_name_key)
        if pool_name is not None:
            if pool_with_name is not None:
                pool = pool_with_name[pool_name] if pool_with_name is not None else None
            else:
                raise AssertionError()
        else:
            pool = None

        domain: Domain = Domain(name=name, sequence=sequence, fixed=fixed, pool=pool, label=label)
        return domain

    @property
    def name(self) -> str:
        """
        :return: name of this :any:`Domain`
        """
        return self._name

    @name.setter
    def name(self, new_name: str) -> None:
        """
        :param new_name: new name to set
        """
        self._name = new_name
        self._starred_name = new_name + '*'

    @property
    def pool(self) -> DomainPool:
        """
        :return: :any:`DomainPool` of this :any:`Domain`
        """
        if self._pool is None:
            raise ValueError(f'pool has not been set for Domain {self.name}')
        return self._pool

    @pool.setter
    def pool(self, new_pool: DomainPool) -> None:
        """
        :param new_pool: new :any:`DomainPool` to set
        :raises ValueError: if :data:`Domain.pool_` is not None and is not same object as `new_pool`
        """
        if self._pool is not None and new_pool is not self._pool:
            raise ValueError(f'Assigning pool {new_pool} to domain '
                             f'{self} but {self} already has domain '
                             f'pool {self._pool}')
        self._pool = new_pool

    @property
    def subdomains(self) -> List["Domain"]:
        """
        Subdomains of this :any:`Domain`.

        Used in connection with :data:`Domain.dependent` to declare that
        some :any:`Domain`'s are contained within other domains (forming a tree in general),
        and domains with :data:`Domain.dependent` set to True automatically take their sequences from
        independent domains.

        WARNING: this can be a bit tricky to determine the order when setting these.
        The subdomains should be listed in 5' to 3' order for UNSTARRED domains.
        If there is a starred domain with starred subdomains, they would be listed in
        REVERSE order.

        For example, if there is a domain `dom*`  ``[--------->`` of length 11
        with two subdomains `sub1*` ``[----->`` of length 7 and `sub2*` ``[-->`` of length 4
        (put together they look like ``[----->[-->``)
        that appear
        in that order left to right (5' to 3'), then one would assign the domain `dom` to have subdomains
        ``[sub2, sub1]``, since the UNSTARRED domains appear ``<-----]<--]``, i.e., in 5' to 3' order
        for the unstarred domains, first the length 4 domain `dom2` appears,
        then the length 7 domain `dom1`.
        """
        return self._subdomains

    @subdomains.setter
    def subdomains(self, new_subdomains: List["Domain"]) -> None:
        self._subdomains = new_subdomains
        for s in new_subdomains:
            s.parent = self

    def has_length(self) -> bool:
        """
        :return:
            True if this :any:`Domain` has a length, which means either a sequence has been assigned
            to it, or it has a :any:`DomainPool`.
        """
        return self._sequence is not None or (
                self._pool is not None and self._pool.length is not None) or self.length is not None

    def get_length(self) -> int:
        """
        :return:
            Length of this domain (delegates to pool)
        :raises ValueError:
            if no :any:`DomainPool` has been set for this :any:`Domain`
        """
        if self.length is not None:
            return self.length
        if self.fixed and self._sequence is not None:
            return len(self._sequence)
        if self._pool is None:
            raise ValueError(f'No DomainPool has been set for domain {self.name}, '
                             f'so it has no length yet.\n'
                             'Assign a DomainPool (which has a length field) to give this Domain a length.')
        if self._pool.length is not None:
            return self._pool.length
        elif self._pool.possible_sequences is not None:
            if isinstance(self._pool.possible_sequences, list):
                # if pool.length is None, then possible_sequences must be not None and nonempty,
                # so we consult its first sequence to inquire about the length
                assert len(self._pool.possible_sequences) > 0
                return len(self._pool.possible_sequences[0])
            elif isinstance(self._pool.possible_sequences, SubstringSampler):
                return self._pool.possible_sequences.substring_length
            else:
                raise ValueError('possible_sequences should be list of strings or SuperSequence but is '
                                 f'{type(self._pool.possible_sequences)}: {self._pool.possible_sequences}')

    def sequence(self) -> str:
        """
        :return: DNA sequence of this domain (unstarred version)
        :raises ValueError: If no sequence has been assigned.
        """
        if self._sequence is None or '?' in self._sequence:
            raise ValueError(f'sequence has not been set for Domain {self.name}\n'
                             f'sequence: {self._sequence}')
        return self._sequence

    def set_sequence(self, new_sequence: str) -> None:
        """
        :param new_sequence: new DNA sequence to set
        """
        if self.fixed:
            raise ValueError('cannot assign a new sequence to this Domain; its sequence is fixed as '
                             f'{self._sequence}')
        if self.has_length() and len(new_sequence) != self.get_length():
            raise ValueError(
                f'incorrect length for new_sequence={new_sequence};\n'
                f'it is length {len(new_sequence)}, but this domain is length {self.get_length()}')
        # Check that total length of subdomains (if used) adds up domain length.
        if len(self._subdomains) != 0:
            sd_total_length = 0
            for sd in self._subdomains:
                sd_total_length += sd.get_length()
            if sd_total_length != self.get_length():
                raise ValueError(
                    f'Domain {self} is length {self.get_length()} but subdomains {self._subdomains} '
                    f'have total length of {sd_total_length}')
        self._sequence = new_sequence
        self._starred_sequence = nv.wc(new_sequence)
        self._set_subdomain_sequences(new_sequence)
        self._set_parent_sequence(new_sequence)

    def _set_subdomain_sequences(self, new_sequence: str) -> None:
        """Sets sequence for all subdomains.

        :param new_sequence: Sequence assigned to this domain.
        :type new_sequence: str
        """
        sequence_idx = 0
        for sd in self._subdomains:
            sd_len = sd.get_length()
            sd_sequence = new_sequence[sequence_idx: sequence_idx + sd_len]
            sd._sequence = sd_sequence
            sd._starred_sequence = nv.wc(sd_sequence)
            sd._set_subdomain_sequences(sd_sequence)
            sequence_idx += sd_len

    def _set_parent_sequence(self, new_sequence: str) -> None:
        """Set parent sequence and propagate upwards

        :param new_sequence: new sequence
        :type new_sequence: str
        """
        parent = self.parent
        if parent is not None:
            if parent._sequence is None:
                parent._sequence = '?' * parent.get_length()
                parent._starred_sequence = '?' * parent.get_length()
            # Add up lengths of subdomains, add new_sequence
            idx = 0
            assert self in parent._subdomains
            sd: Domain | None = None
            for sd in parent._subdomains:
                if sd == self:
                    break
                else:
                    idx += sd.get_length()
            assert sd is not None
            old_sequence = parent._sequence
            parent._sequence = old_sequence[:idx] + new_sequence + old_sequence[idx + sd.get_length():]
            parent._starred_sequence = nv.wc(parent._sequence)
            parent._set_parent_sequence(parent._sequence)

    def set_fixed_sequence(self, fixed_sequence: str) -> None:
        """
        Set DNA sequence and fix it so it is not changed by the nuad sequence designer.

        Since it is being fixed, there is no Domain pool, so we don't check the pool or whether it has
        a length. We also bypass the check that it is not fixed.

        :param fixed_sequence: new fixed DNA sequence to set
        """
        self._sequence = fixed_sequence
        self._starred_sequence = nv.wc(fixed_sequence)
        self._set_subdomain_sequences(fixed_sequence)
        self._set_parent_sequence(fixed_sequence)
        self.fixed = True

    @property
    def starred_name(self) -> str:
        """
        :return: The value :data:`Domain.name` with `*` appended to it.
        """
        return self._starred_name

    @property
    def starred_sequence(self) -> str:
        """
        :return: Watson-Crick complement of DNA sequence assigned to this :any:`Domain`.
        """
        if self._sequence is None:
            raise ValueError('no DNA sequence has been assigned to this Domain')
        # return dv.wc(self.sequence)
        return self._starred_sequence

    def get_name(self, starred: bool) -> str:
        """
        :param starred: whether to return the starred or unstarred version of the name
        :return: The value :data:`Domain.name` or :data:`Domain.starred_name`, depending on
                 the value of parameter `starred`.
        """
        return self._starred_name if starred else self._name

    def concrete_sequence(self, starred: bool) -> str:
        """
        :param starred: whether to return the starred or unstarred version of the sequence
        :return: The value :data:`Domain.sequence` or :data:`Domain.starred_sequence`, depending on
                 the value of parameter `starred`.
        :raises ValueError: if this :any:`Domain` does not have a sequence assigned
        """
        if self._sequence is None:
            raise ValueError(f'no DNA sequence has been assigned to Domain {self}')
        if self._starred_sequence is None:
            raise AssertionError('_starred_sequence should be set to non-None if _sequence is not None. '
                                 'Something went wrong in the logic of dsd.')
        return self._starred_sequence if starred else self._sequence

    def has_sequence(self) -> bool:
        """
        :return: Whether a complete DNA sequence has been assigned to this :any:`Domain`.
                 If this domain has subdomains, False if any subdomain has not been assigned
                 a sequence.
        """
        return self._sequence is not None and '?' not in self._sequence

    @staticmethod
    def complementary_domain_name(domain_name: str) -> str:
        """
        Returns the name of the domain complementary to `domain_name`. In other words, a ``*`` is either
        removed from the end of `domain_name`, or appended to it if not already there.

        :param domain_name:
            name of domain
        :return:
            name of complementary domain
        """
        return domain_name[:-1] if domain_name[-1] == '*' else domain_name + '*'

    def _is_independent(self) -> bool:
        """Return true if self is independent (not dependent or fixed).

        :return: [description]
        """
        return not self.dependent or self.fixed

    def _contains_any_independent_subdomain_recursively(self) -> bool:
        """Returns true if the subdomain graph rooted at this domain contains
        at least one independent subdomain.

        :rtype: bool
        """
        if self._is_independent():
            return True

        for sd in self._subdomains:
            if sd._contains_any_independent_subdomain_recursively():
                return True

        return False

    def _check_subdomain_graph_is_uniquely_assignable(self) -> None:
        """Checks that the subdomain graph that this domain is part of is
        uniquely assignable. Meaning that all paths from the root to the
        leaf of the subdomain graph contains exaclty one independent subdomain.
        """
        if self.parent is None:
            self._check_exactly_one_independent_subdomain_all_paths()
        else:
            self.parent._check_subdomain_graph_is_uniquely_assignable()

    def _check_exactly_one_independent_subdomain_all_paths(self) -> None:
        """Checks if all paths in the subdomains graph from the self to
        a leaf subdomain contains exactly one independent (dependent = False or
        fixed = True) subdomain (could be this one).

        :raises ValueError: if condition is not satisfied
        """
        self_independent = not self.dependent or self.fixed

        if self_independent:
            # Since this domain is independent, check that there are no more independent subdomains
            # in any children recursively
            for sd in self._subdomains:
                if sd._contains_any_independent_subdomain_recursively():
                    # Too many independent subdomains in this path
                    raise ValueError(f"Domain {self} is independent, but subdomain {sd} already contains an "
                                     f"independent subdomain in its subdomain graph")
        else:
            if len(self._subdomains) == 0:
                raise ValueError(f"Domain {self} is dependent and does not contain any subdomains.")
            # Since this domain is dependent, check that each subdomain has
            # exactly one independent subdomain in all paths.
            for sd in self._subdomains:
                try:
                    sd._check_exactly_one_independent_subdomain_all_paths()
                except ValueError as e:
                    raise ValueError(
                        f"Domain {self} is dependent and could not find exactly one independent subdomain "
                        f"in subdomain graph rooted at subdomain {sd}. The following error was found: {e}")

    def _check_acyclic_subdomain_graph(self, seen_domains: Set["Domain"] | None = None) -> None:
        """Check to see if domain's subdomain graph contains a cycle.

        :param seen_domains: All the domains seen so far (used by implementation)
        :type seen_domains: Optional[Set["Domain"]]
        :raises ValueError: Cycle found.
        """
        if len(self._subdomains) > 0:
            if seen_domains is None:
                seen_domains = set()

            if self in seen_domains:
                raise ValueError(f"Domain {self} found twice in DFS")
            else:
                seen_domains.add(self)

            for sd in self._subdomains:
                try:
                    sd._check_acyclic_subdomain_graph(seen_domains)
                except ValueError as e:
                    raise ValueError(f"Cycle found in subdomain graph rooted at {self}. "
                                     f"Propogated from subdomain {sd}: {e}"
                                     )

    def all_domains_in_tree(self) -> List["Domain"]:
        """
        :return:
            list of all domains in the same subdomain tree as this domain (including itself)
        """
        domains = self._get_all_domains_from_parent()
        domains.extend(self._get_all_domains_from_this_subtree())
        return domains

    def all_domains_intersecting(self) -> List["Domain"]:
        """
        :return:
            list of all domains intersecting this one, meaning those domains in the subtree rooted
            at this domain (including itself), plus any ancestors of this domain.
        """
        domains = self.ancestors()
        domains.extend(self._get_all_domains_from_this_subtree())
        return domains

    def ancestors(self) -> List["Domain"]:
        """
        :return:
            list of all domains that are ancestors of this one, NOT including this domain
        """
        ancestor = self.parent
        all_ancestors = []
        while ancestor is not None:
            all_ancestors.append(ancestor)
            ancestor = ancestor.parent
        return all_ancestors

    def _get_all_domains_from_parent(self) -> List["Domain"]:
        # note that this gets "sibling/cousin" domains as well
        # call _ancestors to get only ancestors
        domains = []

        parent = self.parent
        if parent is not None:
            parent_domains = parent._get_all_domains_from_this_subtree(excluded_subdomain=self)
            domains.extend(parent_domains)
            domains.extend(parent._get_all_domains_from_parent())

        return domains

    def _get_all_domains_from_this_subtree(self, excluded_subdomain: Domain | None = None) \
            -> List[Domain]:
        # includes itself
        domains = [self]
        for sd in self._subdomains:
            if sd != excluded_subdomain:
                domains.extend(sd._get_all_domains_from_this_subtree())
        return domains

    def has_pool(self) -> bool:
        """
        :return:
            whether a :any:`DomainPool` has been assigned to this :any:`Domain`
        """
        return self._pool is not None

    def contains_in_subtree(self, other: Domain) -> bool:
        """
        :param other:
            another :any:`Domain`
        :return:
            True if `self` contains `other` in its subtree of subdomains
        """
        # base case
        if self is other:
            return True

        # recursive case
        for subdomain in self._subdomains:
            if subdomain is other:
                return True
            if subdomain.contains_in_subtree(other):
                return True

        return False

    def independent_source(self) -> Domain:
        """
        Like :meth:`independent_ancestor_or_descendent`,
        but returns this Domain if it is already independent.

        :return:
            the independent :any:`Domain` that this domain depends on,
            which is *itself* if it is already independent
        """
        if self.dependent:
            return self.independent_ancestor_or_descendent()
        else:
            return self

    def independent_ancestor_or_descendent(self) -> Domain:
        """
        Find the independent ancestor or descendent of this dependent :any:`Domain`.
        Raises exception if this is not a dependent :any:`Domain`.

        :return:
            The independent ancestor or descendent of this :any:`Domain`.
        """
        if not self.dependent:
            raise ValueError('cannot call independent_ancestor_or_descendent on non-dependent Domain'
                             f' {self.name}')

        # first try ancestors
        domain = self
        while domain.parent is not None:
            domain = domain.parent
            if not domain.dependent:
                return domain

        # then try descendents
        independent_descendent = self._independent_descendent()
        if independent_descendent is None:
            raise ValueError(f'could not find an independent ancestor or descendent of domain {self.name}')
        return independent_descendent

    def _independent_descendent(self) -> Domain | None:
        if not self.dependent:
            return self

        if len(self.subdomains) > 0:
            for subdomain in self.subdomains:
                independent_descendent = subdomain._independent_descendent()
                if independent_descendent is not None:
                    return independent_descendent

        return None


def domains_not_substrings_of_each_other_constraint(
        check_complements: bool = True, short_description: str = 'dom neq', weight: float = 1.0,
        min_length: int = 0,
        pairs: Iterable[Tuple[Domain, Domain]] | None = None) -> DomainPairConstraint:
    """
    Returns constraint ensuring no two domains are substrings of each other.
    Note that this ensures that no two :any:`Domain`'s are equal if they are the same length.

    :param check_complements:
        whether to also ensure the check for Watson-Crick complements of the sequences
    :param short_description:
        short description of constraint suitable for logging to stdout
    :param weight:
        weight to assign to constraint
    :param min_length:
        minimum length substring to check.
        For instance if `min_length` is 4, then having two domains with sequences AAAA and CAAAAC would
        violate this constraint, but domains with sequences AAA and CAAAC would not.
    :param pairs:
        pairs of domains to check.
        By default all pairs of unequal domains are compared unless both are fixed.
    :return:
        a :any:`DomainPairConstraint` ensuring no two domain sequences contain each other as a substring
        (in particular, if they are equal length, then they are not the same domain)
    """

    # def evaluate(s1: str, s2: str, domain1: Domain | None, domain2: Domain | None) -> float:
    def evaluate(seqs: Tuple[str, ...],
                 domains: Optional[Tuple[Domain, Domain]]) -> Result:  # noqa
        s1, s2 = seqs
        if len(s1) > len(s2):
            s1, s2 = s2, s1
        summary = ''
        score = 0.0
        passed = True
        if len(s1) >= min_length and s1 in s2:
            score = 1.0
            summary = f'{s1} is a length->={min_length} substring of {s2}'
            passed = False
        if check_complements:
            # by symmetry, only need to check c1 versus s2 for WC complement, since
            # (s1 not in s2 <==> c1 in c2) and (c1 in s2 <==> s1 in c2)
            c1 = nv.wc(s1)
            if len(c1) >= min_length and c1 in s2:
                msg = f'{c1} is a length->={min_length} substring of {s2}'
                if not passed:
                    summary += f'; {msg}'
                else:
                    summary = msg
                score += 1.0

        return Result(excess=score, summary=summary)

    return DomainPairConstraint(description='domains not substrings of each other',
                                short_description=short_description,
                                weight=weight,
                                check_domain_against_itself=False,
                                pairs=pairs,
                                evaluate=evaluate)


@dataclass
class VendorFields(JSONSerializable):
    """Data required when ordering DNA strands from a synthesis company such as
    `IDT (Integrated DNA Technologies) <https://www.
    dna.com/>`_.
    This data is used when automatically generating files used to order DNA from IDT.

    When exporting to IDT files via :meth:`Design.write_idt_plate_excel_file`
    or :meth:`Design.write_idt_bulk_input_file`, the field :data:`Strand.name` is used for the
    name if it exists, otherwise a reasonable default is chosen."""

    scale: str = default_vendor_scale
    """Synthesis scale at which to synthesize the strand (third field in IDT bulk input:
    https://www.idtdna.com/site/order/oligoentry).
    Choices supplied by IDT at the time this was written: 
    ``"25nm"``, ``"100nm"``, ``"250nm"``, ``"1um"``, ``"5um"``, 
    ``"10um"``, ``"4nmU"``, ``"20nmU"``, ``"PU"``, ``"25nmS"``.
    """

    purification: str = default_vendor_purification
    """Purification options (fourth field in IDT bulk input:
    https://www.idtdna.com/site/order/oligoentry). 
    Choices supplied by IDT at the time this was written: 
    ``"STD"``, ``"PAGE"``, ``"HPLC"``, ``"IEHPLC"``, ``"RNASE"``, ``"DUALHPLC"``, ``"PAGEHPLC"``.
    """

    plate: str | None = None
    """Name of plate in case this strand will be ordered on a 96-well or 384-well plate.

    Optional field, but non-optional if :data:`book = openpyxl.load_workbook(filename=filename).well` 
    is not ``None``.
    """

    well: str | None = None
    """Well position on plate in case this strand will be ordered on a 96-well or 384-well plate.

    Optional field, but non-optional if :data:`VendorFields.plate` is not ``None``.
    """

    def __post_init__(self) -> None:
        _check_vendor_string_not_none_or_empty(self.scale, 'scale')
        _check_vendor_string_not_none_or_empty(self.purification, 'purification')
        if self.plate is None and self.well is not None:
            raise ValueError(f'VendorFields.plate cannot be None if VendorFields.well is not None\n'
                             f'VendorFields.well = {self.well}')
        if self.plate is not None and self.well is None:
            raise ValueError(f'VendorFields.well cannot be None if VendorFields.plate is not None\n'
                             f'VendorFields.plate = {self.plate}')

    def to_json_serializable(self, suppress_indent: bool = True,
                             **kwargs: Any) -> NoIndent | Dict[str, Any]:
        dct: Dict[str, Any] = dict(self.__dict__)
        if self.plate is None:
            del dct['plate']
        if self.well is None:
            del dct['well']
        return NoIndent(dct) if suppress_indent else dct

    @staticmethod
    def from_json_serializable(json_map: Dict[str, Any]) -> VendorFields:
        scale = mandatory_field(VendorFields, json_map, vendor_scale_key)
        purification = mandatory_field(VendorFields, json_map, vendor_purification_key)
        plate = json_map.get(vendor_plate_key)
        well = json_map.get(vendor_well_key)
        return VendorFields(scale=scale, purification=purification, plate=plate, well=well)

    def clone(self) -> VendorFields:
        return VendorFields(scale=self.scale, purification=self.purification,
                            plate=self.plate, well=self.well)

    def to_scadnano_vendor_fields(self) -> sc.VendorFields:
        return sc.VendorFields(scale=self.scale, purification=self.purification,
                               plate=self.plate, well=self.well)


def _check_vendor_string_not_none_or_empty(value: str, field_name: str) -> None:
    if value is None:
        raise ValueError(f'field {field_name} in VendorFields cannot be None')
    if len(value) == 0:
        raise ValueError(f'field {field_name} in VendorFields cannot be empty')


default_strand_group = 'default_strand_group'


@dataclass
class Strand(Part, JSONSerializable):
    """Represents a DNA strand, made of several :any:`Domain`'s. """

    domains: List[Domain]
    """The :any:`Domain`'s on this :any:`Strand`, in order from 5' end to 3' end."""

    starred_domain_indices: FrozenSet[int]
    """Set of positions of :any:`Domain`'s in :data:`Strand.domains`
    on this :any:`Strand` that are starred."""

    group: str
    """Optional "group" field to describe strands that share similar properties."""

    _domain_names_concatenated: str
    """Concatenation of domain names; cached for efficiency since these are used in calculating 
    hash values."""

    _hash_domain_names_concatenated: int
    """Hash value of _domain_names_concatenated; cached for efficiency."""

    vendor_fields: VendorFields | None = None
    """
    Fields used when ordering strands from a synthesis company such as IDT 
    (Integrated DNA Technologies, Coralville, IA). If present (i.e., not equal to :const:`None`)
    then the method :meth:`Design.write_idt_bulk_input_file` can be called to automatically
    generate an text file for ordering strands in test tubes: 
    https://www.idtdna.com/site/order/oligoentry,
    as can the method :py:meth:`Design.write_idt_plate_excel_file` for writing a Microsoft Excel 
    file that can be uploaded to IDT's website for describing DNA sequences to be ordered in 96-well
    or 384-well plates.
    """

    _name: str | None = None
    """Optional name of strand."""

    modification_5p: nm.Modification5Prime | None = None
    """
    5' modification; None if there is no 5' modification. 
    """

    modification_3p: nm.Modification3Prime | None = None
    """
    3' modification; None if there is no 3' modification. 
    """

    modifications_int: Dict[int, nm.ModificationInternal] = field(default_factory=dict)
    """
    :any:`modifications.Modification`'s to the DNA sequence (e.g., biotin, Cy3/Cy5 fluorphores). 
    
    Maps index within DNA sequence to modification. If the internal modification is attached to a base 
    (e.g., internal biotin, /iBiodT/ from IDT), 
    then the index is that of the base.
    If it goes between two bases 
    (e.g., internal Cy3, /iCy3/ from IDT),
    then the index is that of the previous base, 
    e.g., to put a Cy3 between bases at indices 3 and 4, the index should be 3. 
    So for an internal modified base on a sequence of length n, the allowed indices are 0,...,n-1,
    and for an internal modification that goes between bases, the allowed indices are 0,...,n-2.
    """

    label: str | None = None
    """
    Optional generic "label" string to associate to this :any:`Strand`.

    Useful for associating extra information with the :any:`Strand` that will be serialized, for example,
    for DNA sequence design.
    """

    def __init__(self,
                 domains: Iterable[Domain] | None = None,
                 starred_domain_indices: Iterable[int] = (),
                 group: str = default_strand_group,
                 name: str | None = None,
                 label: str | None = None,
                 vendor_fields: VendorFields | None = None,
                 ) -> None:
        """
        A :any:`Strand` can be created only by listing explicit :any:`Domain` objects
        via parameter `domains`. To specify a :any:`Strand` by giving domain *names*, see the method
        :meth:`Design.add_strand`.

        :param domains:
            list of :any:`Domain`'s on this :any:`Strand`
        :param starred_domain_indices:
            Indices of :any:`Domain`'s in `domains` that are starred.
        :param group:
            name of group of this :any:`Strand`.
        :param name:
            Name of this :any:`Strand`.
        :param label:
            Label to associate with this :any:`Strand`.
        :param vendor_fields:
            :any:`VendorFields` object to associate with this :any:`Strand`; needed to call
            methods for exporting to IDT formats (e.g., :meth:`Strand.write_idt_bulk_input_file`)
        """
        self._all_intersecting_domains = None
        self.group = group
        self._name = name

        # XXX: moved this check to Design constructor to allow subdomain graphs to be
        # constructed gradually while building up the design
        # Check that each base in the sequence is assigned by exactly one
        # independent subdomain.
        # for d in cast(List[Domain], domains):
        #     d._check_acyclic_subdomain_graph()  # noqa
        #     d._check_subdomain_graph_is_uniquely_assignable()  # noqa

        self.domains = list(domains)  # type: ignore
        self.starred_domain_indices = frozenset(starred_domain_indices)  # type: ignore
        self.label = label
        self.vendor_fields = vendor_fields

        # don't know why we have to do this, but we get a missing attribute error otherwise
        # https://stackoverflow.com/questions/70986725/python-dataclass-attribute-missing-when-using-explicit-init-constructor-and
        self.modifications_int = {}

        self.compute_derived_fields()

    @staticmethod
    def name_of_part_type(self) -> str:
        return 'strand'

    def key(self) -> str:
        return f'Strand({self._hash_domain_names_concatenated})'

    # needed to avoid unhashable type error; see
    # https://docs.python.org/3/reference/datamodel.html#object.__hash__
    __hash__ = Part.__hash__

    def individual_parts(self) -> Tuple[Strand, ...]:
        return self,

    def clone(self, name: str | None) -> Strand:
        """
        Returns a copy of this :any:`Strand`. The copy is "shallow" in that the :any:`Domain`'s are shared.
        This is useful for creating multiple versions of each :any:`Strand`, e.g., for having a
        variant with an extension.

        WARNING: the :data:`Strand.label` will be shared between them. If it should be copied,
        this must be done manually. A shallow copy of it can be made by setting

        :param name:
            new name to give this Strand
        :return:
            A copy of this :any:`Strand`.
        """
        domains = list(self.domains)
        starred_domain_indices = list(self.starred_domain_indices)
        name = name if name is not None else self.name
        vendor_fields = None if self.vendor_fields is None else self.vendor_fields.clone()
        return Strand(domains=domains, starred_domain_indices=starred_domain_indices, name=name,
                      group=self.group, label=self.label, vendor_fields=vendor_fields)

    def compute_derived_fields(self):
        """
        Re-computes derived fields of this :any:`Strand`. Should be called after modifications to the
        Strand. (Done automatically at the start of :meth:`search.search_for_dna_sequences`.)
        """
        self._domain_names_concatenated = '-'.join(self.domain_names_tuple())
        self._hash_domain_names_concatenated = hash(self._domain_names_concatenated)
        self._compute_all_intersecting_domains()

    def all_intersecting_domains(self) -> List[Domain]:
        if self._all_intersecting_domains is None:
            self._compute_all_intersecting_domains()
        return self._all_intersecting_domains

    def _compute_all_intersecting_domains(self) -> None:
        # Check that each base in the sequence is assigned by exactly one independent subdomain.
        # We normally wait until the Design constructor to check for this to raise an exception,
        # but here we just check to see whether to bother computing self._all_intersecting_domains.
        for d in cast(List[Domain], self.domains):
            try:
                d._check_acyclic_subdomain_graph()  # noqa
                d._check_subdomain_graph_is_uniquely_assignable()  # noqa
            except ValueError:
                return

        self._all_intersecting_domains = []
        for direct_domain in self.domains:
            for domain_in_tree in direct_domain.all_domains_intersecting():
                if domain_in_tree not in self._all_intersecting_domains:
                    self._all_intersecting_domains.append(domain_in_tree)

    def intersects_domain(self, domain: Domain) -> bool:
        """
        :param domain:
            domain to test for intersection
        :return:
            whether this strand intersects `domain`, which is true if either `domain` is in the list
            :data:`Strand.domains`, or if any of those domains have `domain` in their hierarchical tree
            as a subdomain or an ancestor
        """
        return domain in self.all_intersecting_domains()

    def length(self) -> int:
        """
        :return:
            Sum of lengths of :any:`Domain`'s in this :any:`Strand`.
            Each :any:`Domain` must have a :any:`DomainPool` assigned so that the length is defined.
        """
        return sum(domain.get_length() for domain in self.domains)

    def domain_names_concatenated(self, delim: str = '-') -> str:
        """
        :param delim:
            Delimiter to put between domain names.
        :return:
            names of :any:`Domain`'s in this :any:`Strand`, concatenated with `delim` in between.
        """
        return delim.join(self.domain_names_tuple())

    def domain_names_tuple(self) -> Tuple[str, ...]:
        """
        :return: tuple of names of :any:`Domain`'s in this :any:`Strand`.
        """
        domain_names: List[str] = []
        for idx, domain in enumerate(self.domains):
            is_starred = idx in self.starred_domain_indices
            domain_names.append(domain.get_name(is_starred))
        return tuple(domain_names)

    def vendor_dna_sequence(self) -> str:
        """
        :return: DNA sequence as it needs to be typed to order from a synthesis company, with
            :data:`Modification5Prime`'s,
            :data:`Modification3Prime`'s,
            and
            :data:`ModificationInternal`'s represented with text codes, e.g., "/5Biosg/ACGT" for sequence
            ACGT with a 5' biotin modification to order from IDT.
        """
        self._ensure_modifications_legal(check_offsets_legal=True)

        ret_list: List[str] = []
        if self.modification_5p is not None and self.modification_5p.vendor_code is not None:
            ret_list.append(self.modification_5p.vendor_code)

        for offset, base in enumerate(self.sequence(delimiter='')):
            ret_list.append(base)
            if offset in self.modifications_int:  # if internal mod attached to base, replace base
                mod = self.modifications_int[offset]
                if mod.vendor_code is not None:
                    if mod.allowed_bases is not None:
                        if base not in mod.allowed_bases:
                            msg = f'internal modification {mod} can only replace one of these bases: ' \
                                  f'{",".join(mod.allowed_bases)}, but the base at offset {offset} is {base}'
                            raise ValueError(msg)
                        ret_list[-1] = mod.vendor_code  # replace base with modified base
                    else:
                        ret_list.append(mod.vendor_code)  # append modification between two bases

        if self.modification_3p is not None and self.modification_3p.vendor_code is not None:
            ret_list.append(self.modification_3p.vendor_code)

        return ''.join(ret_list)

    def _ensure_modifications_legal(self, check_offsets_legal: bool = False) -> None:
        if check_offsets_legal:
            mod_i_offsets_list = list(self.modifications_int.keys())
            min_offset = min(mod_i_offsets_list) if len(mod_i_offsets_list) > 0 else None
            max_offset = max(mod_i_offsets_list) if len(mod_i_offsets_list) > 0 else None
            if min_offset is not None and min_offset < 0:
                raise ValueError(f"smallest offset is {min_offset} but must be nonnegative: "
                                 f"{self.modifications_int}")
            if max_offset is not None and max_offset > len(self.sequence(delimiter='')):
                raise ValueError(f"largest offset is {max_offset} but must be at most "
                                 f"{len(self.sequence(delimiter=''))}: "
                                 f"{self.modifications_int}")

    def to_json_serializable(self, suppress_indent: bool = True) -> NoIndent | Dict[str, Any]:
        """
        :return:
            Dictionary ``d`` representing this :any:`Strand` that is "naturally" JSON serializable,
            by calling ``json.dumps(d)``.
        """
        dct: Dict[str, Any] = {name_key: self.name, group_key: self.group}

        domains_list = [domain.name for domain in self.domains]
        dct[domain_names_key] = NoIndent(domains_list) if suppress_indent else domains_list

        starred_domain_indices_list = sorted(list(self.starred_domain_indices))
        dct[starred_domain_indices_key] = NoIndent(starred_domain_indices_list) if suppress_indent \
            else starred_domain_indices_list

        if self.label is not None:
            dct[label_key] = NoIndent(self.label) if suppress_indent else self.label

        if self.vendor_fields is not None:
            dct[vendor_fields_key] = self.vendor_fields.to_json_serializable(suppress_indent)

        if self.modification_5p is not None:
            dct[nm.modification_5p_key] = self.modification_5p.id

        if self.modification_3p is not None:
            dct[nm.modification_3p_key] = self.modification_3p.id

        if len(self.modifications_int) > 0:
            mods_dict = {}
            for offset, mod in self.modifications_int.items():
                mods_dict[f"{offset}"] = mod.id
            dct[nm.modifications_int_key] = NoIndent(mods_dict) if suppress_indent else mods_dict

        return dct

    @staticmethod
    def from_json_serializable(json_map: Dict[str, Any],
                               domain_with_name: Dict[str, Domain],
                               ) -> Strand:
        """
        :return:
            :any:`Strand` represented by dict `json_map`, assuming it was created by
            :py:meth:`Strand.to_json_serializable`.
        """
        name: str = mandatory_field(Strand, json_map, name_key)
        domain_names_json = mandatory_field(Strand, json_map, domain_names_key)
        domains: List[Domain] = [domain_with_name[name] for name in domain_names_json]
        starred_domain_indices = mandatory_field(Strand, json_map, starred_domain_indices_key)

        group = json_map.get(group_key, default_strand_group)

        label: str = json_map.get(label_key)

        vendor_fields_json = json_map.get(vendor_fields_key)
        vendor_fields = None
        if vendor_fields_json is not None:
            vendor_fields = VendorFields.from_json_serializable(vendor_fields_json)

        strand: Strand = Strand(
            domains=domains, starred_domain_indices=starred_domain_indices,
            group=group, name=name, label=label, vendor_fields=vendor_fields)
        return strand

    def __repr__(self) -> str:
        return self.name

    def unstarred_domains(self) -> List[Domain]:
        """
        :return: list of unstarred :any:`Domain`'s in this :any:`Strand`, in order they appear in
                 :data:`Strand.domains`
        """
        return [domain for idx, domain in enumerate(self.domains) if idx not in self.starred_domain_indices]

    def starred_domains(self) -> List[Domain]:
        """
        :return: list of starred :any:`Domain`'s in this :any:`Strand`, in order they appear in
                 :data:`Strand.domains`
        """
        return [domain for idx, domain in enumerate(self.domains) if idx in self.starred_domain_indices]

    def unstarred_domains_set(self) -> OrderedSet[Domain]:
        """
        :return: set of unstarred :any:`Domain`'s in this :any:`Strand`
        """
        return OrderedSet(self.unstarred_domains())

    def starred_domains_set(self) -> OrderedSet[Domain]:
        """
        :return: set of starred :any:`Domain`'s in this :any:`Strand`
        """
        return OrderedSet(self.starred_domains())

    def sequence(self, delimiter: str = '') -> str:
        """
        :param delimiter:
            Delimiter string to place between sequences of each :any:`Domain` in this :any:`Strand`.
            For instance, if `delimiter` = ``'--'``, then it will return a string such as
            ``ACGTAGCTGA--CGCTAGCTGA--CGATCGATC--GCGATCGAT``
        :return:
            DNA sequence assigned to this :any:`Strand`, calculated by concatenating all sequences
            assigned to its :any:`Domain`'s.
        :raises ValueError:
            if any :any:`Domain` of this :any:`Strand` does not have a sequence assigned
        """
        seqs = []
        for idx, domain in enumerate(self.domains):
            starred = idx in self.starred_domain_indices
            seqs.append(domain.concrete_sequence(starred))
        return delimiter.join(seqs)

    def assign_dna(self, sequence: str) -> None:
        """
        :param sequence:
            DNA sequence to assign to this :any:`Strand`.
            Must have length = :py:meth:`Strand.length`.
        """
        if not self.length() == len(sequence):
            raise ValueError(f'Strand {self.name} has length {self.length()}, but DNA sequence '
                             f'{sequence} has length {len(sequence)}')
        start = 0
        for domain in self.domains:
            end = start + domain.get_length()
            domain_sequence = sequence[start:end]
            domain.set_sequence(domain_sequence)
            start = end

    @property
    def fixed(self) -> bool:
        """True if every :any:`Domain` on this :any:`Strand` has a fixed DNA sequence."""
        return all(domain.fixed for domain in self.domains)

    def unfixed_domains(self) -> Tuple[Domain, ...]:
        """
        :return: all :any:`Domain`'s in this :any:`Strand` where :data:`Domain.fixed` is False
        """
        return tuple(domain for domain in self.domains if not domain.fixed)

    @property
    def name(self) -> str:
        """
        :return: name of this :any:`Strand` if it was assigned one, otherwise :any:`Domain` names are
                 concatenated with '-' joining them
        """
        if self._name is None:
            self._name = self.domain_names_concatenated()
        return self._name
        # return self.domain_names_concatenated() if self._name is None else self._name

    @name.setter
    def name(self, new_name: str) -> None:
        """
        Sets name of this :any:`Strand`.
        """
        self._name = new_name

    # def complementary_domains(self, other: Strand) -> List[Domain]:
    #     """
    #     :param other: another :any:`Strand`
    #     :return: list of :any:`Domain`'s that are complementary between this :any:`Strand` and `other`,
    #              in the order they appear in this :any:`Strand`.
    #     """

    def address_of_domain(self, domain_idx: int) -> 'StrandDomainAddress':
        """Returns :any:`StrandDomainAddress` of the domain located at domain_idx

        :rparam domain_idx: Index of domain
        """
        return StrandDomainAddress(self, domain_idx)

    def address_of_nth_domain_occurence(self, domain_name: str, n: int,
                                        forward=True) -> 'StrandDomainAddress':
        """
        Returns :any:`StrandDomainAddress` of the `n`'th occurence of domain named `domain_name`.

        :param domain_name:
            name of :any:`Domain` to find address of
        :param n:
            which occurrence (in order on the :any:`Strand`)
            of :any:`Domain` with name `domain_name` to find address of.
        :param forward:
            if True, starts searching from 5' end, otherwise starts searching from 3' end.
        :return:
            :any:`StrandDomainAddress` of the `n`'th occurence of domain named `domain_name`.
        """
        if n < 1:
            raise ValueError(f'n needs to be at least 1')
        domain_names = self.domain_names_tuple()
        idx = -1
        occurences = 0

        itr = range(0, len(domain_names)) if forward else range(len(domain_names) - 1, -1, -1)

        for i in itr:
            if domain_names[i] == domain_name:
                occurences += 1
                if occurences == n:
                    idx = i
                    break
        if idx == -1:
            raise ValueError(f'{self} contained less than {n} occurrences of domain {domain_name}')

        return StrandDomainAddress(self, idx)

    def address_of_first_domain_occurence(self, domain_name: str) -> 'StrandDomainAddress':
        """
        Returns :any:`StrandDomainAddress` of the first occurrence of domain named domain_name
        starting from the 5' end.
        """
        return self.address_of_nth_domain_occurence(domain_name, 1)

    def address_of_last_domain_occurence(self, domain_name: str) -> 'StrandDomainAddress':
        """
        Returns :any:`StrandDomainAddress` of the nth occurrence of domain named domain_name
        starting from the 3' end.
        """
        return self.address_of_nth_domain_occurence(domain_name, 1, forward=False)

    def append_domain(self, domain: Domain, starred: bool = False) -> None:
        """
        Appends `domain` to 3' end of this :any:`Strand`.

        :param domain:
            :any:`Domain` to append
        :param starred:
            whether `domain` is starred
        """
        self.insert_domain(len(self.domains), domain, starred)

    def prepend_domain(self, domain: Domain, starred: bool = False) -> None:
        """
        Prepends `domain` to 5' end of this :any:`Strand` (i.e., the beginning of the :any:`Strand`).

        :param domain:
            :any:`Domain` to prepend
        :param starred:
            whether `domain` is starred
        """
        self.insert_domain(0, domain, starred)

    def insert_domain(self, idx: int, domain: Domain, starred: bool = False) -> None:
        """
        Inserts `domain` at index `idx` of this :any:`Strand`, with same semantics as Python's List.insert.
        For example, ``strand.insert(0, domain)`` is equivalent to ``strand.prepend_domain(domain)``
        and ``strand.insert(len(strand.domains), domain)`` is equivalent to ``strand.append_domain(domain)``.

        :param idx:
            index at which to insert `domain` into this :any:`Strand`
        :param domain:
            :any:`Domain` to append
        :param starred:
            whether `domain` is starred
        """
        self.domains.insert(idx, domain)

        new_starred_idx = frozenset([idx]) if starred else frozenset()

        # increment all starred indices >= idx
        starred_domain_indices_at_least_idx = frozenset([idx_
                                                         for idx_ in self.starred_domain_indices
                                                         if idx_ >= idx])
        starred_domain_indices_at_least_idx_inc = frozenset([idx_ + 1
                                                             for idx_ in starred_domain_indices_at_least_idx
                                                             if idx_ >= idx])
        # remove old starred indices >= idx, union in their increments,
        # and if new domain is starred, union it in also
        self.starred_domain_indices = self.starred_domain_indices.difference(
            starred_domain_indices_at_least_idx).union(starred_domain_indices_at_least_idx_inc).union(
            new_starred_idx)

    def set_fixed_sequence(self, seq: str) -> None:
        """
        Sets each domain of this :any:`Strand` to have a substring of `seq`, such that
        the entire strand has the sequence `seq`. All :any:`Domain`'s in this strand will be fixed
        after doing this. (And if any of them are already fixed it will raise an error.)

        :param seq:
            sequence to assign to this :any:`Strand`
        """
        idx = 0
        for domain in self.domains:
            substring = seq[idx: idx + domain.get_length()]
            domain.set_fixed_sequence(substring)
            idx += domain.get_length()


@dataclass
class DomainPair(Part, Iterable[Domain]):
    domain1: Domain
    "First domain"

    domain2: Domain
    "Second domain"

    starred1: bool = False
    "Whether first domain is starred (not used in most constraints)"

    starred2: bool = False
    "Whether second domain is starred (not used in most constraints)"

    def __post_init__(self) -> None:
        # make this symmetric so dict lookups work no matter the order
        if self.domain1.name > self.domain2.name:
            self.domain1, self.domain2 = self.domain2, self.domain1
            self.starred1, self.starred2 = self.starred2, self.starred1

    # needed to avoid unhashable type error; see
    # https://docs.python.org/3/reference/datamodel.html#object.__hash__
    __hash__ = Part.__hash__

    @property
    def name(self) -> str:
        return self.domain1.get_name(self.starred1) + ", " + self.domain2.get_name(self.starred2)

    def key(self) -> str:
        return f'DomainPair[{self.name}]'

    @staticmethod
    def name_of_part_type(self) -> str:
        return 'domain pair'

    def individual_parts(self) -> Tuple[Domain, ...]:
        return self.domain1, self.domain2

    @property
    def fixed(self) -> bool:
        return self.domain1.fixed and self.domain2.fixed

    def __iter__(self) -> Iterator[Domain]:
        yield self.domain1
        yield self.domain2


@dataclass
class StrandPair(Part, Iterable[Strand]):
    strand1: Strand
    strand2: Strand

    def __post_init__(self) -> None:
        # make this symmetric so make dict lookups work
        if self.strand1.name > self.strand2.name:
            self.strand1, self.strand2 = self.strand2, self.strand1

    # needed to avoid unhashable type error; see
    # https://docs.python.org/3/reference/datamodel.html#object.__hash__
    __hash__ = Part.__hash__

    @property
    def name(self) -> str:
        return f'{self.strand1.name}, {self.strand2.name}'

    def key(self) -> str:
        return f'StrandPair[{self.strand1.name}, {self.strand2.name}]'

    @staticmethod
    def name_of_part_type(self) -> str:
        return 'strand pair'

    def individual_parts(self) -> Tuple[Strand, ...]:
        return self.strand1, self.strand2

    @property
    def fixed(self) -> bool:
        return self.strand1.fixed and self.strand2.fixed

    def __iter__(self) -> Iterator[Strand]:
        yield self.strand1
        yield self.strand2


@dataclass
class Complex(Part, Iterable[Strand]):
    strands: Tuple[Strand, ...]
    """The strands in this complex."""

    def __init__(self, *args: Strand) -> None:
        """
        Creates a complex of strands given as arguments, e.g., ``Complex(strand1, strand2)`` creates
        a 2-strand complex.
        """
        for strand in args:
            if not isinstance(strand, Strand):
                raise TypeError(f'must pass Strands to constructor for complex, not {strand}')
        self.strands = tuple(args)

    # needed to avoid unhashable type error; see
    # https://docs.python.org/3/reference/datamodel.html#object.__hash__
    __hash__ = Part.__hash__

    @property
    def name(self) -> str:
        strand_names = ', '.join(strand.name for strand in self.strands)
        return f'Complex[{strand_names}]'

    def key(self) -> str:
        return f'Complex[{self.name}]'

    @staticmethod
    def name_of_part_type(self) -> str:
        return 'complex'

    def individual_parts(self) -> Tuple[Strand, ...]:
        return self.strands

    def __iter__(self) -> Iterator[Strand]:
        return iter(self.strands)

    def __len__(self) -> int:
        return len(self.strands)

    def __getitem__(self, i: int) -> Strand:
        return self.strands[i]

    @property
    def fixed(self) -> bool:
        return all(strand.fixed for strand in self.strands)


def remove_duplicates(lst: Iterable[T]) -> List[T]:
    """
    :param lst:
        an Iterable of objects
    :return:
        a List consisting of elements of `lst` with duplicates removed,
        while preserving iteration order of `lst`
        (naive approach using Python set would not preserve order,
        since iteration order of Python sets is not specified)
    """
    # XXX: be careful; original version used set to remove duplicates, but that has unspecified
    # insertion order, even though Python 3.7 dicts preserve insertion order:
    # https://softwaremaniacs.org/blog/2020/02/05/dicts-ordered/
    seen: Set[T] = set()
    seen_add = seen.add
    return [x for x in lst if not (x in seen or seen_add(x))]


def _export_dummy_scadnano_design_for_idt_export(strands: Iterable[Strand]) -> sc.Design:
    """
    Exports a dummy scadnano design from this dsd :any:`Design`.
    Useful for reusing scadnano methods such as to_idt_bulk_input_format.

    :param strands:
        strands to export
    :return:
        a "dummy" scadnano design, where domains are positioned arbitrarily on helices,
        with the only goal to make the scadnano Design legal
    """
    helices = [sc.Helix(max_offset=strand.length()) for strand in strands]
    sc_strands = []
    for helix_idx, strand in enumerate(strands):
        vendor_fields_export = strand.vendor_fields.to_scadnano_vendor_fields() if strand.vendor_fields is not None else None
        sc_domains = []
        prev_end = 0
        for domain in strand.domains:
            sc_domain = sc.Domain(helix=helix_idx, forward=True,
                                  start=prev_end, end=prev_end + domain.get_length())
            prev_end = sc_domain.end
            sc_domains.append(sc_domain)
        sc_strand = sc.Strand(domains=sc_domains, vendor_fields=vendor_fields_export,
                              dna_sequence=strand.sequence(), name=strand.name)

        # handle modifications
        if strand.modification_5p is not None:
            mod = strand.modification_5p
            sc_mod = sc.Modification5Prime(vendor_code=mod.vendor_code, display_text=mod.vendor_code)
            sc_strand.modification_5p = sc_mod
        if strand.modification_3p is not None:
            mod = strand.modification_3p
            sc_mod = sc.Modification3Prime(vendor_code=mod.vendor_code, display_text=mod.vendor_code)
            sc_strand.modification_3p = sc_mod
        if len(strand.modifications_int) > 0:
            for offset, mod in strand.modifications_int.items():
                sc_mod = sc.ModificationInternal(vendor_code=mod.vendor_code,
                                                 display_text=mod.vendor_code,
                                                 allowed_bases=mod.allowed_bases)
                sc_strand.modifications_int[offset] = sc_mod

        sc_strands.append(sc_strand)
    design = sc.Design(helices=helices, strands=sc_strands, grid=sc.square)
    return design


_96WELL_PLATE_ROWS: List[str] = ['A', 'B', 'C', 'D', 'E', 'F', 'G', 'H']
_96WELL_PLATE_COLS: List[int] = list(range(1, 13))

_384WELL_PLATE_ROWS: List[str] = [
    'A', 'B', 'C', 'D', 'E', 'F', 'G', 'H', 'I', 'J', 'K', 'L', 'M', 'N', 'O', 'P']
_384WELL_PLATE_COLS: List[int] = list(range(1, 25))


@unique
class PlateType(int, Enum):
    """Represents two different types of plates in which DNA sequences can be ordered."""

    wells96 = 96
    """96-well plate."""

    wells384 = 384
    """384-well plate."""

    def rows(self) -> List[str]:
        return _96WELL_PLATE_ROWS if self is PlateType.wells96 else _384WELL_PLATE_ROWS

    def cols(self) -> List[int]:
        return _96WELL_PLATE_COLS if self is PlateType.wells96 else _384WELL_PLATE_COLS

    def num_wells_per_plate(self) -> int:
        """
        :return:
            number of wells in this plate type
        """
        if self is PlateType.wells96:
            return 96
        elif self is PlateType.wells384:
            return 384
        else:
            raise AssertionError('unreachable')

    def min_wells_per_plate(self) -> int:
        """
        :return:
            minimum number of wells in this plate type to avoid extra charge by IDT
        """
        if self is PlateType.wells96:
            return 24
        elif self is PlateType.wells384:
            return 96
        else:
            raise AssertionError('unreachable')


@dataclass
class Design(JSONSerializable):
    """
    Represents a complete design, i.e., a set of DNA :any:`Strand`'s with domains,
    and :any:`Constraint`'s on the sequences
    to assign to them via :py:meth:`search.search_for_dna_sequences`.
    """

    __hash__ = super(object).__hash__
    # This lets us use the design as a key for lookups requiring two designs to have distinct associations,
    # for example caching in a Constraint all pairs of domains in the Design, in case the Constraint
    # is reused for multiple designs in the same program.

    strands: List[Strand]
    """List of all :any:`Strand`'s in this :any:`Design`."""

    _domains_interned: Dict[str, Domain]

    #################################################
    # derived fields, so not specified in constructor

    domains: List[Domain] = field(init=False)
    """
    List of all :any:`Domain`'s in this :any:`Design`. (without repetitions)

    Computed from :data:`Design.strands`, so not specified in constructor.
    """

    strands_by_group_name: Dict[str, List[Strand]] = field(init=False)
    """
    Dict mapping each group name to a list of the :any:`Strand`'s in this :any:`Design` in the group.

    Computed from :data:`Design.strands`, so not specified in constructor.
    """

    domain_pools_to_domain_map: Dict[DomainPool, List[Domain]] = field(init=False)
    """
    Dict mapping each :any:`DomainPool` to a list of the :any:`Domain`'s in this :any:`Design` in the pool.

    Computed from :data:`Design.strands`, so not specified in constructor.
    """

    domains_by_name: Dict[str, Domain] = field(init=False)
    """
    Dict mapping each name of a :any:`Domain` to the :any:`Domain`'s in this :any:`Design`.

    Computed from :data:`Design.strands`, so not specified in constructor.
    """

    def __init__(self, strands: Iterable[Strand] = ()) -> None:
        """
        :param strands:
            the :any:`Strand`'s in this :any:`Design`
        """
        self.strands = strands if isinstance(strands, list) else list(strands)
        self.check_all_subdomain_graphs_acyclic()
        self.check_all_subdomain_graphs_uniquely_assignable()
        self.compute_derived_fields()
        self._domains_interned = {}

    def compute_derived_fields(self) -> None:
        """
        Computes derived fields of this :any:`Design`. Used to ensure that all fields are valid in case
        the :any:`Design` was manually modified after being created, before running
        :meth:`search.search_for_dna_sequences`.
        """
        # Get domains not explicitly listed on strands that are part of domain tree.
        # Also set up quick access to domain by name, and ensure each domain name unique.
        self.domains_by_name = {}
        domains = []
        for strand in self.strands:
            for domain_in_strand in strand.domains:
                domains_in_tree = domain_in_strand.all_domains_in_tree()
                domains.extend(domains_in_tree)
                for domain_in_tree in domains_in_tree:
                    name = domain_in_tree.name
                    if name in self.domains_by_name and domain_in_tree is not self.domains_by_name[name]:
                        raise ValueError(f'domain names must be unique, '
                                         f'but I found two different domains with name {domain_in_tree.name}')
                    self.domains_by_name[domain_in_tree.name] = domain_in_tree

        self.domains = remove_duplicates(domains)

        self.strands_by_group_name = defaultdict(list)
        for strand in self.strands:
            self.strands_by_group_name[strand.group].append(strand)

        self.store_domain_pools()

        for strand in self.strands:
            strand.compute_derived_fields()

    def to_json(self) -> str:
        """
        :return:
            JSON string representing this :any:`Design`.
        """
        self.store_domain_pools()
        # XXX: disabled the indent suppression because it takes a LONG time for a large Design to
        # convert the NoIndent instances. Since people tend not to look at design.json files that much
        # (unlike with scadnano scripting, for instance), hopefully this doesn't matter.
        # return json_encode(self, suppress_indent=True)
        return json_encode(self, suppress_indent=False)

    def to_json_serializable(self, suppress_indent: bool = True) -> Dict[str, Any]:
        """
        :param suppress_indent:
            Whether to suppress indentation of some objects using the NoIndent object.
        :return:
            Dictionary ``d`` representing this :any:`Design` that is "naturally" JSON serializable,
            by calling ``json.dumps(d)``.
        """

        dct = {
            strands_key: [strand.to_json_serializable(suppress_indent) for strand in self.strands],
            domains_key: [domain.to_json_serializable(suppress_indent) for domain in self.domains],
            domain_pools_key: [pool.to_json_serializable(suppress_indent) for pool in self.domain_pools()]
        }

        # modifications
        mods = self.modifications()
        if len(mods) > 0:
            mods_dict = {}
            for mod in mods:
                if mod.id not in mods_dict:
                    mods_dict[mod.id] = mod.to_json_serializable(suppress_indent)
            dct[nm.design_modifications_key] = mods_dict

        return dct

    def write_design_file(self, directory: str = '.', filename: str | None = None,
                          extension: str = 'json') -> None:
        """
        Write JSON file representing this :any:`Design`,
        which can be imported via the method :meth:`Design.from_design_file`,
        with the output file having the same name as the running script but with ``.py`` changed to
        ``.json``,
        unless `filename` is explicitly specified.
        For instance, if the script is named ``my_design.py``,
        then the design will be written to ``my_design.json``.
        If `extension` is specified (but `filename` is not), then the design will be written to
        ``my_design.<extension>``

        The string written is that returned by :meth:`Design.to_json`.

        :param directory:
            directory in which to put file (default: current working directory)
        :param filename:
            filename (default: name of script with ``.py`` replaced by
            ``.sc``).
            Mutually exclusive with `extension`
        :param extension:
            extension for filename (default: ``.sc``)
            Mutually exclusive with `filename`
        """
        content = self.to_json()
        sc.write_file_same_name_as_running_python_script(content, extension, directory, filename)

    @staticmethod
    def from_design_file(filename: str) -> Design:
        """
        :param filename:
            name of JSON file describing the :any:`Design`
        :return:
            :any:`Design` described by the JSON file with name `filename`, assuming it was created using
            :py:meth`Design.to_json`.
        """
        with open(filename, 'r') as f:
            json_str = f.read()
        return Design.from_json(json_str)

    @staticmethod
    def from_json(json_str: str) -> Design:
        """
        :param json_str:
            The string representing the :any:`Design` as a JSON object.
        :return:
            :any:`Design` described by this JSON string, assuming it was created using
            :py:meth`Design.to_json`.
        """
        json_map = json.loads(json_str)
        design: Design = Design.from_json_serializable(json_map)
        return design

    @staticmethod
    def from_json_serializable(json_map: Dict[str, Any]) -> Design:
        """
        :param json_map:
            JSON serializable object encoding this :any:`Design`, as returned by
            :py:meth:`Design.to_json_serializable`.
        :return:
            :any:`Design` represented by dict `json_map`, assuming it was created by
            :py:meth:`Design.to_json_serializable`. No constraints are populated.
        """
        pools_json = mandatory_field(Design, json_map, domain_pools_key)
        pools: List[DomainPool] = [DomainPool.from_json_serializable(pool_json) for pool_json in pools_json]
        pool_with_name: Dict[str, DomainPool] = {pool.name: pool for pool in pools}

        domains_json = mandatory_field(Design, json_map, domains_key)
        domains: List[Domain] = [
            Domain.from_json_serializable(domain_json, pool_with_name=pool_with_name)
            for domain_json in domains_json]
        domain_with_name = {domain.name: domain for domain in domains}

        strands_json = mandatory_field(Design, json_map, strands_key)
        strands = [Strand.from_json_serializable(json_map=strand_json, domain_with_name=domain_with_name)
                   for strand_json in strands_json]

        # modifications in whole design
        if nm.design_modifications_key in json_map:
            all_mods_json = json_map[nm.design_modifications_key]
            all_mods = {}
            for mod_key, mod_json in all_mods_json.items():
                mod = nm.Modification.from_json(mod_json)
                mod = dataclasses.replace(mod, id=mod_key)
                all_mods[mod_key] = mod
            Design.assign_modifications_to_strands(strands, strands_json, all_mods)

        return Design(strands=strands)

    def add_strand(self,
                   domain_names: List[str] | None = None,
                   domains: List[Domain] | None = None,
                   starred_domain_indices: Iterable[int] | None = None,
                   group: str = default_strand_group,
                   name: str | None = None,
                   label: str | None = None,
                   vendor_fields: VendorFields | None = None,
                   ) -> Strand:
        """
        This is an alternative way to create strands instead of calling the :any:`Strand` constructor
        explicitly. It behaves similarly to the :any:`Strand` constructor, but it has an option
        to specify :any:`Domain`'s simply by giving a name.

        A :any:`Strand` can be created either by listing explicit :any:`Domain` objects via parameter
        `domains` (as in the :any:`Strand` constructor), or by giving names via parameter `domain_names`.
        If `domain_names` is specified, then by convention those that end with a ``*`` are
        assumed to be starred.

        In particular, :any:`Domain` objects are created as needed, whenever the :any:`Design` sees
        a new domain name that has not been encountered.
        Also, :any:`Domain`'s created in this way are "interned" as variables
        in a cache stored in the :any:`Design` object;
        no two :any:`Domain`'s with the same name in this design will be created,
        and subsequent uses of the same name will refer to the same :any:`Domain` object.

        :param domain_names:
            Names of the :any:`Domain`'s on this :any:`Strand`.
            :any:`Domain` objects are created by the :any:`Design` as needed whenever a new domain name
            is specified; if the domain name has already been used (or its complement via the convention
            that names ending in a `*` are the complement of the domain whose name is equal but without
            ending in a `*`), then the same :any:`Domain` object is reused.
            Mutually exclusive with :data:`Strand.domains` and :data:`Strand.starred_domain_indices`.
        :param domains:
            list of :any:`Domain`'s on this :any:`Strand`.
            Mutually exclusive with :data:`Strand.domain_names`, and must be specified jointly with
            :data:`Strand.starred_domain_indices`.
        :param starred_domain_indices:
            Indices of :any:`Domain`'s in `domains` that are starred.
            Mutually exclusive with :data:`Strand.domain_names`, and must be specified jointly with
            :data:`Strand.domains`.
        :param group:
            name of group of this :any:`Strand`.
        :param name:
            Name of this :any:`Strand`.
        :param label:
            Label to associate with this :any:`Strand`.
        :param vendor_fields:
            :any:`VendorFields` object to associate with this :any:`Strand`; needed to call
            methods for exporting to IDT formats (e.g., :meth:`Strand.write_idt_bulk_input_file`)
        :return:
            the :any:`Strand` that is created
        """
        if (domain_names is not None and not (domains is None and starred_domain_indices is None)) or \
                (domain_names is None and not (domains is not None and starred_domain_indices is not None)):
            raise ValueError('exactly one of domain_names or '
                             'domains and starred_domain_indices must be non-None\n'
                             f'domain_names: {domain_names}\n'
                             f'domains: {domains}\n'
                             f'starred_domain_indices: {starred_domain_indices}')

        elif domain_names is not None:
            domains = []
            starred_domain_indices = OrderedSet()
            for idx, domain_name in enumerate(domain_names):
                is_starred = domain_name.endswith('*')
                if is_starred:
                    domain_name = domain_name[:-1]

                # domain = Domain(name) if name not in _domains_interned else _domains_interned[name]
                domain: Domain
                if domain_name not in self._domains_interned:
                    domain = Domain(name=domain_name)
                    self._domains_interned[domain_name] = domain
                else:
                    domain = self._domains_interned[domain_name]

                domains.append(domain)
                if is_starred:
                    starred_domain_indices.add(idx)

        domains_of_strand = list(domains)  # type: ignore
        strand = Strand(domains=domains_of_strand,
                        starred_domain_indices=starred_domain_indices,
                        group=group,
                        name=name,
                        label=label,
                        vendor_fields=vendor_fields)

        for existing_strand in self.strands:
            if strand.name == existing_strand.name:
                raise ValueError(f'strand name {strand.name} already exists for this strand:\n'
                                 f'  {existing_strand}\n'
                                 f'so it cannot be used for the new strand\n'
                                 f'  {strand}')
        self.strands.append(strand)

        for domain_in_strand in strand.domains:
            domains_in_tree = domain_in_strand.all_domains_in_tree()
            for domain in domains_in_tree:
                if domain not in self.domains:
                    self.domains.append(domain)
                name = domain.name
                if name in self.domains_by_name and domain is not self.domains_by_name[name]:
                    raise ValueError(f'domain names must be unique, '
                                     f'but I found two different domains with name {domain.name}')
                self.domains_by_name[domain.name] = domain

        return strand

    @staticmethod
    def assign_modifications_to_strands(strands: List[Strand], strand_jsons: List[dict],
                                        all_mods: Dict[str, nm.Modification]) -> None:
        for strand, strand_json in zip(strands, strand_jsons):
            if nm.modification_5p_key in strand_json:
                mod_name = strand_json[nm.modification_5p_key]
                strand.modification_5p = cast(nm.Modification5Prime, all_mods[mod_name])
            if nm.modification_3p_key in strand_json:
                mod_name = strand_json[nm.modification_3p_key]
                strand.modification_3p = cast(nm.Modification3Prime, all_mods[mod_name])
            if nm.modifications_int_key in strand_json:
                mod_names_by_offset = strand_json[nm.modifications_int_key]
                for offset_str, mod_name in mod_names_by_offset.items():
                    offset = int(offset_str)
                    strand.modifications_int[offset] = cast(nm.ModificationInternal, all_mods[mod_name])

    def modifications(self, mod_type: nm.ModificationType | None = None) -> Set[nm.Modification]:
        """
        Returns either set of all :any:`modifications.Modification`'s in this :any:`Design`,
        or set of all modifications of a given type (5', 3', or internal).

        :param mod_type:
            type of modifications (5', 3', or internal); if not specified, all three types are returned
        :return:
            Set of all modifications in this :any:`Design` (possibly of a given type).
        """
        if mod_type is None:
            mods_5p = {strand.modification_5p for strand in self.strands if
                       strand.modification_5p is not None}
            mods_3p = {strand.modification_3p for strand in self.strands if
                       strand.modification_3p is not None}
            mods_int = {mod for strand in self.strands for mod in strand.modifications_int.values()}

            all_mods = mods_5p | mods_3p | mods_int

        elif mod_type is nm.ModificationType.five_prime:
            all_mods = {strand.modification_5p for strand in self.strands if
                        strand.modification_5p is not None}

        elif mod_type is nm.ModificationType.three_prime:
            all_mods = {strand.modification_3p for strand in self.strands if
                        strand.modification_3p is not None}

        elif mod_type is nm.ModificationType.internal:
            all_mods = {mod for strand in self.strands for mod in strand.modifications_int.values()}

        else:
            raise AssertionError('should be unreachable')

        self._ensure_mods_unique_names(all_mods)

        return all_mods

    @staticmethod
    def _ensure_mods_unique_names(all_mods: Set[nm.Modification]) -> None:
        mods_dict = {}
        for mod in all_mods:
            if mod.id not in mods_dict:
                mods_dict[mod.id] = mod
            else:
                other_mod = mods_dict[mod.id]
                raise ValueError(f'two different modifications share the id {mod.id}; '
                                 f'one is\n  {mod}\nand the other is\n  {other_mod}')

    def to_idt_bulk_input_format(self,
                                 delimiter: str = ',',
                                 domain_delimiter: str = '',
                                 key: KeyFunction[Strand] | None = None,
                                 warn_duplicate_name: bool = False,
                                 only_strands_with_vendor_fields: bool = False,
                                 strands: Iterable[Strand] | None = None) -> str:
        """Called by :meth:`Design.write_idt_bulk_input_file` to determine what string to write to
        the file. This function can be used to get the string directly without creating a file.

        Parameters have the same meaning as in :meth:`Design.write_idt_bulk_input_file`.

        :return:
            string that is written to the file in the method :meth:`Design.write_idt_bulk_input_file`.
        """
        if strands is None:
            strands = self.strands
        sc_design = _export_dummy_scadnano_design_for_idt_export(strands)
        return sc_design.to_idt_bulk_input_format(
            delimiter=delimiter,
            domain_delimiter=domain_delimiter,
            key=key,
            warn_duplicate_name=warn_duplicate_name,
            only_strands_with_vendor_fields=only_strands_with_vendor_fields,
        )

    def write_idt_bulk_input_file(self, *,
                                  filename: str = None,
                                  directory: str = '.',
                                  key: KeyFunction[Strand] | None = None,
                                  extension: str | None = None,
                                  delimiter: str = ',',
                                  domain_delimiter: str = '',
                                  warn_duplicate_name: bool = True,
                                  only_strands_with_vendor_fields: bool = False,
                                  strands: Iterable[Strand] | None = None) -> None:
        """Write ``.idt`` text file encoding the strands of this :any:`Design` with the field
        :data:`Strand.vendor_fields`, suitable for pasting into the "Bulk Input" field of IDT
        (Integrated DNA Technologies, Coralville, IA, https://www.idtdna.com/),
        with the output file having the same name as the running script but with ``.py`` changed to ``.idt``,
        unless `filename` is explicitly specified.
        For instance, if the script is named ``my_origami.py``,
        then the sequences will be written to ``my_origami.idt``.
        If `filename` is not specified but `extension` is, then that extension is used instead of ``idt``.
        At least one of `filename` or `extension` must be ``None``.

        The string written is that returned by :meth:`Design.to_idt_bulk_input_format`.

        :param filename:
            optional custom filename to use (instead of currently running script)
        :param directory:
            specifies a directory in which to place the file, either absolute or relative to
            the current working directory. Default is the current working directory.
        :param key:
            `key function <https://docs.python.org/3/howto/sorting.html#key-functions>`_ used to determine
            order in which to output strand sequences. Some useful defaults are provided by
            :meth:`strand_order_key_function`
        :param extension:
            alternate filename extension to use (instead of idt)
        :param delimiter:
            is the symbol to delimit the four IDT fields name,sequence,scale,purification.
        :param domain_delimiter:
            symbol(s) to put in between DNA sequences of different domains in a strand.
        :param warn_duplicate_name:
            if ``True`` prints a warning when two different :any:`Strand`'s have the same
            :data:`VendorFields.name` and the same :meth:`Strand.sequence`. A ValueError
            is raised (regardless of the value of this parameter)
            if two different :any:`Strand`'s have the same name but different sequences, IDT scales, or IDT
            purifications.
        :param only_strands_with_vendor_fields:
            If False (the default), all non-scaffold sequences are output, with reasonable default values
            chosen if the field :data:`Strand.vendor_fields` is missing.
            If True, then strands lacking the field :data:`Strand.vendor_fields` will not be exported.
        :param strands:
            strands to export; if not specified, all strands in design are exported.
            NOTE: it is not checked that each :any:`Strand` in `strands` is actually contained in this
            any:`Design`
        """
        contents = self.to_idt_bulk_input_format(delimiter=delimiter,
                                                 domain_delimiter=domain_delimiter,
                                                 key=key,
                                                 warn_duplicate_name=warn_duplicate_name,
                                                 only_strands_with_vendor_fields=only_strands_with_vendor_fields,
                                                 strands=strands)
        if extension is None:
            extension = 'idt'
        sc.write_file_same_name_as_running_python_script(contents, extension, directory, filename)

    def write_idt_plate_excel_file(self, *,
                                   filename: str = None,
                                   directory: str = '.',
                                   key: KeyFunction[Strand] | None = None,
                                   warn_duplicate_name: bool = False,
                                   only_strands_with_vendor_fields: bool = False,
                                   use_default_plates: bool = True, warn_using_default_plates: bool = True,
                                   plate_type: PlateType = PlateType.wells96,
                                   strands: Iterable[Strand] | None = None) -> None:
        """
        Write ``.xls`` (Microsoft Excel) file encoding the strands of this :any:`Design` with the field
        :data:`Strand.vendor_fields`, suitable for uploading to IDT
        (Integrated DNA Technologies, Coralville, IA, https://www.idtdna.com/)
        to describe a 96-well or 384-well plate
        (https://www.idtdna.com/site/order/plate/index/dna/),
        with the output file having the same name as the running script but with ``.py`` changed to ``.xls``,
        unless `filename` is explicitly specified.
        For instance, if the script is named ``my_origami.py``,
        then the sequences will be written to ``my_origami.xls``.

        If the last plate has fewer than 24 strands for a 96-well plate, or fewer than 96 strands for a
        384-well plate, then the last two plates are rebalanced to ensure that each plate has at least
        that number of strands, because IDT charges extra for a plate with too few strands:
        https://www.idtdna.com/pages/products/custom-dna-rna/dna-oligos/custom-dna-oligos

        :param filename:
            custom filename if default (explained above) is not desired
        :param directory:
            specifies a directory in which to place the file, either absolute or relative to
            the current working directory. Default is the current working directory.
        :param key:
            `key function <https://docs.python.org/3/howto/sorting.html#key-functions>`_ used to determine
            order in which to output strand sequences. Some useful defaults are provided by
            :meth:`strand_order_key_function`
        :param warn_duplicate_name:
            if ``True`` prints a warning when two different :any:`Strand`'s have the same
            :data:`VendorFields.name` and the same :meth:`Strand.sequence`. A ValueError is
            raised (regardless of the value of this parameter)
            if two different :any:`Strand`'s have the same name but different sequences, IDT scales, or IDT
            purifications.
        :param only_strands_with_vendor_fields:
            If False (the default), all non-scaffold sequences are output, with reasonable default values
            chosen if the field :data:`Strand.vendor_fields` is missing.
            (though scaffold is included if `export_scaffold` is True).
            If True, then strands lacking the field :data:`Strand.vendor_fields` will not be exported.
            If False, then `use_default_plates` must be True.
        :param use_default_plates:
            Use default values for plate and well (ignoring those in :data:`Strand.vendor_fields`, which
            may be None). If False, each Strand to export must have the field :data:`Strand.vendor_fields`,
            so in particular the parameter `only_strands_with_idt` must be True.
        :param warn_using_default_plates:
            specifies whether, if `use_default_plates` is True, to print a warning for strands whose
            :data:`Strand.vendor_fields` has the fields :data:`VendorFields.plate` and :data:`VendorFields.well`,
            since `use_default_plates` directs these fields to be ignored.
        :param plate_type:
            a :any:`PlateType` specifying whether to use a 96-well plate or a 384-well plate
            if the `use_default_plates` parameter is ``True``.
            Ignored if `use_default_plates` is ``False``, because in that case the wells are explicitly set
            by the user, who is free to use coordinates for either plate type.
        :param strands:
            strands to export; if not specified, all strands in design are exported.
            NOTE: it is not checked that each :any:`Strand` in `strands` is actually contained in this
            any:`Design`
        """
        if strands is None:
            strands = self.strands
        sc_design = _export_dummy_scadnano_design_for_idt_export(strands)
        sc_design.write_idt_plate_excel_file(directory=directory,
                                             filename=filename,
                                             key=key,
                                             warn_duplicate_name=warn_duplicate_name,
                                             only_strands_with_vendor_fields=only_strands_with_vendor_fields,
                                             use_default_plates=use_default_plates,
                                             warn_using_default_plates=warn_using_default_plates,
                                             plate_type=plate_type)

    def store_domain_pools(self) -> None:
        self.domain_pools_to_domain_map = defaultdict(list)
        for domain in self.domains:
            if domain._pool is not None:  # noqa
                self.domain_pools_to_domain_map[domain.pool].append(domain)

    def domain_pools(self) -> List[DomainPool]:
        """
        :return:
            list of all :any:`DomainPool`'s in this :any:`Design`
        """
        return list(self.domain_pools_to_domain_map.keys())

    def domains_by_pool_name(self, domain_pool_name: str) -> List[Domain]:
        """
        :param domain_pool_name: name of a :any:`DomainPool`
        :return: the :any:`Domain`'s in `domain_pool`
        """
        domains_in_pool: List[Domain] = []
        for domain in self.domains:
            if domain.pool.name == domain_pool_name:
                domains_in_pool.append(domain)
        return domains_in_pool

    @staticmethod
    def from_scadnano_file(
            sc_filename: str,
            fix_assigned_sequences: bool = True,
            ignored_strands: Iterable[Strand] | None = None
    ) -> Design:
        """
        Converts a scadnano Design stored in file named `sc_filename` to a a :any:`Design` for doing
        DNA sequence design.
        Each Strand name and Domain name from the scadnano Design are assigned as
        :data:`Strand.name` and :data:`Domain.name` in the obvious way.
        Assumes each Strand label is a string describing the strand group.

        The scadnano package must be importable.

        Also assigns sequences from domains in sc_design to those of the returned :any:`Design`.
        If `fix_assigned_sequences` is true, then these DNA sequences are fixed; otherwise not.

        :param sc_filename:
            Name of file containing scadnano Design.
        :param fix_assigned_sequences:
            Whether to fix the sequences that are assigned from those found in `sc_design`.
        :param ignored_strands:
            Strands to ignore
        :return:
            An equivalent :any:`Design`, ready to be given constraints for DNA sequence design.
        :raises TypeError:
            If any scadnano strand label is not a string.
        """
        sc_design = sc.Design.from_scadnano_file(sc_filename)
        return Design.from_scadnano_design(sc_design, fix_assigned_sequences, ignored_strands)

    @staticmethod
    def from_scadnano_design(sc_design: sc.Design,
                             fix_assigned_sequences: bool = True,
                             ignored_strands: Iterable[Strand] | None = None,
                             warn_existing_domain_labels: bool = True) -> Design:
        """
        Converts a scadnano Design `sc_design` to a a :any:`Design` for doing DNA sequence design.
        Each Strand name and Domain name from the scadnano Design are assigned as
        :data:`Strand.name` and :data:`Domain.name` in the obvious way.
        Assumes each Strand label is a string describing the strand group.

        The scadnano package must be importable.

        Also assigns sequences from domains in sc_design to those of the returned :any:`Design`.
        If `fix_assigned_sequences` is true, then these DNA sequences are fixed; otherwise not.

        :param sc_design:
            Instance of scadnano.Design from the scadnano Python scripting library.
        :param fix_assigned_sequences:
            Whether to fix the sequences that are assigned from those found in `sc_design`.
        :param ignored_strands:
            Strands to ignore; none are ignore if not specified.
        :param warn_existing_domain_labels:
            If True, logs warning when dsd :any:`Domain` already has a label and so does scadnano domain,
            since scadnano label will not be assigned to the dsd :any:`Domain`.
        :return:
            An equivalent :any:`Design`, ready to be given constraints for DNA sequence design.
        :raises TypeError:
            If any scadnano strand label is not a string.
        """

        # check types
        if not isinstance(sc_design, sc.Design):
            raise TypeError(f'sc_design must be an instance of scadnano.Design, but it is {type(sc_design)}')
        if ignored_strands is not None:
            for ignored_strand in ignored_strands:
                if not isinstance(ignored_strand, sc.Strand):
                    raise TypeError('each ignored strand must be an instance of scadnano.Strand, but one is '
                                    f'{type(ignored_strand)}: {ignored_strand}')

        # filter out ignored strands
        strands_to_include = [strand for strand in sc_design.strands if strand not in ignored_strands] \
            if ignored_strands is not None else sc_design.strands

        # warn if not labels are dicts containing group_name_key on strands
        for sc_strand in strands_to_include:
            if (isinstance(sc_strand.label, dict) and group_key not in sc_strand.label) or \
                    (not isinstance(sc_strand.label, dict) and not hasattr(sc_strand.label, group_key)):
                logger.warning(f'Strand label {sc_strand.label} should be an object with attribute named '
                               f'"{group_key}" (for instance a dict or namedtuple).\n'
                               f'  The label is type {type(sc_strand.label)}. '
                               f'In order to auto-populate StrandGroups, ensure the label has attribute '
                               f'named "{group_key}" with associated value of type str.')
            else:
                label_value = Design.get_group_name_from_strand_label(sc_strand)
                if not isinstance(label_value, str):
                    logger.warning(f'Strand label {sc_strand.label} has attribute named '
                                   f'"{group_key}", but its associated value is not a string.\n'
                                   f'The value is type {type(label_value)}. '
                                   f'In order to auto-populate StrandGroups, ensure the label has attribute '
                                   f'named "{group_key}" with associated value of type str.')

                # raise TypeError(f'strand label {sc_strand.label} must be a dict, '
                #                 f'but instead is type {type(sc_strand.label)}')

        # groups scadnano strands by strand labels
        sc_strand_groups: DefaultDict[str, List[sc.Strand]] = defaultdict(list)
        for sc_strand in strands_to_include:
            assigned = False
            if hasattr(sc_strand.label, group_key) or (
                    isinstance(sc_strand.label, dict) and group_key in sc_strand.label):
                group = Design.get_group_name_from_strand_label(sc_strand)
                if isinstance(group, str):
                    sc_strand_groups[group].append(sc_strand)
                    assigned = True
            if not assigned:
                sc_strand_groups[default_strand_group].append(sc_strand)

        # make dsd StrandGroups, taking names from Strands and Domains,
        # and assign (and maybe fix) DNA sequences
        strand_names: Set[str] = set()
        design: Design = Design()
        for group, sc_strands in sc_strand_groups.items():
            for sc_strand in sc_strands:
                # do not include strands with the same name more than once
                if sc_strand.name in strand_names:
                    logger.debug('In scadnano design, found duplicate instance of strand with name '
                                 f'{sc_strand.name}; skipping all but the first when creating dsd design. '
                                 f'Please ensure that this strand really is supposed to have the same name.')
                    continue

                domain_names: List[str] = [domain.name for domain in sc_strand.domains]
                sequence = sc_strand.dna_sequence
                nuad_strand: Strand = design.add_strand(domain_names=domain_names,
                                                        group=group,
                                                        name=sc_strand.name,
                                                        label=sc_strand.label)
                # assign sequence
                if sequence is not None:
                    for dsd_domain, sc_domain in zip(nuad_strand.domains, sc_strand.domains):
                        domain_sequence = sc_domain.dna_sequence
                        # if this is a starred domain,
                        # take the WC complement first so the dsd Domain stores the "canonical" sequence
                        if sc_domain.name[-1] == '*':
                            domain_sequence = nv.wc(domain_sequence)
                        if sc.DNA_base_wildcard not in domain_sequence:
                            if fix_assigned_sequences:
                                dsd_domain.set_fixed_sequence(domain_sequence)
                            else:
                                dsd_domain.set_sequence(domain_sequence)

                # set domain labels
                for dsd_domain, sc_domain in zip(nuad_strand.domains, sc_strand.domains):
                    if dsd_domain.label is None:
                        dsd_domain.label = sc_domain.label
                    elif sc_domain.label is not None and warn_existing_domain_labels:
                        logger.warning(f'warning; dsd domain already has label {dsd_domain.label}; '
                                       f'skipping assignment of scadnano label {sc_domain.label}')

                strand_names.add(nuad_strand.name)

        design.compute_derived_fields()

        return design

    @staticmethod
    def get_group_name_from_strand_label(sc_strand: Strand) -> Any:
        if hasattr(sc_strand.label, group_key):
            return getattr(sc_strand.label, group_key)
        elif isinstance(sc_strand.label, dict) and group_key in sc_strand.label:
            return sc_strand.label[group_key]
        else:
            raise AssertionError(f'label does not have either an attribute or a dict key "{group_key}"')

    def assign_fields_to_scadnano_design(self, sc_design: sc.Design,
                                         ignored_strands: Iterable[Strand] = (),
                                         overwrite: bool = False):
        """
        Assigns DNA sequence, VendorFields, and StrandGroups (as a key in a scadnano String.label dict
        under key "group").
        TODO: document more
        """
        self.assign_sequences_to_scadnano_design(sc_design, ignored_strands, overwrite)
        self.assign_strand_groups_to_labels(sc_design, ignored_strands, overwrite)
        self.assign_idt_fields_to_scadnano_design(sc_design, ignored_strands, overwrite)
        self.assign_modifications_to_scadnano_design(sc_design, ignored_strands, overwrite)

    def assign_sequences_to_scadnano_design(self, sc_design: sc.Design,
                                            ignored_strands: Iterable[Strand] = (),
                                            overwrite: bool = False) -> None:
        """
        Assigns sequences from this :any:`Design` into `sc_design`.

        Also writes a label to each scadnano strand. If the label is None a new one is created as
        a dict with a key `group`. The name of the StrandGroup of the nuad design is the value
        to assign to this key. If the scadnano strand label is already a dict, it adds this key.
        If the strand label is not None or a dict, an exception is raised.

        Assumes that each domain name in domains in `sc_design` is a :data:`Domain.name` of a
        :any:`Domain` in this :any:`Design`.

        If multiple strands in `sc_design` share the same name, then all of them are assigned the
        DNA sequence of the nuad :any:`Strand` with that name.

        :param sc_design:
            a scadnano design.
        :param ignored_strands:
            strands in the scadnano design that are to be ignored by the sequence designer.
        :param overwrite:
            if True, overwrites existing sequences; otherwise gives an error if an existing sequence
            disagrees with the newly assigned sequence
        """

        # filter out ignored strands
        sc_strands_to_include = [strand for strand in sc_design.strands if strand not in ignored_strands]

        # check types
        if not isinstance(sc_design, sc.Design):
            raise TypeError(f'sc_design must be an instance of scadnano.Design, but it is {type(sc_design)}')

        # dict mapping tuples of domain names to strands that have those domains in that order
        # sc_domain_name_tuples = {strand.domain_names_tuple(): strand for strand in self.strands}
        sc_domain_name_tuples: Dict[Tuple[str, ...], Strand] = {}
        for strand in self.strands:
            domain_names_tuple = strand.domain_names_tuple()
            sc_domain_name_tuples[domain_names_tuple] = strand

        for sc_strand in sc_strands_to_include:
            domain_names = [domain.name for domain in sc_strand.domains]
            if sc_strand.dna_sequence is None or overwrite:
                assert None not in domain_names
                self._assign_to_strand_without_checking_existing_sequence(sc_strand, sc_design)
            elif None not in domain_names:
                self._assign_to_strand_with_partial_sequence(sc_strand, sc_design, sc_domain_name_tuples)
            else:
                logger.warning('Skipping assignment of DNA sequence to scadnano strand with sequence '
                               f'{sc_strand.dna_sequence}, since it has at least one domain name '
                               f'that is None.\n'
                               f'Make sure that this is a strand you intended to leave out of the '
                               f'sequence design process')

    def shared_strands_with_scadnano_design(self, sc_design: sc.Design,
                                            ignored_strands: Iterable[Strand] = ()) \
            -> List[Tuple[Strand, List[sc.Strand]]]:
        """
        Returns a list of pairs (nuad_strand, sc_strands), where nuad_strand has the same name
        as all scadnano Strands in sc_strands, but only scadnano strands are included in the
        list that do not appear in `ignored_strands`.
        """
        sc_strands_to_include = [strand for strand in sc_design.strands if strand not in ignored_strands]
        nuad_strands_by_name = {strand.name: strand for strand in self.strands}

        sc_strands_by_name: Dict[str, List[sc.Strand]] = defaultdict(list)
        for sc_strand in sc_strands_to_include:
            sc_strands_by_name[sc_strand.name].append(sc_strand)

        pairs = []
        for name, nuad_strand in nuad_strands_by_name.items():
            if name in sc_strands_by_name:
                sc_strands = sc_strands_by_name[name]
                pairs.append((nuad_strand, sc_strands))

        return pairs

    def assign_strand_groups_to_labels(self, sc_design: sc.Design,
                                       ignored_strands: Iterable[Strand] = (),
                                       overwrite: bool = False) -> None:
        """
        TODO: document this
        """
        strand_pairs = self.shared_strands_with_scadnano_design(sc_design, ignored_strands)

        for nuad_strand, sc_strands in strand_pairs:
            for sc_strand in sc_strands:
                if nuad_strand.group is not None:
                    if sc_strand.label is None:
                        sc_strand.label = {}
                    elif not isinstance(sc_strand.label, dict):
                        raise ValueError(f'cannot assign strand group to strand {sc_strand.name} '
                                         f'because it already has a label that is not a dict. '
                                         f'It must either have label None or a dict.')

                    # if we get here, then sc_strand.label is a dict. Need to check whether
                    # it already has a 'group' key.
                    if group_key in sc_strand.label is not None and not overwrite:
                        raise ValueError(f'Cannot assign strand group from nuad strand to scadnano strand '
                                         f'{sc_strand.name} (through its label field) because the '
                                         f'scadnano strand already has a label with group key '
                                         f'\n{sc_strand.label[group_key]}. '
                                         f'Set overwrite to True to force an overwrite.')
                    sc_strand.label[group_key] = nuad_strand.group

    def assign_idt_fields_to_scadnano_design(self, sc_design: sc.Design,
                                             ignored_strands: Iterable[Strand] = (),
                                             overwrite: bool = False) -> None:
        """
        Assigns :any:`VendorFields` from this :any:`Design` into `sc_design`.

        If multiple strands in `sc_design` share the same name, then all of them are assigned the
        IDT fields of the dsd :any:`Strand` with that name.

        :param sc_design:
            a scadnano design.
        :param ignored_strands:
            strands in the scadnano design that are to be not assigned.
        :param overwrite:
            whether to overwrite existing fields.
        :raises ValueError:
            if scadnano strand already has any modifications assigned
        """
        # filter out ignored strands
        strand_pairs = self.shared_strands_with_scadnano_design(sc_design, ignored_strands)

        for nuad_strand, sc_strands in strand_pairs:
            for sc_strand in sc_strands:
                if nuad_strand.vendor_fields is not None:
                    if sc_strand.vendor_fields is not None and not overwrite:
                        raise ValueError(f'Cannot assign IDT fields from dsd strand to scadnano strand '
                                         f'{sc_strand.name} because the scadnano strand already has '
                                         f'IDT fields assigned:\n{sc_strand.vendor_fields}. '
                                         f'Set overwrite to True to force an overwrite.')
                    sc_strand.vendor_fields = nuad_strand.vendor_fields.to_scadnano_vendor_fields()

    def assign_modifications_to_scadnano_design(self, sc_design: sc.Design,
                                                ignored_strands: Iterable[Strand] = (),
                                                overwrite: bool = False) -> None:
        """
        Assigns :any:`modifications.Modification`'s from this :any:`Design` into `sc_design`.

        If multiple strands in `sc_design` share the same name, then all of them are assigned the
        modifications of the dsd :any:`Strand` with that name.

        :param sc_design:
            a scadnano design.
        :param ignored_strands:
            strands in the scadnano design that are to be not assigned.
        :param overwrite:
            whether to overwrite existing fields in scadnano design
        :raises ValueError:
            if scadnano strand already has any modifications assigned
        """
        print('WARNING: the method assign_modifications_to_scadnano_design has not been tested yet '
              'and may have errors')
        # filter out ignored strands
        sc_strands_to_include = [strand for strand in sc_design.strands if strand not in ignored_strands]

        nuad_strands_by_name = {strand.name: strand for strand in self.strands}
        for sc_strand in sc_strands_to_include:
            nuad_strand: Strand = nuad_strands_by_name[sc_strand.name]
            if nuad_strand.modification_5p is not None:
                if sc_strand.modification_5p is not None and not overwrite:
                    raise ValueError(f'Cannot assign 5\' modification from dsd strand to scadnano strand '
                                     f'{sc_strand.name} because the scadnano strand already has a 5\''
                                     f'modification assigned:\n{sc_strand.modification_5p}. '
                                     f'Set overwrite to True to force an overwrite.')
                sc_strand.modification_5p = nuad_strand.modification_5p.to_scadnano_modification()

            if nuad_strand.modification_3p is not None:
                if sc_strand.modification_3p is not None and not overwrite:
                    raise ValueError(f'Cannot assign 3\' modification from dsd strand to scadnano strand '
                                     f'{sc_strand.name} because the scadnano strand already has a 3\''
                                     f'modification assigned:\n{sc_strand.modification_3p}. '
                                     f'Set overwrite to True to force an overwrite.')
                sc_strand.modification_3p = nuad_strand.modification_3p.to_scadnano_modification()

            for offset, mod_int in nuad_strand.modifications_int.items():
                if offset in sc_strand.modifications_int is not None and not overwrite:
                    raise ValueError(f'Cannot assign internal modification from dsd strand to '
                                     f'scadnano strand {sc_strand.name} at offset {offset} '
                                     f'because the scadnano strand already has an internal '
                                     f'modification assigned at that offset:\n'
                                     f'{sc_strand.modifications_int[offset]} .'
                                     f'Set overwrite to True to force an overwrite.')
                sc_strand.modifications_int[offset] = mod_int.to_scadnano_modification()

    def _assign_to_strand_without_checking_existing_sequence(
            self,
            sc_strand: sc.Strand,
            sc_design: sc.Design
    ) -> None:
        # check types
        if not isinstance(sc_design, sc.Design):
            raise TypeError(f'sc_design must be an instance of scadnano.Design, but it is {type(sc_design)}')
        if not isinstance(sc_strand, sc.Strand):
            raise TypeError(f'sc_strand must be an instance of scadnano.Strand, but it is {type(sc_strand)}')

        sequence_list: List[str] = []
        for sc_domain in sc_strand.domains:
            domain_name = sc_domain.name
            if domain_name is None:
                raise AssertionError('did not expect domain_name to be None')
            starred = domain_name[-1] == '*'
            if starred:
                domain_name = domain_name[:-1]
            dsd_domain = self.domains_by_name.get(domain_name)
            if dsd_domain is None:
                raise AssertionError(f'expected domain_name {domain_name} to be a key in domains_by_name '
                                     f'{list(self.domains_by_name.keys())}')
            domain_sequence = dsd_domain.concrete_sequence(starred)
            sequence_list.append(domain_sequence)
        strand_sequence = ''.join(sequence_list)
        sc_strand.set_dna_sequence(strand_sequence)

    @staticmethod
    def _assign_to_strand_with_partial_sequence(sc_strand: sc.Strand,
                                                sc_design: sc.Design,
                                                sc_domain_name_tuples: Dict[Tuple[str, ...], Strand]) -> None:

        # check types
        if not isinstance(sc_design, sc.Design):
            raise TypeError(f'sc_design must be an instance of scadnano.Design, but it is {type(sc_design)}')
        if not isinstance(sc_strand, sc.Strand):
            raise TypeError(f'sc_strand must be an instance of scadnano.Strand, but it is {type(sc_strand)}')

        # sigh: we don't have a great way to track which strand in sc_design corresponds to the same
        # strand in dsd_design (self), so we collect list of domain names in sc_strand and see if there's
        # a strand in dsd_design with the same domain names in the same order. If not we assume the strand
        # was not part of dsd_design
        domain_name_list: List[str] = []
        for sc_domain in sc_strand.domains:
            domain_name = sc_domain.name
            if domain_name is None:
                raise AssertionError('did not expect domain_name to be None')
            domain_name_list.append(domain_name)

        domain_names = tuple(domain_name_list)
        dsd_strand = sc_domain_name_tuples.get(domain_names)
        if dsd_strand is None:
            logger.warning('Skipping assignment of DNA sequence to scadnano strand with domains '
                           f'{"-".join(domain_names)}.\n'
                           f'Make sure that this is a strand you intended to leave out of the '
                           f'sequence design process')
            return

        wildcard: str = sc.DNA_base_wildcard

        sequence_list: List[str] = []
        for sc_domain, dsd_domain, domain_name in zip(sc_strand.domains, dsd_strand.domains, domain_names):
            starred = domain_name[-1] == '*'
            sc_domain_sequence = sc_domain.dna_sequence

            # if we're in this method, then domains of sc_strand should have a partial assignment
            assert sc_domain_sequence is not None
            # now we detect whether this domain was assigned or not
            if wildcard in sc_domain_sequence:
                # if there are any '?' wildcards, then all of them should be wildcards
                assert sc_domain_sequence == wildcard * len(sc_domain_sequence)
                # if not assigned in sc_strand, we assign from dsd
                domain_sequence = dsd_domain.concrete_sequence(starred)
            else:
                # otherwise we stick with the sequence that was already assigned in sc_domain
                domain_sequence = sc_domain_sequence
                # but let's make sure dsd didn't actually change that sequence; it should have been fixed
                dsd_domain_sequence = dsd_domain.concrete_sequence(starred)
                if domain_sequence != dsd_domain_sequence:
                    raise AssertionError(f'\n    domain_sequence = {domain_sequence} is unequal to\n'
                                         f'dsd_domain_sequence = {dsd_domain_sequence}')
            sequence_list.append(domain_sequence)
        strand_sequence = ''.join(sequence_list)
        sc_design.assign_dna(strand=sc_strand, sequence=strand_sequence, assign_complement=False,
                             check_length=True)

    def copy_sequences_from(self, other: Design) -> None:
        """
        Assuming every :any:`Domain` in this :any:`Design` is has a matching (same name) :any:`Domain` in
        `other`, copies sequences from `other` into this :any:`Design`.

        :param other:
            other :any:`Design` from which to copy sequences
        """
        # see if self.domains needs to be initialized
        computed_derived_fields = False
        if self.domains is None:
            self.compute_derived_fields()
            computed_derived_fields = True

        # copy sequences
        for domain in self.domains:
            other_domain = other.domains_by_name[domain.name]
            if other_domain.fixed:
                domain.set_fixed_sequence(other_domain.sequence())
            elif other_domain.has_sequence():
                domain.set_sequence(other_domain.sequence())

        # no need to compute_derived_fields if we already called it above,
        # since new sequences won't change derived fields
        if not computed_derived_fields:
            self.compute_derived_fields()

    def check_all_subdomain_graphs_acyclic(self) -> None:
        """
        Check that all domain graphs (if subdomains are used) are acyclic.
        """
        for strand in self.strands:
            # Check that each base in the sequence is assigned by exactly one
            # independent subdomain.
            for d in cast(List[Domain], strand.domains):
                d._check_acyclic_subdomain_graph()  # noqa

    def check_all_subdomain_graphs_uniquely_assignable(self) -> None:
        """
        Check that subdomain graphs are consistent and raise error if not.
        """
        for strand in self.strands:
            # Check that each base in the sequence is assigned by exactly one
            # independent subdomain.
            for d in cast(List[Domain], strand.domains):
                d._check_acyclic_subdomain_graph()  # noqa
                d._check_subdomain_graph_is_uniquely_assignable()  # noqa

    def check_names_unique(self) -> None:
        # domain names already checked in compute_derived_fields()
        self.check_strand_names_unique()
        self.check_domain_pool_names_unique()

    def check_strand_names_unique(self) -> None:
        strands_by_name = {}
        for strand in self.strands:
            name = strand.name
            if name in strands_by_name:
                raise ValueError(f'found two strands with name {name}:\n'
                                 f'  {strand}\n'
                                 f'and\n'
                                 f'  {strands_by_name[name]}')

    def check_domain_pool_names_unique(self) -> None:
        # self.domain_pools() already computed by compute_derived_fields()
        domain_pools_by_name = {}
        for pool in self.domain_pools():
            name = pool.name
            if name in domain_pools_by_name:
                raise ValueError(f'found two DomainPools with name {name}:\n'
                                 f'  {pool}\n'
                                 f'and\n'
                                 f'  {domain_pools_by_name[name]}')
            else:
                domain_pools_by_name[pool.name] = pool


# represents a "Design Part", e.g., Strand, Tuple[Domain, Domain], etc... whatever portion of the Design
# is checked by the constraint
# NOTE: this is needed in addition to the abstract base class Part, because it allows mypy type checking
# of the various different types of evaluate and evaluate_bulk functions. Otherwise they have more
# abstract type signatures, and we can't write something like evaluate(strand: Strand)
# Maybe if we eventually get rid of the parts and only pass in the sequences, this will not be needed.
DesignPart = TypeVar('DesignPart',
                     Domain,
                     Strand,
                     DomainPair,
                     StrandPair,
                     Complex,
                     Design)


<<<<<<< HEAD
=======
# eq=False gives us the default object.__hash__ id-based hashing
# needs to be on all classes in the hierarchy for this to work
@dataclass(eq=False)
class Constraint(Generic[DesignPart], ABC):
    """
    Abstract base class of all "soft" constraints to apply when running
    :meth:`search.search_for_dna_sequences`.
    Unlike a :any:`NumpyFilter` or a :any:`SequenceFilter`, which disallow certain DNA sequences
    from ever being assigned to a :any:`Domain`, a :any:`Constraint` can be violated during the search.
    The goal of the search is to reduce the number of violated :any:`Constraint`'s.
    See :meth:`search.search_for_dna_sequences` for a more detailed description of how the search algorithm
    interacts with the constraints.

    You will not use this class directly, but instead its concrete subclasses
    :any:`DomainConstraint`,
    :any:`StrandConstraint`,
    :any:`DomainPairConstraint`,
    :any:`StrandPairConstraint`,
    :any:`ComplexConstraint`,
    which are subclasses of :any:`SingularConstraint`,
    :any:`DomainsConstraint`,
    :any:`StrandsConstraint`,
    :any:`DomainPairsConstraint`,
    :any:`StrandPairsConstraint`,
    which are subclasses of :any:`BulkConstraint`,
    or
    :any:`DesignConstraint`.
    """

    __hash__ = super(object).__hash__

    description: str
    """
    Description of the constraint, e.g., 'strand has secondary structure exceeding -2.0 kcal/mol' suitable
    for printing in a long text report.
    """

    short_description: str = ''
    """
    Very short description of the constraint suitable for compactly logging to the screen, where
    many of these short descriptions must fit onto one line, e.g., 'strand ss' or 'dom pair nupack'
    """

    weight: float = 1.0
    """
    Constant multiplier Weight of the problem; the higher the total weight of all the :any:`Constraint`'s 
    a :any:`Domain` has caused, the greater likelihood its sequence is changed when stochastically searching 
    for sequences to satisfy all constraints.
    """

    score_transfer_function: Optional[Callable[[float], float]] = None
    """
    See :data:`nuad.search.SearchParameters.score_transfer_function`.
    
    If specified, this will override the one specified in 
    :data:`nuad.search.SearchParameters.score_transfer_function`.
    """

    @staticmethod
    @abstractmethod
    def part_name() -> str:
        """
        Returns name of the :any:`Part` that this :any:`Constraint` tests.

        :return:
            name of the :any:`Part` that this :any:`Constraint` tests
            (e.g., "domain", "strand pair")
        """
        raise NotImplementedError()


def _raise_unreachable():
    raise AssertionError('This should be unreachable')


>>>>>>> d161aa88
@dataclass
class Result(Generic[DesignPart]):
    """
    A :any:`Result` is returned from the function :data:`SingularConstraint.evaluate`, and a list of
    :any:`Result`'s is returned from the function :data:`BulkConstraint.evaluate_bulk`, describing the
    result of evaluating the constraint on the design "part".

    A :any:`Result` must have an "excess" and "summary" specified.

    Optionally one may also specify a "value", which helps in graphically displaying the results of
    evaluating constraints using the function :meth:`display_report`.

    For example, if the constraint checks that the NUPACK complex free energy of a strand is at least
    -2.5 kcal/mol, and a strand has energy -3.4 kcal/mol, then the following are sensible values for
    these fields:

    - ``value`` = ``-3.4``
    - ``unit`` = ``"kcal/mol"``
    - ``excess`` = ``-0.9``
    - ``summary`` = ``"-3.4 kcal/mol"``
    """

    excess: float
    """
    The excess is a nonnegative value that is turned into a score, and the search minimizes the total score 
    of all constraint evaluations. Setting this to 0 (or a negative value) means the constraint 
    is satisfied, and setting it to a positive value means the constraint is violated. The interpretation
    is that the larger `excess` is, the more the constraint is violated.

    For example, a common value for excess is the amount by which the NUPACK complex free energy exceeds
    a threshold.
    """

    hidden_excess: float

    _summary: Optional[str] = None

    value: float | None = None
    """
    If this is a "numeric" constraint, i.e., checking some number such as the complex free energy of a 
    strand and comparing it to a threshold, this is the "raw" value. It is optional, but if specified,
    then the raw values can be plotted in a Jupyter notebook by the function :meth:`display_report`.

    Optional units (e.g., 'kcal/mol') can be specified in the field :data:`Result.units`.
    """

    unit: str | None = None
    """
    Optional units for :data:`Result.value`, e.g., ``'kcal/mol'``. 

    If specified, then the units are used in text reports
    and to label the y-axis in  plots created by :meth:`search.display_report`.
    """

    score: float = field(init=False)
    """
    Set by the search algorithm based on :data:`Result.excess` as well as other data such as the 
    constraint's weight and the :data:`SearchParameters.score_transfer_function`.
    """

    part: DesignPart = field(init=False)
    """
    Set by the search algorithm based on the part that was evaluated.
    """

    def __init__(self,
                 excess: float,
                 summary: str | None = None,
                 value: float | None = None,
                 unit: str | None = None) -> None:
        self.excess = excess
        if summary is None:
            if value is None:
                raise ValueError('at least one of value or summary must be specified')
            # note summary getter calculates summary from value if summary is None,
            # so no need to set it here
        else:
            self._summary = summary
        if value is not None:
            self.value = value
            self.unit = unit
        else:
            if unit is not None:
                raise ValueError('units cannot be specified if value is None')

        self.score = 0.0
        self.part = None  # type:ignore

    @property
    def summary(self) -> str:
        """
        This string is displayed in the text report on constraints, after the name of the "part" (e.g.,
        strand, pair of domains, pair of strands).

        It can be set explicitly, or calculated from :data:`Result.value` if not set explicitly.
        """
        if self._summary is None:
            # This formatting is "short pretty": https://pint.readthedocs.io/en/stable/user/formatting.html
            # e.g., kcal/mol instead of kilocalorie / mol
            # also 2 decimal places to make numbers line up nicely
            # self.value.default_format = '.2fC~'
            summary_str = f'{self.value:6.2f}'
            if self.unit is not None:
                summary_str += f' {self.unit}'
            return str(summary_str)
        else:
            return self._summary

    @summary.setter
    def summary(self, summary: str) -> None:
        self._summary = summary


# eq=False gives us the default object.__hash__ id-based hashing
# needs to be on all classes in the hierarchy for this to work
@dataclass(eq=False)
class Constraint(Generic[DesignPart], ABC):
    """
    Abstract base class of all "soft" constraints to apply when running
    :meth:`search.search_for_dna_sequences`.
    Unlike a :any:`NumpyFilter` or a :any:`SequenceFilter`, which disallow certain DNA sequences
    from ever being assigned to a :any:`Domain`, a :any:`Constraint` can be violated during the search.
    The goal of the search is to reduce the number of violated :any:`Constraint`'s.
    See :meth:`search.search_for_dna_sequences` for a more detailed description of how the search algorithm
    interacts with the constraints.

    You will not use this class directly, but instead its concrete subclasses
    :any:`DomainConstraint`,
    :any:`StrandConstraint`,
    :any:`DomainPairConstraint`,
    :any:`StrandPairConstraint`,
    :any:`ComplexConstraint`,
    which are subclasses of :any:`SingularConstraint`,
    :any:`DomainsConstraint`,
    :any:`StrandsConstraint`,
    :any:`DomainPairsConstraint`,
    :any:`StrandPairsConstraint`,
    which are subclasses of :any:`BulkConstraint`,
    or
    :any:`DesignConstraint`.
    """

    __hash__ = super(object).__hash__

    description: str
    """
    Description of the constraint, e.g., 'strand has secondary structure exceeding -2.0 kcal/mol' suitable
    for printing in a long text report.
    """

    short_description: str = ''
    """
    Very short description of the constraint suitable for compactly logging to the screen, where
    many of these short descriptions must fit onto one line, e.g., 'strand ss' or 'dom pair nupack'
    """

    weight: float = 1.0
    """
    Constant multiplier Weight of the problem; the higher the total weight of all the :any:`Constraint`'s 
    a :any:`Domain` has caused, the greater likelihood its sequence is changed when stochastically searching 
    for sequences to satisfy all constraints.
    """

    score_transfer_function: Callable[[float], float] = default_score_transfer_function
    """
    Score transfer function to use. When a constraint is violated, the constraint returns a nonnegative
    float (the score) indicating the "severity" of the violation. For example, if a :any:`Strand` has 
    secondary structure energy exceeding a threshold, the score returned is the difference between 
    the energy and the threshold.
    
    The score is then passed through the `score_transfer_function`.
    The default is the squared ReLU function: f(x) = max(0, x^2).
    This "punishes" more severe violations more, for example, it would
    bring down the total score of violations more to reduce a violation 3 kcal/mol in excess of its
    threshold to 2 kcal/mol excess,
    than to reduce a violation only 1 kcal/mol in excess of its threshold down to 0.
    """

    threshold: float | None = None
    """
    If this constraint involves comparing a number to a threshold, this is the threshold.
    
    It is assumed that it is a negative number, and that the constrain is for some value
    (like an energy measured by NUPACK) to be greater than the threshold. This is used in a heuristic
    in the stochastical local search where we use a "hidden" threshold closer to 0 for the search
    but use this value for calculating scores. See this issue for more explanation:
    
    https://github.com/UC-Davis-molecular-computing/nuad/issues/268
    """

    @staticmethod
    @abstractmethod
    def part_name() -> str:
        """
        Returns name of the :any:`Part` that this :any:`Constraint` tests.

        :return:
            name of the :any:`Part` that this :any:`Constraint` tests
            (e.g., "domain", "strand pair")
        """
        raise NotImplementedError()


def _raise_unreachable():
    raise AssertionError('This should be unreachable')


@dataclass(eq=False)
class SingularConstraint(Constraint[DesignPart], Generic[DesignPart], ABC):
    evaluate: Callable[[Tuple[str, ...], DesignPart | None], Result[DesignPart]] = \
        lambda _: _raise_unreachable()
    """
    Essentially a wrapper for a function that evaluates the :any:`Constraint`. 
    It takes as input a tuple of DNA sequences 
    (Python strings) and an optional :any:`Part`, where :any:`Part` is one of 
    :any:`Domain`, :any:`Strand`, :any:`DomainPair`, :any:`StrandPair`, or :any:`Complex`
    (the latter being an alias for arbitrary-length tuple of :any:`Strand`'s).

    The second argument will be None if :data:`SingularConstraint.parallel` is True 
    (since it's more expensive to serialize the :any:`Domain` and :any:`Strand` objects than strings for 
    passing data to processes executing in parallel).
     
    Thus, if the :any:`Constraint` needs to use more data about the :any:`Part` than just its DNA sequence, 
    by accessing the second argument, :data:`Constraint.parallel` should be set to False.
    
    It should return a :any:`Result` object.
    """

    parallel: bool = False
    """
    Whether or not to use parallelization across multiple processes to take advantage of multiple
    processors/cores, by calling :data:`SingularConstraint.evaluate` on different DesignParts
    in separate processes.
    """

    def __post_init__(self) -> None:
        if self.evaluate is None:
            raise ValueError(f'_evaluate must be set for a {self.__class__.__name__}')

        if len(self.short_description) == 0:
            # self.short_description = self.description
            object.__setattr__(self, 'short_description', self.description)

        if self.weight <= 0:
            raise ValueError(f'weight must be positive but it is {self.weight}')

    def call_evaluate(self, seqs: Tuple[str, ...], part: DesignPart | None,
<<<<<<< HEAD
                      hidden_threshold_heuristic: bool) -> Result[DesignPart]:
=======
                      score_transfer_function: Callable[[float], float]) -> Result[DesignPart]:
>>>>>>> d161aa88
        """
        Evaluates this :any:`Constraint` using function :data:`SingularConstraint.evaluate`
        supplied in constructor.

        :param seqs:
            sequence(s) of relevant :any:`Part`, e.g., if `part` is a pair of :any:`Strand`'s,
            then `seqs` is a pair of strings
        :param part:
            the :any:`Part` to be evaluated. Might be None if parallelization is being used,
            since it is cheaper to serialize only the sequence(s) than the entire :any:`Part`
            for passing to other processes to evaluate in parallel.
<<<<<<< HEAD
        :param hidden_threshold_heuristic:
            TODO: document this
=======
        :param score_transfer_function:
            function to apply to the excess value of the :any:`Result` returned by the evaluate function,
            to compute the score.
>>>>>>> d161aa88
        :return:
            a :any:`Result` object
        """
        result = (self.evaluate)(seqs, part)  # noqa
        if result.excess < 0.0:
            result.excess = 0.0
<<<<<<< HEAD
        excess = result.excess
        if hidden_threshold_heuristic:
            if excess > 0 and self.threshold is not None and self.threshold < 0:
                excess -= self.threshold * 0.2
                result.hidden_excess = excess
        result.score = self.weight * self.score_transfer_function(excess)
=======
        result.score = self.weight * score_transfer_function(result.excess)
>>>>>>> d161aa88
        result.part = part
        return result


@dataclass(eq=False)
class BulkConstraint(Constraint[DesignPart], Generic[DesignPart], ABC):
    evaluate_bulk: Callable[[Sequence[DesignPart]], List[Result]] = \
        lambda _: _raise_unreachable()

    def call_evaluate_bulk(self, parts: Sequence[DesignPart],
                           score_transfer_function: Callable[[float], float]) -> List[Result]:
        results: List[Result[DesignPart]] = (self.evaluate_bulk)(parts)  # noqa
        # apply weight and transfer scores
        for result, part in zip(results, parts):
            if result.excess < 0.0:
                result.excess = 0.0
            result.score = self.weight * score_transfer_function(result.excess)
            result.part = part
        return results


_no_summary_string = "No summary for this constraint. " \
                     "To generate one, pass a function as the parameter named " \
                     '"summary" when creating the Constraint.'


@dataclass(eq=False)
class ConstraintWithDomains(Generic[DesignPart]):  # noqa
    domains: Tuple[Domain, ...] | None = None
    """
    Tuple of :any:`Domain`'s to check; if not specified, all :any:`Domain`'s in :any:`Design` are checked.
    """


@dataclass(eq=False)
class ConstraintWithStrands(Generic[DesignPart]):  # noqa
    strands: Tuple[Strand, ...] | None = None
    """
    Tuple of :any:`Strand`'s to check; if not specified, all :any:`Strand`'s in :any:`Design` are checked.
    """


@dataclass(eq=False)  # type: ignore
class DomainConstraint(ConstraintWithDomains[Domain], SingularConstraint[Domain]):
    """Constraint that applies to a single :any:`Domain`."""

    def __post_init__(self) -> None:
        if self.evaluate is None:
            raise ValueError('_evaluate must be specified for a DomainConstraint')
        super().__post_init__()

    @staticmethod
    def part_name() -> str:
        return 'domain'


@dataclass(eq=False)  # type: ignore
class StrandConstraint(ConstraintWithStrands[Strand], SingularConstraint[Strand]):
    """Constraint that applies to a single :any:`Strand`."""

    def __post_init__(self) -> None:
        if self.evaluate is None:
            raise ValueError('_evaluate must be specified for a StrandConstraint')
        super().__post_init__()

    @staticmethod
    def part_name() -> str:
        return 'strand'


# check all pairs of domains unless one is an ancestor of another in a subdomain tree
def not_subdomain(dom1: Domain, dom2: Domain) -> bool:
    return not dom1.contains_in_subtree(dom2) and not dom2.contains_in_subtree(dom1)


# check all pairs of domains unless one is an ancestor of another in a subdomain tree,
# but only if one is a strict subdomain of another (i.e., not equal)
def not_strict_subdomain(dom1: Domain, dom2: Domain) -> bool:
    if dom1 == dom2:
        return True
    return not_subdomain(dom1, dom2)


@dataclass(eq=False)
class ConstraintWithDomainPairs(Constraint[DesignPart], Generic[DesignPart]):  # noqa
    domain_pairs: Tuple[DomainPair, ...] | None = None
    """
    List of :any:`DomainPair`'s to check; if not specified, all pairs in :any:`Design` are checked.
    
    This can be specified manmually, or alternately is set internally in the constructor based on 
    the optional ``__init__`` parameter `pairs`. 
    """

    pairs: InitVar[Iterable[Tuple[Domain, Domain], ...] | None] = None
    """
    Init-only variable (specified in constructor, but is not a field in the class) for specifying
    pairs of domains to check; if not specified, all pairs in :any:`Design` are checked, unless 
    :data:`ConstraintWithDomainPairs.domain_pairs` is specified.
    """

    check_domain_against_itself: bool = True
    """
    Whether to check a domain against itself when checking all pairs of :any:`Domain`'s in the :any:`Design`. 
    Only used if :data:`ConstraintWithDomainPairs.pairs` is not specified, otherwise it is ignored.
    """

    def __post_init__(self, pairs: Iterable[Tuple[Domain, Domain]] | None) -> None:
        _check_at_most_one_parameter_specified(self.domain_pairs, pairs, 'domain_pairs', 'pairs')

        if self.domain_pairs is None:
            domain_pairs = None if pairs is None else tuple(DomainPair(d1, d2) for d1, d2 in pairs)
            object.__setattr__(self, 'domain_pairs', domain_pairs)


def _check_at_most_one_parameter_specified(param1: Any, param2: Any, name1: str, name2: str) -> None:
    if param1 is not None and param2 is not None:
        raise ValueError(f'must specify at most one of parameters {name1} or {name2}, '
                         f'but both are not None:\n'
                         f'{name1}: {param1}\n'
                         f'{name2}: {param2}')


def _check_at_least_one_parameter_specified(param1: Any, param2: Any, name1: str, name2: str) -> None:
    if param1 is None and param2 is None:
        raise ValueError(f'must specify at least one of parameters {name1} or {name2}, '
                         f'but both are None')


def _check_exactly_one_parameter_specified(param1: Any, param2: Any, name1: str, name2: str) -> None:
    if param1 is not None and param2 is not None:
        raise ValueError(f'must specify exactly one of parameters {name1} or {name2}, '
                         f'but both are not None:\n'
                         f'{name1}: {param1}\n'
                         f'{name2}: {param2}')
    if param1 is None and param2 is None:
        raise ValueError(f'must specify exactly one of parameters {name1} or {name2}, '
                         f'but both are None')


@dataclass(eq=False)
class ConstraintWithStrandPairs(Constraint[DesignPart], Generic[DesignPart]):  # noqa
    strand_pairs: Tuple[StrandPair, ...] | None = None
    """
    List of :any:`StrandPair`'s to check; if not specified, all pairs in :any:`Design` are checked.
    
    This can be specified manmually, or alternately is set internally in the constructor based on 
    the optional ``__init__`` parameter `pairs`. 
    """

    pairs: InitVar[Iterable[Tuple[Strand, Strand], ...] | None] = None
    """
    Init-only variable (specified in constructor, but is not a field in the class) for specifying
    pairs of strands; if not specified, all pairs in :any:`Design` are checked, unless 
    :data:`ConstraintWithStrandPairs.strand_pairs` is specified.
    """

    check_strand_against_itself: bool = True
    """
    Whether to check a strand against itself when checking all pairs of :any:`Strand`'s in the :any:`Design`. 
    Only used if :data:`ConstraintWithStrandPairs.pairs` is not specified, otherwise it is ignored.
    """

    # TODO: implement more efficient hash function for constraints; currently it probably uses pairs;
    #   or it may be simplest just to remove the frozen and eq from annotation and use default id-based hash

    def __post_init__(self, pairs: Iterable[Tuple[Strand, Strand]] | None) -> None:
        _check_at_most_one_parameter_specified(self.strand_pairs, pairs, 'strand_pairs', 'pairs')
        if self.strand_pairs is None:
            strand_pairs = None if pairs is None else tuple(StrandPair(s1, s2) for s1, s2 in pairs)
            object.__setattr__(self, 'strand_pairs', strand_pairs)


@dataclass(eq=False)  # type: ignore
class DomainPairConstraint(ConstraintWithDomainPairs[DomainPair],
                           SingularConstraint[DomainPair]):
    """Constraint that applies to a pair of :any:`Domain`'s.

    These should be symmetric, meaning that the constraint will give the same evaluation whether its
    evaluate method is given the pair (domain1, domain2), or the pair (domain2, domain1)."""

    @staticmethod
    def part_name() -> str:
        return 'domain pair'


@dataclass(eq=False)  # type: ignore
class StrandPairConstraint(ConstraintWithStrandPairs[StrandPair],
                           SingularConstraint[StrandPair]):
    """Constraint that applies to a pair of :any:`Strand`'s.

    These should be symmetric, meaning that the constraint will give the same evaluation whether its
    evaluate method is given the pair (strand1, strand2), or the pair (strand2, strand1)."""

    @staticmethod
    def part_name() -> str:
        return 'strand pair'


@dataclass(eq=False)  # type: ignore
class DomainsConstraint(ConstraintWithDomains[Domain], BulkConstraint[Domain]):
    """
    Constraint that applies to a several :any:`Domain`'s.

    The difference with :any:`DomainConstraint` is that
    the caller may want to process all :any:`Domain`'s at once, e.g., by giving many of them to a third-party
    program such as ViennaRNA, which may be more efficient than repeatedly calling a Python function.

    It *is* assumed that the constraint works by checking one :any:`Domain` at a time. After computing
    initial violations of constraints, subsequent calls to this constraint only give the domain that was
    mutated, not the entire of :any:`Domain`'s in the whole :any:`Design`.
    Use :any:`DesignConstraint` for constraints that require every :any:`Domain` in the :any:`Design`.
    """

    @staticmethod
    def part_name() -> str:
        return 'domain'


@dataclass(eq=False)  # type: ignore
class StrandsConstraint(ConstraintWithStrands[Strand], BulkConstraint[Strand]):
    """
    Constraint that applies to a several :any:`Strand`'s.

    The difference with :any:`StrandConstraint` is that
    the caller may want to process all :any:`Strand`'s at once, e.g., by giving many of them to a third-party
    program such as ViennaRNA.

    It *is* assumed that the constraint works by checking one :any:`Strand` at a time. After computing
    initial violations of constraints, subsequent calls to this constraint only give strands containing
    the domain that was mutated, not the entire of :any:`Strand`'s in the whole :any:`Design`.
    Use :any:`DesignConstraint` for constraints that require every :any:`Strand` in the :any:`Design`.
    """

    @staticmethod
    def part_name() -> str:
        return 'strand'


@dataclass(eq=False)  # type: ignore
class DomainPairsConstraint(ConstraintWithDomainPairs[DomainPair], BulkConstraint[DomainPair]):
    """
    Similar to :any:`DomainsConstraint` but operates on a specified list of pairs of :any:`Domain`'s.
    """

    @staticmethod
    def part_name() -> str:
        return 'domain pair'


@dataclass(eq=False)  # type: ignore
class StrandPairsConstraint(ConstraintWithStrandPairs[StrandPair], BulkConstraint[StrandPair]):
    """
    Similar to :any:`StrandsConstraint` but operates on a specified list of pairs of :any:`Strand`'s.
    """

    @staticmethod
    def part_name() -> str:
        return 'strand pair'


@dataclass(eq=False)  # type: ignore
class DesignConstraint(Constraint[Design]):
    """
    Constraint that applies to the entire :any:`Design`. This is used for any :any:`Constraint` that
    does not naturally fit the structure of the other types of constraints.

    Unlike other constraints, which specify either :data:`Constraint._evaluate` or
    :data:`Constraint._evaluate_bulk`, a :any:`DesignConstraint` leaves both of these unspecified and
    specifies :data:`DesignConstraint._evaluate_design` instead.
    """

    evaluate_design: Callable[[Design, Iterable[Domain]], List[Tuple[DesignPart, float, str]]] = \
        lambda _: _raise_unreachable()
    """
    Evaluates the :any:`Design` (first argument), possibly taking into account which :any:`Domain`'s have
    changed in the last iteration (second argument).
    
    Returns a list of tuples (`part`, `score`, `summary`), 
    one tuple per violation of the :any:`DesignConstraint`.
    
    `part` is the part of the :any:`Design` that caused the violation.
    It must be one of :any:`Domain`, :any:`Strand`, pair of `Domain`'s, or tuple of :any:`Strand`'s.
    
    `score` is the score of the violation.
    
    `summary` is a 1-line summary of the violation to put into the generated reports.
    """

    def __post_init__(self) -> None:
        if self.evaluate_design is None:
            raise ValueError('_evaluate_design should be specified in a DesignConstraint')

    def call_evaluate_design(self, design: Design, domains_changed: Iterable[Domain],
                             score_transfer_function: Callable[[float], float]) \
            -> List[Result]:
        results = (self._evaluate_bulk)(design, domains_changed)  # noqa
        # apply weight and transfer scores
        for result in zip(results):
            if result.excess < 0.0:
                result.excess = 0.0
            result.score = self.weight * score_transfer_function(result.excess)
            result.part = design
        return results

    @staticmethod
    def part_name() -> str:
        return 'whole design'


def verify_designs_match(design1: Design, design2: Design, check_fixed: bool = True) -> None:
    """
    Verifies that two designs match, other than their constraints. This is useful when loading a
    design that has been saved in the middle of searching for DNA sequences, to verify that it matches
    a design created before the DNA sequence search started.

    :param design1:
        A :any:`Design`.
    :param design2:
        Another :any:`Design`.
    :param check_fixed:
        Whether to check for fixed sequences equal between the two (may want to not check in case these
        are set later).
    :raises ValueError:
        If the designs do not match.
        Here is what is checked:
        - strand names and group names appear in the same order
        - domain names and pool names appear in the same order in strands with the same name
        - :data:`Domain.fixed` matches between :any:`Domain`'s
    """
    for idx, (strand1, strand2) in enumerate(zip(design1.strands, design2.strands)):
        if strand1.name != strand2.name:
            raise ValueError(f'strand names at position {idx} don\'t match: '
                             f'{strand1.name} and {strand2.name}')
        if (strand1.group is not None
                and strand2.group is not None
                and strand1.group != strand2.group):  # noqa
            raise ValueError(f'strand {strand2.name} group name does not match:'
                             f'design1 strand {strand1.name} group = {strand1.group},\n'
                             f'design2 strand {strand2.name} group = {strand2.group}')
        for domain1, domain2 in zip(strand1.domains, strand2.domains):
            if domain1.name != domain2.name:
                raise ValueError(f'domain of strand {strand2.name} don\'t match: '
                                 f'{strand1.domains} and {strand2.domains}')
            if check_fixed and domain1.fixed != domain2.fixed:
                raise ValueError(f'domain {domain2.name} is fixed in one but not the other:\n'
                                 f'design1 domain {domain1.name} fixed = {domain1.fixed},\n'
                                 f'design2 domain {domain2.name} fixed = {domain2.fixed}')
            if (domain1.has_pool()
                    and domain2.has_pool()
                    and domain1.pool.name != domain2.pool.name):
                raise ValueError(f'domain {domain2.name} pool name does not match:'
                                 f'design1 domain {domain1.name} pool = {domain1.pool.name},\n'
                                 f'design2 domain {domain2.name} pool = {domain2.pool.name}')


def convert_threshold(threshold: float | Dict[T, float], key: T) -> float:
    """
    :param threshold: either a single float, or a dictionary mapping instances of T to floats
    :param key: instance of T
    :return: threshold for key
    """
    threshold_value: float
    if isinstance(threshold, float):
        threshold_value = threshold
    elif isinstance(threshold, dict):
        threshold_value = threshold[key]
    else:
        raise ValueError(f'threshold = {threshold} must be one of float or dict, '
                         f'but it is {type(threshold)}')
    return threshold_value


def _check_nupack_installed() -> None:
    """
     Raises ImportError if nupack module is not installed.
    """
    try:
        import nupack  # noqa
    except ModuleNotFoundError:
        raise ImportError(
            'NUPACK 4 must be installed to create a constraint that uses NUPACK. '
            'Installation instructions can be found at '
            'https://github.com/UC-Davis-molecular-computing/dsd#installation and '
            'https://piercelab-caltech.github.io/nupack-docs/start/')


def nupack_domain_free_energy_constraint(
        threshold: float,
        temperature: float = nv.default_temperature,
        sodium: float = nv.default_sodium,
        magnesium: float = nv.default_magnesium,
        weight: float = 1.0,
        score_transfer_function: Optional[Callable[[float], float]] = None,
        parallel: bool = False,
        description: str | None = None,
        short_description: str = 'strand_ss_nupack',
        domains: Iterable[Domain] | None = None) -> DomainConstraint:
    """
    Returns constraint that checks individual :any:`Domain`'s for excessive interaction using
    NUPACK's pfunc.

    NUPACK 4 must be installed. Installation instructions can be found at
    https://piercelab-caltech.github.io/nupack-docs/start/.

    :param threshold:
        energy threshold in kcal/mol
    :param temperature:
        temperature in Celsius
    :param sodium:
        molarity of sodium (more generally, monovalent ions such as Na+, K+, NH4+)
        in moles per liter
    :param magnesium:
        molarity of magnesium (Mg++) in moles per liter
    :param weight:
        how much to weigh this :any:`Constraint`
    :param score_transfer_function:
        See :data:`Constraint.score_transfer_function`.
    :param parallel:
        Whether to use parallelization by running constraint evaluation in separate processes
        to take advantage of multiple cores.
    :param domains:
        :any:`Domain`'s to check; if not specified, all domains are checked.
    :param description:
        detailed description of constraint suitable for putting in report; if not specified
        a reasonable default is chosen
    :param short_description:
        short description of constraint suitable for logging to stdout
    :return:
        the constraint
    """
    _check_nupack_installed()

    def evaluate(seqs: Tuple[str, ...], _: Domain | None) -> Result:
        sequence = seqs[0]
        energy = nv.free_energy_single_strand(sequence, temperature, sodium, magnesium)
        excess = max(0.0, threshold - energy)
        return Result(excess=excess, value=energy, unit='kcal/mol')

    if description is None:
        description = f'NUPACK secondary structure of domain exceeds {threshold} kcal/mol'

    if domains is not None:
        domains = tuple(domains)

    return DomainConstraint(description=description,
                            short_description=short_description,
                            weight=weight,
                            score_transfer_function=score_transfer_function,
                            evaluate=evaluate,
                            parallel=parallel,
                            domains=domains,
                            threshold=threshold)


def nupack_strand_free_energy_constraint(
        threshold: float,
        temperature: float = nv.default_temperature,
        sodium: float = nv.default_sodium,
        magnesium: float = nv.default_magnesium,
        weight: float = 1.0,
        score_transfer_function: Optional[Callable[[float], float]] = None,
        parallel: bool = False,
        description: str | None = None,
        short_description: str = 'strand_ss_nupack',
        strands: Iterable[Strand] | None = None) -> StrandConstraint:
    """
    Returns constraint that checks individual :any:`Strand`'s for excessive interaction using
    NUPACK's pfunc. This is the so-called "complex free energy":
    https://docs.nupack.org/definitions/#complex-free-energy

    NUPACK 4 must be installed. Installation instructions can be found at
    https://piercelab-caltech.github.io/nupack-docs/start/.

    :param threshold:
        energy threshold in kcal/mol
    :param temperature:
        temperature in Celsius
    :param sodium:
        molarity of sodium (more generally, monovalent ions such as Na+, K+, NH4+)
        in moles per liter
    :param magnesium:
        molarity of magnesium (Mg++) in moles per liter
    :param weight:
        how much to weigh this :any:`Constraint`
    :param score_transfer_function:
        See :data:`Constraint.score_transfer_function`.
    :param parallel:
        Whether to use parallelization by running constraint evaluation in separate processes
        to take advantage of multiple cores.
    :param strands:
        Strands to check; if not specified, all strands are checked.
    :param description:
        detailed description of constraint suitable for putting in report; if not specified
        a reasonable default is chosen
    :param short_description:
        short description of constraint suitable for logging to stdout
    :return:
        the constraint
    """
    _check_nupack_installed()

    def evaluate(seqs: Tuple[str, ...], _: Strand | None) -> Result:
        sequence = seqs[0]
        energy = nv.free_energy_single_strand(sequence, temperature, sodium, magnesium)
        excess = max(0.0, threshold - energy)
        return Result(excess=excess, value=energy, unit='kcal/mol')

    if description is None:
        description = f'strand NUPACK energy >= {threshold} kcal/mol at {temperature}C'

    if strands is not None:
        strands = tuple(strands)

    return StrandConstraint(description=description,
                            short_description=short_description,
                            weight=weight,
                            score_transfer_function=score_transfer_function,
                            evaluate=evaluate,
                            parallel=parallel,
                            strands=strands,
                            threshold=threshold)


def nupack_domain_pair_constraint(
        threshold: float,
        temperature: float = nv.default_temperature,
        sodium: float = nv.default_sodium,
        magnesium: float = nv.default_magnesium,
        parallel: bool = False,
        weight: float = 1.0,
        score_transfer_function: Optional[Callable[[float], float]] = None,
        description: str | None = None,
        short_description: str = 'dom_pair_nupack',
        pairs: Iterable[Tuple[Domain, Domain]] | None = None,
) -> DomainPairConstraint:
    """
    Returns constraint that checks given pairs of :any:`Domain`'s for excessive interaction using
    NUPACK's pfunc executable. Each of the four combinations of seq1, seq2 and their Watson-Crick complements
    are compared.

    :param threshold:
        Energy threshold in kcal/mol.
    :param temperature:
        Temperature in Celsius
    :param sodium:
        molarity of sodium (more generally, monovalent ions such as Na+, K+, NH4+)
        in moles per liter
    :param magnesium:
        molarity of magnesium (Mg++) in moles per liter
    :param parallel:
        Whether to test each pair of :any:`Domain`'s in parallel (i.e., sets field
        :data:`Constraint.parallel`)
    :param weight:
        See :data:`Constraint.weight`.
    :param score_transfer_function:
        See :data:`Constraint.score_transfer_function`.
    :param description:
        Detailed description of constraint suitable for summary report.
    :param short_description:
        See :data:`Constraint.short_description`
    :param pairs:
        Pairs of :any:`Domain`'s to compare; if not specified, checks all pairs (including a
        :any:`Domain` against itself).
    :return:
        The :any:`DomainPairConstraint`.
    """
    _check_nupack_installed()

    if description is None:
        if isinstance(threshold, Number):
            description = f'NUPACK energy of domain pair exceeds {threshold} kcal/mol'
        elif isinstance(threshold, dict):
            domain_pool_name_pair_to_threshold = {(domain_pool1.name, domain_pool2.name): value
                                                  for (domain_pool1, domain_pool2), value in
                                                  threshold.items()}
            description = f'NUPACK energy of domain pair exceeds threshold defined by their DomainPools ' \
                          f'as follows:\n{domain_pool_name_pair_to_threshold}'
        else:
            raise ValueError(f'threshold = {threshold} must be one of float or dict, '
                             f'but it is {type(threshold)}')

    def binding_closure(seq_pair: Tuple[str, str]) -> float:
        return nv.binding(seq_pair[0], seq_pair[1], temperature=temperature,
                          sodium=sodium, magnesium=magnesium)

    # def evaluate(seq1: str, seq2: str, domain1: Domain | None, domain2: Domain | None) -> float:
    def evaluate(seqs: Tuple[str, ...], domain_pair: DomainPair | None) -> Result:
        seq1, seq2 = seqs
        name_pairs = [(None, None)] * 4
        if domain_pair is not None:
            seq_pairs, name_pairs, _ = _all_pairs_domain_sequences_complements_names_from_domains(
                [domain_pair])
        else:
            # If seq1==seq2, don't check d-d* or d*-d in this case, but do check d-d and d*-d*
            seq_pairs = [
                (seq1, seq2),
                (nv.wc(seq1), nv.wc(seq2)),
            ]
            if seq1 != seq2:
                # only check these if domains are not the same
                seq_pairs.extend([
                    (seq1, nv.wc(seq2)),
                    (nv.wc(seq1), seq2),
                ])

        energies: List[float] = []
        for seq_pair in seq_pairs:
            energy = binding_closure(seq_pair)
            energies.append(energy)

        excesses: List[float] = []
        for energy, (name1, name2) in zip(energies, name_pairs):
            if name1 is not None and name2 is not None:
                logger.debug(
                    f'domain pair threshold: {threshold:6.2f} '
                    f'binding({name1}, {name2}, {temperature}) = {energy:6.2f} ')
            excess = max(0.0, (threshold - energy))
            excesses.append(excess)

        max_excess = max(excesses)

        max_name_length = max(len(name) for name in flatten(name_pairs))
        lines_and_energies = [(f'{name1:{max_name_length}}, '
                               f'{name2:{max_name_length}}: '
                               f' {energy:6.2f} kcal/mol', energy)
                              for (name1, name2), energy in zip(name_pairs, energies)]
        lines_and_energies.sort(key=lambda line_and_energy: line_and_energy[1])
        lines = [line for line, _ in lines_and_energies]
        summary = '\n  ' + '\n  '.join(lines)

        max_excess = max(0.0, max_excess)
        return Result(excess=max_excess, summary=summary, value=max_excess, unit='kcal/mol')

    if pairs is not None:
        pairs = tuple(pairs)

    return DomainPairConstraint(description=description,
                                short_description=short_description,
                                weight=weight,
                                score_transfer_function=score_transfer_function,
                                evaluate=evaluate,
                                parallel=parallel,
                                pairs=pairs,
                                threshold=threshold)


def nupack_strand_pair_constraints_by_number_matching_domains(
        thresholds: Dict[int, float],
        temperature: float = nv.default_temperature,
        sodium: float = nv.default_sodium,
        magnesium: float = nv.default_magnesium,
        weight: float = 1.0,
        score_transfer_function: Optional[Callable[[float], float]] = None,
        descriptions: Dict[int, str] | None = None,
        short_descriptions: Dict[int, str] | None = None,
        parallel: bool = False,
        strands: Iterable[Strand] | None = None,
        pairs: Iterable[Tuple[Strand, Strand]] | None = None,
        ignore_missing_thresholds: bool = False,
) -> List[StrandPairConstraint]:
    """
    Convenience function for creating many constraints as returned by
    :meth:`nupack_strand_pair_constraint`, one for each threshold specified in parameter `thresholds`,
    based on number of matching (complementary) domains between pairs of strands.

    Optional parameters `description` and `short_description` are also dicts keyed by the same keys.

    Exactly one of `strands` or `pairs` must be specified. If `strands`, then all pairs of strands
    (including a strand with itself) will be checked; otherwise only those pairs in `pairs` will be checked.

    It is also common to set different thresholds according to the lengths of the strands.
    This can be done by calling :meth:`strand_pairs_by_lengths` to separate first by lengths
    in a dict mapping length pairs to strand pairs,
    then calling this function once for each (key, value) in that dict, giving the value
    (which is a list of pairs of strands) as the `pairs` parameter to this function.

    Args:
        thresholds: Energy thresholds in kcal/mol. If `k` domains are complementary between the strands,
                    then use threshold `thresholds[k]`.
        temperature: Temperature in Celsius.
        sodium: concentration of Na+ in molar
        magnesium: concentration of Mg++ in molar
        weight: See :data:`Constraint.weight`.
        score_transfer_function: See :data:`Constraint.score_transfer_function`.
        descriptions: Long descriptions of constraint suitable for putting into constraint report.
        short_descriptions: Short descriptions of constraint suitable for logging to stdout.
        parallel: Whether to test each pair of :any:`Strand`'s in parallel.
        strands: Pairs of :any:`Strand`'s to compare; if not specified, checks all pairs in `pairs`.
                 Mutually exclusive with `pairs`.
        pairs: Pairs of :any:`Strand`'s to compare; if not specified, checks all pairs in `strands`,
               including each strand with itself.
               Mutually exclusive with `strands`.
        ignore_missing_thresholds:
            If True, then a key `num` left out of `thresholds` dict will cause no constraint to be
            returned for pairs of strands with `num` complementary domains.
            If False, then a ValueError is raised.

    Returns:
        list of constraints, one per threshold in `thresholds`
    """
    # ignoring the type error due to this issue: https://github.com/python/mypy/issues/1484
    # Seems functools.partial with keyword arguments isn't supported well in mypy
    nupack_strand_pair_constraint_partial: _StrandPairsConstraintCreator = \
        functools.partial(nupack_strand_pair_constraint, sodium=sodium, magnesium=magnesium)  # type: ignore

    if descriptions is None:
        descriptions = {
            num_matching: (_pair_default_description('strand', 'NUPACK', threshold, temperature) +
                           f' for strands with {num_matching} complementary '
                           f'{"domain" if num_matching == 1 else "domains"}')
            for num_matching, threshold in thresholds.items()
        }

    if short_descriptions is None:
        short_descriptions = {
            num_matching: f'NUPACKpair{num_matching}comp'
            for num_matching, threshold in thresholds.items()
        }

    return _strand_pairs_constraints_by_number_matching_domains(
        constraint_creator=nupack_strand_pair_constraint_partial,
        thresholds=thresholds,
        temperature=temperature,
        weight=weight,
        score_transfer_function=score_transfer_function,
        descriptions=descriptions,
        short_descriptions=short_descriptions,
        parallel=parallel,
        strands=strands,
        pairs=pairs,
        ignore_missing_thresholds=ignore_missing_thresholds,
    )


def _pair_default_description(part_name: str, func_name: str, threshold: float, temperature: float) -> str:
    return f'{part_name} pair {func_name} energy >= {threshold} kcal/mol at {temperature}C'


def nupack_strand_pair_constraint(
        threshold: float,
        temperature: float = nv.default_temperature,
        sodium: float = nv.default_sodium,
        magnesium: float = nv.default_magnesium,
        weight: float = 1.0,
        score_transfer_function: Optional[Callable[[float], float]] = None,
        description: str | None = None,
        short_description: str = 'strand_pair_nupack',
        parallel: bool = False,
        pairs: Iterable[Tuple[Strand, Strand]] | None = None,
) -> StrandPairConstraint:
    """
    Returns constraint that checks given pairs of :any:`Strand`'s for excessive interaction using
    NUPACK's pfunc function.

    NUPACK 4 must be installed. Installation instructions can be found at
    https://piercelab-caltech.github.io/nupack-docs/start/.

    :param threshold:
        Energy threshold in kcal/mol
    :param temperature:
        Temperature in Celsius
    :param sodium:
        concentration of Na+ in molar
    :param magnesium:
        concentration of Mg++ in molar
    :param weight:
        See :data:`Constraint.weight`.
    :param score_transfer_function:
        See :data:`Constraint.score_transfer_function`.
    :param parallel:
        Whether to use parallelization by running constraint evaluation in separate processes
        to take advantage of multiple cores.
    :param description:
        Detailed description of constraint suitable for report.
    :param short_description:
        See :data:`Constraint.short_description`
    :param pairs:
        Pairs of :any:`Strand`'s to compare; if not specified, checks all pairs (including a
        :any:`Strand` against itself).
    :return:
        The :any:`StrandPairConstraint`.
    """
    _check_nupack_installed()

    if description is None:
        description = _pair_default_description('strand', 'NUPACK', threshold, temperature)

    def evaluate(seqs: Tuple[str, ...], _: StrandPair | None) -> Result:
        seq1, seq2 = seqs
        energy = nv.binding(seq1, seq2, temperature=temperature, sodium=sodium, magnesium=magnesium)
        excess = max(0.0, threshold - energy)
        return Result(excess=excess, value=energy, unit='kcal/mol')

    if pairs is not None:
        pairs = tuple(pairs)

    return StrandPairConstraint(description=description,
                                short_description=short_description,
                                weight=weight,
                                score_transfer_function=score_transfer_function,
                                parallel=parallel,
                                pairs=pairs,
                                evaluate=evaluate,
                                threshold=threshold,
                                )


def chunker(sequence: Sequence[T],
            chunk_length: int | None = None,
            num_chunks: int | None = None) -> List[List[T]]:
    """
    Collect data into fixed-length chunks or blocks, e.g., chunker('ABCDEFG', 3) --> ABC DEF G

    :param sequence:
        Sequence (list or tuple) of items.
    :param chunk_length:
        Length of each chunk. Mutually exclusive with `num_chunks`.
    :param num_chunks:
        Number of chunks. Mutually exclusive with `chunk_length`.
    :return:
        List of `num_chunks` lists, each list of length `chunk_length` (one of `num_chunks` or
        `chunk_length` will be calculated from the other).
    """
    if chunk_length is None and num_chunks is None or chunk_length is not None and num_chunks is not None:
        raise ValueError('exactly one of chunk_length or num_chunks must be None')

    if chunk_length is None:
        if num_chunks is None:
            raise ValueError('exactly one of chunk_length or num_chunks must be None')
        if num_chunks < 1:
            raise ValueError('num_chunks must be positive')
        num_items = len(sequence)
        chunk_length, remainder = divmod(num_items, num_chunks)
        if remainder > 0:
            chunk_length += 1

    args = [iter(sequence)] * chunk_length
    chunks = list(itertools.zip_longest(*args, fillvalue=None))
    for i, chunk in enumerate(chunks):
        chunks[i] = [item for item in chunks[i] if item is not None]
    return chunks


def cpu_count(logical: bool = False) -> int:
    """
    Counts the number of physical CPUs (cores). For greatest accuracy, requires the 3rd party
    `psutil <https://pypi.org/project/psutil/>`_
    package to be installed.

    :param logical:
        Whether to count number of logical processors or physical CPU cores.
    :return:
        Number of physical CPU cores if logical is False and package psutils is installed;
        otherwise, the number of logical processors.
    """
    count: int | None
    try:
        import psutil  # type: ignore
        count = psutil.cpu_count(logical=logical)
    except ModuleNotFoundError:
        logger.warning('''\
psutil package not installed. Using os package to determine number of cores.
WARNING: this will count the number of logical cores, but the number of
physical cores is a more effective number to use. It is recommended to
install the package psutil to help determine the number of physical cores
and make parallel processing more efficient:
  https://pypi.org/project/psutil/''')
        count = os.cpu_count()
    if count is None:
        logger.warning('could not determine number of physical CPU cores; defaulting to 1')
        count = 1
    return count


def _check_vienna_rna_installed() -> None:
    try:
        nv.rna_duplex_multiple([("ACGT", "TGCA")])
    except FileNotFoundError:
        raise ImportError('''
Vienna RNA is not installed correctly. Please install it and ensure that 
executables such as RNAduplex can be called from the command line. 
Installation instructions can be found at 
https://github.com/UC-Davis-molecular-computing/dsd#installation and 
https://www.tbi.univie.ac.at/RNA/ViennaRNA/doc/html/install.html''')


def rna_duplex_domain_pairs_constraint(
        threshold: float,
        temperature: float = nv.default_temperature,
        weight: float = 1.0,
        score_transfer_function: Callable[[float], float] = lambda x: x,
        description: str | None = None,
        short_description: str = 'rna_dup_dom_pairs',
        pairs: Iterable[Tuple[Domain, Domain]] | None = None,
        parameters_filename: str = nv.default_vienna_rna_parameter_filename) \
        -> DomainPairsConstraint:
    """
    Returns constraint that checks given pairs of :any:`Domain`'s for excessive interaction using
    Vienna RNA's RNAduplex executable.

    :param threshold:
        energy threshold
    :param temperature:
        temperature in Celsius
    :param weight:
        how much to weigh this :any:`Constraint`
    :param score_transfer_function:
        See :data:`Constraint.score_transfer_function`.
    :param description:
        long description of constraint suitable for printing in report file
    :param short_description:
        short description of constraint suitable for logging to stdout
    :param pairs:
        pairs of :any:`Domain`'s to compare; if not specified, checks all pairs
    :param parameters_filename:
        name of parameters file for ViennaRNA; default is
        same as :py:meth:`vienna_nupack.rna_duplex_multiple`
    :return:
        constraint
    """
    _check_vienna_rna_installed()

    if description is None:
        description = _pair_default_description('domain', 'RNAduplex', threshold, temperature)

    def evaluate_bulk(domain_pairs: Iterable[DomainPair]) -> List[Result]:
        sequence_pairs, name_pairs, domain_tuples = _all_pairs_domain_sequences_complements_names_from_domains(
            domain_pairs)
        energies = nv.rna_duplex_multiple(sequence_pairs, logger, temperature, parameters_filename)

        # several consecutive items are from same domain pair but with different wc's;
        # group them together in the summary
        groups = defaultdict(list)
        for (d1, d2), energy, name_pair in zip(domain_tuples, energies, name_pairs):
            domain_pair = DomainPair(d1, d2)
            groups[domain_pair.name].append((energy, name_pair))

        # one Result per domain pair
        results = []
        for _, energies_and_name_pairs in groups.items():
            energies, name_pairs = zip(*energies_and_name_pairs)
            excesses: List[float] = []
            for energy, (name1, name2) in energies_and_name_pairs:
                if name1 is not None and name2 is not None:
                    logger.debug(
                        f'domain pair threshold: {threshold:6.2f} '
                        f'rna_duplex({name1}, {name2}, {temperature}) = {energy:6.2f} ')
                excess = max(0.0, (threshold - energy))
                excesses.append(excess)
            max_excess = max(excesses)

            max_name_length = max(len(name) for name in flatten(name_pairs))
            lines_and_energies = [(f'{name1:{max_name_length}}, '
                                   f'{name2:{max_name_length}}: '
                                   f' {energy:6.2f} kcal/mol', energy)
                                  for energy, (name1, name2) in energies_and_name_pairs]
            lines_and_energies.sort(key=lambda line_and_energy: line_and_energy[1])
            lines = [line for line, _ in lines_and_energies]
            summary = '\n  ' + '\n  '.join(lines)
            max_excess = max(0.0, max_excess)
            result = Result(excess=max_excess, summary=summary, value=max_excess, unit='kcal/mol')
            results.append(result)

        return results

    pairs_tuple = None
    if pairs is not None:
        pairs_tuple = tuple(pairs)

    return DomainPairsConstraint(description=description,
                                 short_description=short_description,
                                 weight=weight,
                                 score_transfer_function=score_transfer_function,
                                 evaluate_bulk=evaluate_bulk,
                                 pairs=pairs_tuple,
                                 threshold=threshold,
                                 )


def rna_plex_domain_pairs_constraint(
        threshold: float,
        temperature: float = nv.default_temperature,
        weight: float = 1.0,
        score_transfer_function: Callable[[float], float] = lambda x: x,
        description: str | None = None,
        short_description: str = 'rna_plex_dom_pairs',
        pairs: Iterable[Tuple[Domain, Domain]] | None = None,
        parameters_filename: str = nv.default_vienna_rna_parameter_filename) \
        -> DomainPairsConstraint:
    """
    Returns constraint that checks given pairs of :any:`Domain`'s for excessive interaction using
    Vienna RNA's RNAplex executable.

    :param threshold:
        energy threshold
    :param temperature:
        temperature in Celsius
    :param weight:
        how much to weigh this :any:`Constraint`
    :param score_transfer_function:
        See :data:`Constraint.score_transfer_function`.
    :param description:
        long description of constraint suitable for printing in report file
    :param short_description:
        short description of constraint suitable for logging to stdout
    :param pairs:
        pairs of :any:`Domain`'s to compare; if not specified, checks all pairs
    :param parameters_filename:
        name of parameters file for ViennaRNA; default is
        same as :py:meth:`vienna_nupack.rna_duplex_multiple`
    :return:
        constraint
    """
    _check_vienna_rna_installed()

    if description is None:
        description = _pair_default_description('domain', 'RNAplex', threshold, temperature)

    def evaluate_bulk(domain_pairs: Iterable[DomainPair]) -> List[Result]:
        sequence_pairs, name_pairs, domain_tuples = _all_pairs_domain_sequences_complements_names_from_domains(
            domain_pairs)
        energies = nv.rna_plex_multiple(sequence_pairs, logger, temperature, parameters_filename)

        # several consecutive items are from same domain pair but with different wc's;
        # group them together in the summary
        groups = defaultdict(list)
        for (d1, d2), energy, name_pair in zip(domain_tuples, energies, name_pairs):
            domain_pair = DomainPair(d1, d2)
            groups[domain_pair.name].append((energy, name_pair))

        # one Result per domain pair
        results = []
        for _, energies_and_name_pairs in groups.items():
            energies, name_pairs = zip(*energies_and_name_pairs)
            excesses: List[float] = []
            for energy, (name1, name2) in energies_and_name_pairs:
                if name1 is not None and name2 is not None:
                    logger.debug(
                        f'domain pair threshold: {threshold:6.2f} '
                        f'rna_plex({name1}, {name2}, {temperature}) = {energy:6.2f} ')
                excess = max(0.0, (threshold - energy))
                excesses.append(excess)
            max_excess = max(excesses)

            max_name_length = max(len(name) for name in flatten(name_pairs))
            lines_and_energies = [(f'{name1:{max_name_length}}, '
                                   f'{name2:{max_name_length}}: '
                                   f' {energy:6.2f} kcal/mol', energy)
                                  for energy, (name1, name2) in energies_and_name_pairs]
            lines_and_energies.sort(key=lambda line_and_energy: line_and_energy[1])
            lines = [line for line, _ in lines_and_energies]
            summary = '\n  ' + '\n  '.join(lines)
            max_excess = max(0.0, max_excess)
            result = Result(excess=max_excess, summary=summary, value=max_excess, unit='kcal/mol')
            results.append(result)

        return results

    pairs_tuple = None
    if pairs is not None:
        pairs_tuple = tuple(pairs)

    return DomainPairsConstraint(description=description,
                                 short_description=short_description,
                                 weight=weight,
                                 score_transfer_function=score_transfer_function,
                                 evaluate_bulk=evaluate_bulk,
                                 pairs=pairs_tuple,
                                 threshold=threshold,
                                 )


def get_domain_pairs_from_thresholds_dict(
        thresholds: Dict[Tuple[Domain, bool, Domain, bool] | Tuple[Domain, Domain], Tuple[float, float]]
) -> Tuple[DomainPair, ...]:
    # gather pairs of domains referenced in `thresholds`
    domain_pairs = []
    for key, _ in thresholds.items():
        if len(key) == 2:
            d1, d2 = key
            starred1 = starred2 = False
        else:
            if len(key) != 4:
                raise ValueError(f'key {key} in thresholds dict must have length 2, if a pair of domains, '
                                 f'or 4, if a tuple (domain1, starred1, domain2, starred2)')
            d1, starred1, d2, starred2 = key
            if (d1, d2) in thresholds.keys():
                raise ValueError(f'cannot have key (d1,d2) in `thresholds` if (d1, starred1, d2, starred2) '
                                 f'is also a key in `thresholds`, but I found these keys:'
                                 f'\n  {(d1, d2)}'
                                 f'\n  {key}')
        domain_pair = DomainPair(d1, d2, starred1, starred2)
        domain_pairs.append(domain_pair)
    domain_pairs = tuple(domain_pairs)
    return domain_pairs


S = TypeVar('S', str, bytes, bytearray)

PairsEvaluationFunction = Callable[
    [Sequence[Tuple[S, S]], logging.Logger, float, str, float],
    Tuple[float, ...]
]


def domain_pairs_nonorthogonal_constraint(
        evaluation_function: PairsEvaluationFunction,
        tool_name: str,
        thresholds: Dict[Tuple[Domain, bool, Domain, bool] | Tuple[Domain, Domain], Tuple[float, float]],
        temperature: float = nv.default_temperature,
        weight: float = 1.0,
        score_transfer_function: Callable[[float], float] = lambda x: x,
        description: str | None = None,
        short_description: str = 'rna_plex_dom_pairs_nonorth',
        max_energy: float = 0.0,
        parameters_filename: str = nv.default_vienna_rna_parameter_filename
) -> DomainPairsConstraint:
    # common code for evaluating nonorthogonal domain energies using RNAduplex, RNAplex, RNAcofold

    logger.warning(f'hidden threshold heuristic not yet supported for domain_pairs_nonorthogonal_constraint')

    if description is None:
        description = f'domain pair {tool_name} energies for nonorthogonal domains at {temperature}C'

    domain_pairs = get_domain_pairs_from_thresholds_dict(thresholds)

    # normalize thresholds dict so all keys are 4-tuples
    thresholds_normalized = {}
    for key, interval in thresholds.items():
        if len(key) == 2:
            thresholds_normalized[(key[0], False, key[1], False)] = interval
        else:
            assert len(key) == 4
            thresholds_normalized[key] = interval

    thresholds = thresholds_normalized

    def evaluate_bulk(dom_pairs: Iterable[DomainPair]) -> List[Result]:
        sequence_pairs: List[Tuple[str, str]] = []
        name_pairs: List[Tuple[str, str]] = []
        domain_tuples: List[Tuple[Domain, Domain]] = []
        for pair in dom_pairs:
            dom1, dom2 = pair.individual_parts()
            star1 = pair.starred1
            star2 = pair.starred2

            seq1 = dom1.concrete_sequence(star1)
            seq2 = dom2.concrete_sequence(star2)
            name1 = dom1.get_name(star1)
            name2 = dom2.get_name(star2)
            sequence_pairs.append((seq1, seq2))
            name_pairs.append((name1, name2))
            domain_tuples.append((dom1, dom2))

        energies = evaluation_function(sequence_pairs, logger, temperature, parameters_filename, max_energy)

        results = []
        for dom_pair, energy in zip(dom_pairs, energies):
            dom1, dom2 = dom_pair.individual_parts()
            star1 = dom_pair.starred1
            star2 = dom_pair.starred2

            if (dom1, star1, dom2, star2) in thresholds:
                low_threshold, high_threshold = thresholds[(dom1, star1, dom2, star2)]
            elif (dom2, star2, dom1, star1) in thresholds:
                low_threshold, high_threshold = thresholds[(dom2, star2, dom1, star1)]
            else:
                raise ValueError(f'could not find threshold for domain pair '
                                 f'({dom1.get_name(star1)}, {dom2.get_name(star2)})')

            if energy < low_threshold:
                excess = low_threshold - energy
            elif energy > high_threshold:
                excess = energy - high_threshold
            else:
                excess = 0

            summary = f'{energy:6.2f} kcal/mol; target: [{low_threshold}, {high_threshold}]'
            result = Result(excess=excess, value=energy, unit='kcal/mol', summary=summary)
            results.append(result)

        return results

    constraint = DomainPairsConstraint(description=description,
                                       short_description=short_description,
                                       weight=weight,
                                       score_transfer_function=score_transfer_function,
                                       evaluate_bulk=evaluate_bulk,
                                       domain_pairs=domain_pairs)

    return constraint


def nupack_domain_pairs_nonorthogonal_constraint(
        thresholds: Dict[Tuple[Domain, bool, Domain, bool] | Tuple[Domain, Domain], Tuple[float, float]],
        temperature: float = nv.default_temperature,
        sodium: float = nv.default_sodium,
        magnesium: float = nv.default_magnesium,
        weight: float = 1.0,
        score_transfer_function: Optional[Callable[[float], float]] = None,
        description: str | None = None,
        short_description: str = 'dom_pair_nupack_nonorth',
        parameters_filename: str = nv.default_vienna_rna_parameter_filename,
        max_energy: float = 0.0,
) -> DomainPairsConstraint:
    """
    Similar to :meth:`rna_plex_domain_pairs_nonorthogonal_constraint`, but uses NUPACK instead of RNAplex.
    Only two parameters `sodium` and `magnesium` are different; documented here.

    :param sodium:
        concentration of sodium (more generally, monovalent ions such as Na+, K+, NH4+)
        in moles per liter
    :param magnesium:
        concentration of magnesium (Mg++) in moles per liter
    """
    _check_nupack_installed()

    eval_func = nv.nupack_multiple_with_sodium_magnesium(sodium=sodium, magnesium=magnesium)

    return domain_pairs_nonorthogonal_constraint(
        evaluation_function=eval_func,
        tool_name='NUPACK',
        thresholds=thresholds,
        temperature=temperature,
        weight=weight,
        score_transfer_function=score_transfer_function,
        description=description,
        short_description=short_description,
        parameters_filename=parameters_filename,
        max_energy=max_energy,
    )


def rna_plex_domain_pairs_nonorthogonal_constraint(
        thresholds: Dict[Tuple[Domain, bool, Domain, bool] | Tuple[Domain, Domain], Tuple[float, float]],
        temperature: float = nv.default_temperature,
        weight: float = 1.0,
        score_transfer_function: Callable[[float], float] = lambda x: x,
        description: str | None = None,
        short_description: str = 'rna_plex_dom_pairs_nonorth',
        parameters_filename: str = nv.default_vienna_rna_parameter_filename,
        max_energy: float = 0.0,
) -> DomainPairsConstraint:
    """
    Returns constraint that checks given pairs of :any:`Domain`'s for interaction energy in a given interval,
    using ViennaRNA's RNAplex executable.

    This can be used to implement "nonorthogonal" domains as described in these papers:

    - https://drops.dagstuhl.de/opus/volltexte/2023/18787/pdf/LIPIcs-DNA-29-4.pdf
    - https://www.nature.com/articles/s41557-022-01111-y
    
    The "binding affinity table" as described in the first paper is implemented as the `thresholds` 
    parameter of this function.

    :param thresholds:
        dict mapping pairs of :any:`Domain`'s, along with Booleans to indicate whether either :any:`Domain`
        is starred, to pairs of energy thresholds. Alternately, the key can be a pair of :any:`Domain`'s
        ``(a,b)`` without any Booleans; in this case only the unstarred versions of the domains are checked;
        this is equivalent to the key ``(a, False, b, False)``.

        For example, if the dict is

        .. code-block:: python

            {
              (a, False, b, False): (-9.0, -8.0),
              (a, False, b, True):  (-5.0, -3.0),
              (a, True,  c, False): (-1.0,  0.0),
              (a,        d):        (-7.0, -6.0),
            }

        then the constraint ensures that RNAplex energy for

        - ``(a,b)``  is between -9.0 and -8.0 kcal/mol,
        - ``(a,b*)`` is between -5.0 and -3.0 kcal/mol,
        - ``(a*,c)`` is between -1.0 and  0.0 kcal/mol, and
        - ``(a,d)``  is between -7.0 and -6.0 kcal/mol.

        For all other pairs of domains not listed as keys in the dict 
        (such as ``(b,c)`` or ``(a*,b*)`` above), the constraint is not checked.
    :param temperature:
        temperature in Celsius
    :param weight:
        See :data:`Constraint.weight`.
    :param score_transfer_function:
        See :data:`Constraint.score_transfer_function`.
    :param description:
        See :data:`Constraint.description`.
    :param short_description:
        See :data:`Constraint.short_description`.
    :param parameters_filename:
        name of parameters file for ViennaRNA; default is
        same as :py:meth:`vienna_nupack.rna_duplex_multiple`
    :param max_energy:
        maximum energy to return; if the RNAplex returns a value larger than this, then
        this value is used instead
    :return:
        constraint
    """
    _check_vienna_rna_installed()

    return domain_pairs_nonorthogonal_constraint(
        evaluation_function=nv.rna_plex_multiple,
        tool_name='RNAplex',
        thresholds=thresholds,
        temperature=temperature,
        weight=weight,
        score_transfer_function=score_transfer_function,
        description=description,
        short_description=short_description,
        parameters_filename=parameters_filename,
        max_energy=max_energy,
    )


def rna_duplex_domain_pairs_nonorthogonal_constraint(
        thresholds: Dict[Tuple[Domain, bool, Domain, bool] | Tuple[Domain, Domain], Tuple[float, float]],
        temperature: float = nv.default_temperature,
        weight: float = 1.0,
        score_transfer_function: Callable[[float], float] = lambda x: x,
        description: str | None = None,
        short_description: str = 'rna_plex_dom_pairs_nonorth',
        parameters_filename: str = nv.default_vienna_rna_parameter_filename,
        max_energy: float = 0.0,
) -> DomainPairsConstraint:
    """
    Similar to :meth:`rna_plex_domain_pairs_nonorthogonal_constraint`, but uses RNAduplex instead of RNAplex.
    """
    _check_vienna_rna_installed()

    return domain_pairs_nonorthogonal_constraint(
        evaluation_function=nv.rna_duplex_multiple,
        tool_name='RNAduplex',
        thresholds=thresholds,
        temperature=temperature,
        weight=weight,
        score_transfer_function=score_transfer_function,
        description=description,
        short_description=short_description,
        parameters_filename=parameters_filename,
        max_energy=max_energy,
    )


def rna_cofold_domain_pairs_nonorthogonal_constraint(
        thresholds: Dict[Tuple[Domain, bool, Domain, bool] | Tuple[Domain, Domain], Tuple[float, float]],
        temperature: float = nv.default_temperature,
        weight: float = 1.0,
        score_transfer_function: Callable[[float], float] = lambda x: x,
        description: str | None = None,
        short_description: str = 'rna_plex_dom_pairs_nonorth',
        parameters_filename: str = nv.default_vienna_rna_parameter_filename,
        max_energy: float = 0.0,
) -> DomainPairsConstraint:
    """
    Similar to :meth:`rna_plex_domain_pairs_nonorthogonal_constraint`, but uses RNAcofold instead of RNAplex.
    """
    _check_vienna_rna_installed()

    return domain_pairs_nonorthogonal_constraint(
        evaluation_function=nv.rna_cofold_multiple,
        tool_name='RNAcofold',
        thresholds=thresholds,
        temperature=temperature,
        weight=weight,
        score_transfer_function=score_transfer_function,
        description=description,
        short_description=short_description,
        parameters_filename=parameters_filename,
        max_energy=max_energy,
    )


def _populate_strand_list_and_pairs(strands: Iterable[Strand] | None,
                                    pairs: Iterable[Tuple[Strand, Strand]] | None) \
        -> Tuple[List[Strand], List[Tuple[Strand, Strand]]]:
    # assert exactly one of strands or pairs is None, then populate the other since both are used below
    # also normalize both to be a list instead of iterable
    if strands is None and pairs is None:
        raise ValueError('exactly one of strands or pairs must be specified, but neither is')
    elif strands is not None and pairs is not None:
        raise ValueError('exactly one of strands or pairs must be specified, but both are')
    elif strands is not None:
        assert pairs is None
        if not isinstance(strands, list):
            strands = list(strands)
        pairs = list(itertools.combinations_with_replacement(strands, 2))
    elif pairs is not None:
        assert strands is None
        if not isinstance(pairs, list):
            pairs = list(pairs)
        strand_names: Set[str] = set()
        strands = []
        for s1, s2 in pairs:
            for strand in [s1, s2]:
                if strand.name not in strand_names:
                    strand_names.add(strand.name)
                    strands.append(strand)

    return strands, pairs


def strand_pairs_by_lengths(strands: Iterable[Strand]) -> Dict[Tuple[int, int], List[Tuple[Strand, Strand]]]:
    """
    Separates pairs of strands in `strands` by lengths. If there are n different strand lengths
    in `strands`, then there are ((n+1) choose 2) keys in the returned dict, one for each pair of
    lengths ``(len1, len2)``, including pairs where ``len1 == len2``. This key maps to a list of all pairs of
    strands in `strands` where the first strand has length ``len1`` and the second has length ``len2``.

    Args:
        strands: strands to check

    Returns:
        dict mapping pairs of lengths to pairs of strands from `strands` having those respective lengths
    """
    pairs: Dict[Tuple[int, int], List[Tuple[Strand, Strand]]] = defaultdict(list)
    for s1, s2 in itertools.combinations_with_replacement(strands, 2):
        len1, len2 = s1.length(), s2.length()
        pairs[(len1, len2)].append((s1, s2))
    return pairs


def strand_pairs_by_number_matching_domains(*, strands: Iterable[Strand] | None = None,
                                            pairs: Iterable[Tuple[Strand, Strand]] | None = None) \
        -> Dict[int, List[Tuple[Strand, Strand]]]:
    """
    Utility function for calculating number of complementary domains betweeen several pairs of strands.

    Note that for the common use case that you want to create several constraints, each with their own threshold
    depending on the number of complementary domains, you should use functions such as 
    :func:`rna_duplex_strand_pairs_constraints_by_number_matching_domains` or 
    :func:`nupack_strand_pair_constraints_by_number_matching_domains`, which in turn calls this function
    and then creates as many constraints as their are different numbers of complementary domains.

    Args:
        strands: list of :any:`Strand`'s in which to find pairs. Mutually exclusive with `pairs`.
        pairs: list of pairs of strands. Mutually exclusive with `strands`.

    Returns:
        dict mapping integer (number of complementary :any:`Domain`'s) to the list of pairs of strands
        in `strands` with that number of complementary domains
    """
    strands, pairs = _populate_strand_list_and_pairs(strands, pairs)

    # This reduces the number of times we have to create these sets from quadratic to linear
    unstarred_domains_sets = {}
    starred_domains_sets = {}
    for strand in strands:
        unstarred_domains_sets[strand.name] = strand.unstarred_domains_set()
        starred_domains_sets[strand.name] = strand.starred_domains_set()

    # determine which pairs of strands have each number of complementary domains
    strand_pairs: Dict[int, List[Tuple[Strand, Strand]]] = defaultdict(list)
    for strand1, strand2 in pairs:
        domains1_unstarred = unstarred_domains_sets[strand1.name]
        domains2_unstarred = unstarred_domains_sets[strand2.name]
        domains1_starred = starred_domains_sets[strand1.name]
        domains2_starred = starred_domains_sets[strand2.name]

        complementary_domains = (domains1_unstarred & domains2_starred) | \
                                (domains2_unstarred & domains1_starred)
        complementary_domain_names = [domain.name for domain in complementary_domains]
        num_complementary_domains = len(complementary_domain_names)

        strand_pairs[num_complementary_domains].append((strand1, strand2))

    return strand_pairs


SPC = TypeVar('SPC',
              StrandPairConstraint,
              StrandPairsConstraint)


class _StrandPairsConstraintCreator(Protocol[SPC]):
    # Used to specify type of function that
    #   nupack_strand_pair_constraint
    # or
    #   rna_duplex_strand_pairs_constraints_by_number_matching_domains
    #   and
    #   rna_cofold_strand_pairs_constraints_by_number_matching_domains
    # are. See https://mypy.readthedocs.io/en/stable/protocols.html#callback-protocols
    # The Protocol class seems to be available in the typing module, even though the above
    # documentation seems to indicate it is only in typing_extensions?
    def __call__(self, *,
                 threshold: float,
                 temperature: float = nv.default_temperature,
                 weight: float = 1.0,
                 score_transfer_function: Optional[Callable[[float], float]] = None,
                 description: str | None = None,
                 short_description: str = '',
                 parallel: bool = False,
                 pairs: Iterable[Tuple[Strand, Strand]] | None = None,
                 ) -> SPC: ...


def _strand_pairs_constraints_by_number_matching_domains(
        *,
        constraint_creator: _StrandPairsConstraintCreator[SPC],
        thresholds: Dict[int, float],
        temperature: float = nv.default_temperature,
        weight: float = 1.0,
        score_transfer_function: Optional[Callable[[float], float]] = None,
        descriptions: Dict[int, str] | None = None,
        short_descriptions: Dict[int, str] | None = None,
        parallel: bool = False,
        strands: Iterable[Strand] | None = None,
        pairs: Iterable[Tuple[Strand, Strand]] | None = None,
        ignore_missing_thresholds: bool = False,
) -> List[SPC]:
    # function to share common code between
    #   rna_duplex_strand_pairs_constraints_by_number_matching_domains
    # and
    #   rna_cofold_strand_pairs_constraints_by_number_matching_domains

    check_strand_against_itself = True
    pairs = _normalize_strands_pairs_disjoint_parameters(strands, pairs, check_strand_against_itself)

    pairs_by_matching_domains = strand_pairs_by_number_matching_domains(pairs=pairs)
    keys = set(pairs_by_matching_domains.keys())
    thres_keys = set(thresholds.keys())
    if not ignore_missing_thresholds and keys != thres_keys:
        raise ValueError(f'''\
The keys of parameter thresholds must be exactly {sorted(list(keys))}, 
which is the set of integers representing the number of matching domains 
across all pairs of Strands in the parameter pairs, 
but instead the thresholds.keys() is {sorted(list(thres_keys))}''')

    constraints: List[SPC] = []

    for num_matching_domains, threshold in thresholds.items():
        pairs_with_matching_domains = pairs_by_matching_domains[num_matching_domains]

        description = None if descriptions is None \
            else descriptions.get(num_matching_domains)
        short_description = None if short_descriptions is None \
            else short_descriptions.get(num_matching_domains)

        constraint = constraint_creator(
            threshold=threshold,
            temperature=temperature,
            weight=weight,
            score_transfer_function=score_transfer_function,
            description=description,
            short_description=short_description,
            parallel=parallel,
            pairs=pairs_with_matching_domains,
        )
        constraints.append(constraint)

    return constraints


def _normalize_domains_pairs_disjoint_parameters(
        domains: Iterable[Domain] | None,
        pairs: Iterable[Tuple[Domain, Domain]],
        check_domain_against_itself: bool) -> Tuple[Tuple[Domain, Domain], ...]:
    # Enforce that exactly one of domains or pairs is not None, and if domains is specified,
    # set pairs to be all pairs from domains. Return those pairs; if pairs is specified,
    # just return it. Also normalize to return a tuple.
    if domains is None and pairs is None:
        raise ValueError('exactly one of domains or pairs must be specified, but neither is')
    elif domains is not None and pairs is not None:
        raise ValueError('exactly one of domains or pairs must be specified, but both are')
    if domains is not None:
        assert pairs is None
        if check_domain_against_itself:
            pairs = itertools.combinations_with_replacement(domains, 2)
        else:
            pairs = itertools.combinations(domains, 2)

    pairs_tuple = pairs if isinstance(pairs, tuple) else tuple(pairs)
    return pairs_tuple


def _normalize_strands_pairs_disjoint_parameters(
        strands: Iterable[Strand] | None,
        pairs: Iterable[Tuple[Strand, Strand]],
        check_strand_against_itself: bool) -> Iterable[Tuple[Strand, Strand]]:
    # Enforce that exactly one of strands or pairs is not None, and if strands is specified,
    # set pairs to be all pairs from strands. Return those pairs; if pairs is specified,
    # just return it. Also normalize to return a tuple.
    if strands is None and pairs is None:
        raise ValueError('exactly one of strands or pairs must be specified, but neither is')
    elif strands is not None and pairs is not None:
        raise ValueError('exactly one of strands or pairs must be specified, but both are')
    if strands is not None:
        assert pairs is None
        if check_strand_against_itself:
            pairs = itertools.combinations_with_replacement(strands, 2)
        else:
            pairs = itertools.combinations(strands, 2)

    pairs_tuple = pairs if isinstance(pairs, tuple) else tuple(pairs)
    return pairs_tuple


def rna_cofold_strand_pairs_constraints_by_number_matching_domains(
        *,
        thresholds: Dict[int, float],
        temperature: float = nv.default_temperature,
        weight: float = 1.0,
        score_transfer_function: Optional[Callable[[float], float]] = None,
        descriptions: Dict[int, str] | None = None,
        short_descriptions: Dict[int, str] | None = None,
        parallel: bool = False,
        strands: Iterable[Strand] | None = None,
        pairs: Iterable[Tuple[Strand, Strand]] | None = None,
        parameters_filename: str = nv.default_vienna_rna_parameter_filename,
        ignore_missing_thresholds: bool = False,
) -> List[StrandPairsConstraint]:
    """
    Similar to :func:`rna_duplex_strand_pairs_constraints_by_number_matching_domains`
    but creates constraints as returned by :meth:`rna_cofold_strand_pairs_constraint`.
    """
    rna_cofold_with_parameters_filename: _StrandPairsConstraintCreator = \
        functools.partial(rna_cofold_strand_pairs_constraint,  # type:ignore
                          parameters_filename=parameters_filename)
    if descriptions is None:
        descriptions = {
            num_matching: (_pair_default_description('strand', 'RNAcofold', threshold, temperature) +
                           f' for strands with {num_matching} complementary '
                           f'{"domain" if num_matching == 1 else "domains"}')
            for num_matching, threshold in thresholds.items()
        }
    return _strand_pairs_constraints_by_number_matching_domains(
        constraint_creator=rna_cofold_with_parameters_filename,
        thresholds=thresholds,
        temperature=temperature,
        weight=weight,
        score_transfer_function=score_transfer_function,
        descriptions=descriptions,
        short_descriptions=short_descriptions,
        parallel=parallel,
        strands=strands,
        pairs=pairs,
        ignore_missing_thresholds=ignore_missing_thresholds,
    )


def rna_duplex_strand_pairs_constraints_by_number_matching_domains(
        *,
        thresholds: Dict[int, float],
        temperature: float = nv.default_temperature,
        weight: float = 1.0,
        score_transfer_function: Optional[Callable[[float], float]] = None,
        descriptions: Dict[int, str] | None = None,
        short_descriptions: Dict[int, str] | None = None,
        parallel: bool = False,
        strands: Iterable[Strand] | None = None,
        pairs: Iterable[Tuple[Strand, Strand]] | None = None,
        parameters_filename: str = nv.default_vienna_rna_parameter_filename,
        ignore_missing_thresholds: bool = False,
) -> List[StrandPairsConstraint]:
    """
    Convenience function for creating many constraints as returned by
    :func:`rna_duplex_strand_pairs_constraint`, one for each threshold specified in parameter `thresholds`,
    based on number of matching (complementary) domains between pairs of strands.

    Optional parameters `description` and `short_description` are also dicts keyed by the same keys.

    Exactly one of `strands` or `pairs` must be specified. If `strands`, then all pairs of strands
    (including a strand with itself) will be checked; otherwise only those pairs in `pairs` will be checked.

    It is also common to set different thresholds according to the lengths of the strands.
    This can be done by calling :meth:`strand_pairs_by_lengths` to separate first by lengths
    in a dict mapping length pairs to strand pairs,
    then calling this function once for each (key, value) in that dict, giving the value
    (which is a list of pairs of strands) as the `pairs` parameter to this function.

    Args:
        thresholds: Energy thresholds in kcal/mol. If `k` domains are complementary between the strands,
                    then use threshold `thresholds[k]`.
        temperature: Temperature in Celsius.
        weight: See :data:`Constraint.weight`.
        score_transfer_function: See :data:`Constraint.score_transfer_function`.
        descriptions: Long descriptions of constraint suitable for putting into constraint report.
        short_descriptions: Short descriptions of constraint suitable for logging to stdout.
        parallel: Whether to test each pair of :any:`Strand`'s in parallel.
        strands: :any:`Strand`'s to compare; if not specified, checks all in design.
                 Mutually exclusive with `pairs`.
        pairs: Pairs of :any:`Strand`'s to compare; if not specified, checks all pairs in `strands`,
               including each strand with itself.
               Mutually exclusive with `strands`.
        parameters_filename: Name of parameters file for ViennaRNA;
                             default is same as :py:meth:`vienna_nupack.rna_duplex_multiple`
        ignore_missing_thresholds:
            If True, then a key `num` left out of `thresholds` dict will cause no constraint to be
            returned for pairs of strands with `num` complementary domains.
            If False, then a ValueError is raised.

    Returns:
        list of constraints, one per threshold in `thresholds`
    """
    rna_duplex_with_parameters_filename: _StrandPairsConstraintCreator = \
        functools.partial(rna_duplex_strand_pairs_constraint,  # type:ignore
                          parameters_filename=parameters_filename)

    if descriptions is None:
        descriptions = {
            num_matching: (_pair_default_description('strand', 'RNAduplex', threshold, temperature) +
                           f' for strands with {num_matching} complementary '
                           f'{"domain" if num_matching == 1 else "domains"}')
            for num_matching, threshold in thresholds.items()
        }

    if short_descriptions is None:
        short_descriptions = {
            num_matching: f'RNAdup{num_matching}comp'
            for num_matching, threshold in thresholds.items()
        }

    return _strand_pairs_constraints_by_number_matching_domains(
        constraint_creator=rna_duplex_with_parameters_filename,
        thresholds=thresholds,
        temperature=temperature,
        weight=weight,
        score_transfer_function=score_transfer_function,
        descriptions=descriptions,
        short_descriptions=short_descriptions,
        parallel=parallel,
        strands=strands,
        pairs=pairs,
        ignore_missing_thresholds=ignore_missing_thresholds,
    )


def rna_plex_strand_pairs_constraints_by_number_matching_domains(
        *,
        thresholds: Dict[int, float],
        temperature: float = nv.default_temperature,
        weight: float = 1.0,
        score_transfer_function: Optional[Callable[[float], float]] = None,
        descriptions: Dict[int, str] | None = None,
        short_descriptions: Dict[int, str] | None = None,
        parallel: bool = False,
        strands: Iterable[Strand] | None = None,
        pairs: Iterable[Tuple[Strand, Strand]] | None = None,
        parameters_filename: str = nv.default_vienna_rna_parameter_filename,
        ignore_missing_thresholds: bool = False,
) -> List[StrandPairsConstraint]:
    """
    Convenience function for creating many constraints as returned by
    :func:`rna_plex_strand_pairs_constraint`, one for each threshold specified in parameter `thresholds`,
    based on number of matching (complementary) domains between pairs of strands.

    Optional parameters `description` and `short_description` are also dicts keyed by the same keys.

    Exactly one of `strands` or `pairs` must be specified. If `strands`, then all pairs of strands
    (including a strand with itself) will be checked; otherwise only those pairs in `pairs` will be checked.

    It is also common to set different thresholds according to the lengths of the strands.
    This can be done by calling :meth:`strand_pairs_by_lengths` to separate first by lengths
    in a dict mapping length pairs to strand pairs,
    then calling this function once for each (key, value) in that dict, giving the value
    (which is a list of pairs of strands) as the `pairs` parameter to this function.

    Args:
        thresholds: Energy thresholds in kcal/mol. If `k` domains are complementary between the strands,
                    then use threshold `thresholds[k]`.
        temperature: Temperature in Celsius.
        weight: See :data:`Constraint.weight`.
        score_transfer_function: See :data:`Constraint.score_transfer_function`.
        descriptions: Long descriptions of constraint suitable for putting into constraint report.
        short_descriptions: Short descriptions of constraint suitable for logging to stdout.
        parallel: Whether to test each pair of :any:`Strand`'s in parallel.
        strands: :any:`Strand`'s to compare; if not specified, checks all in design.
                 Mutually exclusive with `pairs`.
        pairs: Pairs of :any:`Strand`'s to compare; if not specified, checks all pairs in `strands`,
               including each strand with itself.
               Mutually exclusive with `strands`.
        parameters_filename: Name of parameters file for ViennaRNA;
                             default is same as :py:meth:`vienna_nupack.rna_plex_multiple`
        ignore_missing_thresholds:
            If True, then a key `num` left out of `thresholds` dict will cause no constraint to be
            returned for pairs of strands with `num` complementary domains.
            If False, then a ValueError is raised.

    Returns:
        list of constraints, one per threshold in `thresholds`
    """
    rna_plex_with_parameters_filename: _StrandPairsConstraintCreator = \
        functools.partial(rna_plex_strand_pairs_constraint,  # type:ignore
                          parameters_filename=parameters_filename)

    if descriptions is None:
        descriptions = {
            num_matching: (_pair_default_description('strand', 'RNAplex', threshold, temperature) +
                           f' for strands with {num_matching} complementary '
                           f'{"domain" if num_matching == 1 else "domains"}')
            for num_matching, threshold in thresholds.items()
        }

    if short_descriptions is None:
        short_descriptions = {
            num_matching: f'RNAdup{num_matching}comp'
            for num_matching, threshold in thresholds.items()
        }

    return _strand_pairs_constraints_by_number_matching_domains(
        constraint_creator=rna_plex_with_parameters_filename,
        thresholds=thresholds,
        temperature=temperature,
        weight=weight,
        score_transfer_function=score_transfer_function,
        descriptions=descriptions,
        short_descriptions=short_descriptions,
        parallel=parallel,
        strands=strands,
        pairs=pairs,
        ignore_missing_thresholds=ignore_missing_thresholds,
    )


def longest_complementary_subsequences_python_loop(arr1: np.ndarray, arr2: np.ndarray,
                                                   gc_double: bool) -> List[int]:
    """
    Like :func:`longest_complementary_subsequences`, but uses a Python loop instead of numpy operations.
    This is slower, but is easier to understand and useful for testing.
    """
    lcs_sizes = []
    for s1, s2 in zip(arr1, arr2):
        s1len = s1.shape[0]
        s2len = s2.shape[0]
        table = np.zeros(shape=(s1len + 1, s2len + 1), dtype=np.int8)
        for i in range(s1len):
            for j in range(s2len):
                b1 = s1[i]
                b2 = s2[j]
                if b1 + b2 == 3:
                    weight = 1
                    if gc_double and (b1 == 1 or b1 == 2):
                        weight = 2
                    table[i + 1][j + 1] = weight + table[i][j]
                else:
                    table[i + 1][j + 1] = max(table[i + 1][j], table[i][j + 1])
        lcs_size = table[s1len][s2len]
        lcs_sizes.append(lcs_size)
    return lcs_sizes


def longest_complementary_subsequences_two_loops(arr1: np.ndarray, arr2: np.ndarray,
                                                 gc_double: bool) -> List[int]:
    """
    Calculate length of longest common subsequences between `arr1[i]` and `arr2[i]`
    for each i, storing in returned list `result[i]`.

    This uses two nested Python loops to calculate the whole dynamic programming table.
    :func:`longest_complementary_subsequences` is slightly faster because it maintains only the diagonal
    of the DP table, and uses numpy vectorized operations to calculate the next diagonal of the table.

    When used for DNA sequences, this assumes `arr2` has been reversed along axis 1, i.e.,
    the sequences in `arr1` are assumed to be oriented 5' --> 3', and the sequences in `arr2`
    are assumed to be oriented 3' --> 5'.

    Args:
        arr1: 2D array of DNA sequences, with each sequence represented as a 1D array of 0, 1, 2, 3
              corresponding to A, C, G, T, respectively, with each row being a single DNA sequence
              oriented 5' --> 3'.
        arr2: 2D array of DNA sequences, with each row being a single DNA sequence
              oriented 3' --> 5'.
        gc_double: Whether to double the score for G-C base pairs.

    Returns:
        list `ret` of ints, where `ret[i]` is the length of the longest complementary subsequence
        between `arr1[i]` and `arr2[i]`.
    """
    assert arr1.shape[0] == arr2.shape[0]
    num_pairs = arr1.shape[0]
    s1len = arr1.shape[1]
    s2len = arr2.shape[1]
    max_length = max(s1len, s2len)
    dtype = np.min_scalar_type(max_length)  # e.g., uint8 for 0-255, uint16 for 256-65535, etc.
    table = np.zeros(shape=(num_pairs, s1len + 1, s2len + 1), dtype=dtype)

    # convert arr2 to complement and search for longest common subsequence (instead of complementary)
    arr2 = 3 - arr2

    for i in range(s1len):
        for j in range(s2len):
            bases1 = arr1[:, i]
            bases2 = arr2[:, j]

            equal_idxs = bases1 == bases2
            if gc_double:
                gc_idxs = np.logical_or(bases1[equal_idxs] == 1, bases1[equal_idxs] == 2)
                weight = np.ones(len(bases1[equal_idxs]), dtype=dtype)
                weight[gc_idxs] = 2
                table[equal_idxs, i + 1, j + 1] = weight + table[equal_idxs, i, j]
            else:
                table[equal_idxs, i + 1, j + 1] = 1 + table[equal_idxs, i, j]

            noncomp_idxs = np.logical_not(equal_idxs)
            rec1 = table[noncomp_idxs, i + 1, j]
            rec2 = table[noncomp_idxs, i, j + 1]
            table[noncomp_idxs, i + 1, j + 1] = np.maximum(rec1, rec2)

    lcs_sizes = table[:, s1len, s2len]

    return lcs_sizes


def longest_complementary_subsequences(arr1: np.ndarray, arr2: np.ndarray, gc_double: bool) -> List[int]:
    """
    Calculate length of longest common subsequences between `arr1[i]` and `arr2[i]`
    for each i, storing in returned list `result[i]`.

    Unlike :func:`longest_complementary_subsequences_two_loops`, this uses only one Python loop,
    by using the "anti-diagonal" method for evaluating the dynamic programming table,
    calculating a whole anti-diagonal from the previous two in O(1) numpy commands.

    When used for DNA sequences, this assumes `arr2` has been reversed along axis 1, i.e.,
    the sequences in `arr1` are assumed to be oriented 5' --> 3', and the sequences in `arr2`
    are assumed to be oriented 3' --> 5'.

    Args:
        arr1: 2D array of DNA sequences, with each sequence represented as a 1D array of 0, 1, 2, 3
              corresponding to A, C, G, T, respectively, with each row being a single DNA sequence
              oriented 5' --> 3'.
        arr2: 2D array of DNA sequences, with each row being a single DNA sequence
              oriented 3' --> 5'.
        gc_double: Whether to double the score for G-C base pairs. (assumes that integers 1,2 represent
                   C,G respectively)

    Returns:
        list `ret` of ints, where `ret[i]` is the length of the longest complementary subsequence
        between `arr1[i]` and `arr2[i]`.
    """
    assert arr1.shape[0] == arr2.shape[0]
    num_pairs = arr1.shape[0]
    s1len = arr1.shape[1]
    s2len = arr2.shape[1]
    assert s1len == s2len  # for now, assume same length, but should be relaxed

    max_length = max(s1len, s2len)
    dtype = np.min_scalar_type(max_length)  # e.g., uint8 for 0-255, uint16 for 256-65535, etc.

    # convert arr2 to WC complement and search for longest common subsequence (instead of complementary)
    arr2 = 3 - arr2

    length_prev_prev = length_prev = s1len
    prev_prev_larger = s1len % 2 == 0
    if prev_prev_larger:
        length_prev_prev += 1
    else:
        length_prev += 1

    # using this spreadsheet to visual DP table:
    # https://docs.google.com/spreadsheets/d/1FIOgQYFSJ_6r3ThBivDjf0epUxVLgk0xlQnQS6TUeSw/
    diag_prev_prev = np.zeros(shape=(num_pairs, length_prev_prev), dtype=dtype)
    diag_prev = np.zeros(shape=(num_pairs, length_prev), dtype=dtype)

    # do dynamic programming to figure out longest complementary subsequence,
    # maintaining only the diagonal of the table and the previous two diagonals

    # allocate these arrays just once to avoid re-allocating new memory each iteration
    # they are used for telling which bases are equal between the two sequences
    eq_idxs_larger = np.zeros((num_pairs, s1len + 1), dtype=bool)
    eq_idxs_smaller = np.zeros((num_pairs, s1len), dtype=bool)
    gc_idxs_larger = np.zeros((num_pairs, s1len + 1), dtype=bool)
    gc_idxs_smaller = np.zeros((num_pairs, s1len), dtype=bool)
    for i in range(0, 2 * s1len, 2):
        diag_cur = update_diagonal(arr1, arr2, diag_prev, diag_prev_prev,
                                   eq_idxs_larger if prev_prev_larger else eq_idxs_smaller,
                                   gc_idxs_larger if prev_prev_larger else gc_idxs_smaller,
                                   i, prev_prev_larger, gc_double)
        if i < 2 * s1len - 2:
            diag_next = update_diagonal(arr1, arr2, diag_cur, diag_prev,
                                        eq_idxs_larger if not prev_prev_larger else eq_idxs_smaller,
                                        gc_idxs_larger if not prev_prev_larger else gc_idxs_smaller,
                                        i + 1, not prev_prev_larger, gc_double)
            diag_prev = diag_next
        diag_prev_prev = diag_cur

    middle_idx = s1len // 2
    lcs_sizes = diag_prev_prev[:, middle_idx]

    return lcs_sizes


def update_diagonal(arr1: np.ndarray, arr2: np.ndarray,
                    diag_prev: np.ndarray, diag_prev_prev: np.ndarray,
                    eq_idxs: np.ndarray,
                    gc_idxs: np.ndarray,
                    i: int, prev_prev_larger: bool, gc_double: bool) -> np.ndarray:
    s1len = arr1.shape[1]
    s2len = arr2.shape[1]
    assert s1len == s2len  # for now, assume same length, but should be relaxed

    # determine which bases in arr1 and arr2 are equal;
    # compute LCS for that case and store in diag_eq
    # creates view, not copy, so don't modify!
    eq_idxs[:, :] = False
    if i < s1len:
        sub1 = arr1[:, i::-1]  # indices i, i-1, ..., 0
        sub2 = arr2[:, :i + 1]  # indices 0, 1,   ..., i
    else:
        sub1 = arr1[:, :i - s1len:-1]  # indices s1len-1,   s1len-2, , ..., s1len-i
        sub2 = arr2[:, i - s1len + 1:]  # indices s1len-i+1, s1len-i+2, ..., s1len-1

    # need to set eq_idxs only on entries "within" the DP table, not the padded 0s on the edges
    # see https://docs.google.com/spreadsheets/d/1FIOgQYFSJ_6r3ThBivDjf0epUxVLgk0xlQnQS6TUeSw for example

    if i < s1len:
        start = (s1len - i) // 2
    else:
        start = (i - s1len) // 2 + 1
    end = s1len - start
    if not prev_prev_larger:
        end -= 1
    # TODO: if there's a way to avoid allocating new memory for the Boolean array eq, that will save time.
    #  With 10,000 pairs of sequences, each of length 64, this takes 1/4 the time if we just set
    #  eq_idxs[:, start:end + 1] = True, compared to computing sub1==sub2 allocating new memory for eq
    #  (not sure if the computation or the memory allocation dominates, however)
    eq = sub1 == sub2
    eq_idxs[:, start:end + 1] = eq

    # don't want to allocate new memory, but give variable a better name
    # to reflect that we are looking at the case where the bases are equal
    # XXX: note that this is modifying diag_prev_prev,
    # so only safe to do this after we aren't using it anymore
    diag_cur = diag_prev_prev
    diag_cur[eq_idxs] += 1
    if gc_double:
        gc_idxs[:, start:end + 1] = np.logical_and(np.logical_or(sub1 == 1, sub1 == 2), eq)
        diag_cur[gc_idxs] += 1

    # now take maximum with immediately previous diagonal
    if prev_prev_larger:
        # diag_cur is 1 larger than diag_prev
        diag_cur_L = diag_cur[:, :-1]
        diag_cur_R = diag_cur[:, 1:]
        np.maximum(diag_cur_L, diag_prev, out=diag_cur_L)  # looks "above" in DP table
        np.maximum(diag_cur_R, diag_prev, out=diag_cur_R)  # looks "left" in DP table
    else:
        # diag_cur is 1 smaller than diag_prev
        diag_prev_L = diag_prev[:, :-1]
        diag_prev_R = diag_prev[:, 1:]
        np.maximum(diag_cur, diag_prev_L, out=diag_cur)  # looks "above" in DP table
        np.maximum(diag_cur, diag_prev_R, out=diag_cur)  # looks "left" in DP table

    return diag_cur


def lcs(seqs1: Sequence[str], seqs2: Sequence[str], gc_double: bool) -> List[int]:
    arr1 = nn.seqs2arr(seqs1)
    arr2 = nn.seqs2arr(seqs2)
    arr2 = np.flip(arr2, axis=1)
    return longest_complementary_subsequences(arr1, arr2, gc_double)


def lcs_loop(s1: str, s2: str, gc_double: bool) -> int:
    arr1 = nn.seqs2arr([s1])
    arr2 = nn.seqs2arr([s2[::-1]])
    return longest_complementary_subsequences_python_loop(arr1, arr2, gc_double)[0]


def lcs_domain_pairs_constraint(
        *,
        threshold: int,
        weight: float = 1.0,
        score_transfer_function: Optional[Callable[[float], float]] = None,
        description: str | None = None,
        short_description: str = 'lcs domain pairs',
        domains: Iterable[Domain] | None = None,
        pairs: Iterable[Tuple[Domain, Domain]] | None = None,
        check_domain_against_itself: bool = True,
        gc_double: bool = True,
) -> DomainPairsConstraint:
    """
    Checks pairs of domain sequences for longest complementary subsequences.
    This can be thought of as a very rough heuristic for "binding energy" that is much less
    accurate than NUPACK or ViennaRNA, but much faster to evaluate.

    Args
        threshold: Max length of complementary subsequence allowed.

        weight: See :data:`Constraint.weight`.

        score_transfer_function: See :data:`Constraint.score_transfer_function`.

        description: See :data:`Constraint.description`

        short_description: See :data:`Constraint.short_description`

        pairs: Pairs of :any:`Strand`'s to compare; if not specified, checks all pairs in design.

        check_domain_against_itself: Whether to check domain `x` against `x*`. (Obviously `x` has a maximal
                                     common subsequence with `x`, so we don't check that.)

        gc_double: Whether to weigh G-C base pairs as double (i.e., they count for 2 instead of 1).

    Returns
        A :any:`DomainPairsConstraint` that checks given pairs of :any:`Domain`'s for excessive
        interaction due to having long complementary subsequences.
    """
    if description is None:
        description = f'Longest complementary subsequence between domains is > {threshold}'

    def evaluate_bulk(pairs_: Iterable[DomainPair]) -> List[Result]:
        seqs1 = [pair.domain1.sequence() for pair in pairs_]
        seqs2 = [pair.domain2.sequence() for pair in pairs_]
        arr1 = nn.seqs2arr(seqs1)
        arr2 = nn.seqs2arr(seqs2)
        arr2_rev = np.flip(arr2, axis=1)

        lcs_sizes = longest_complementary_subsequences(arr1, arr2_rev, gc_double)

        results = []
        for lcs_size in lcs_sizes:
            excess = lcs_size - threshold
            result = Result(excess=excess, value=lcs_size)
            results.append(result)

        return results

    pairs = _normalize_domains_pairs_disjoint_parameters(domains, pairs, check_domain_against_itself)

    return DomainPairsConstraint(
        description=description,
        short_description=short_description,
        weight=weight,
        score_transfer_function=score_transfer_function,
        evaluate_bulk=evaluate_bulk,
        pairs=pairs,
        check_domain_against_itself=check_domain_against_itself,
        threshold=threshold,
    )


def lcs_strand_pairs_constraint(
        *,
        threshold: int,
        weight: float = 1.0,
        score_transfer_function: Optional[Callable[[float], float]] = None,
        description: str | None = None,
        short_description: str = 'lcs strand pairs',
        pairs: Iterable[Tuple[Strand, Strand]] | None = None,
        check_strand_against_itself: bool = True,
        gc_double: bool = True,
) -> StrandPairsConstraint:
    """
    Checks pairs of strand sequences for longest complementary subsequences.
    This can be thought of as a very rough heuristic for "binding energy" that is much less
    accurate than NUPACK or ViennaRNA, but much faster to evaluate.

    Args
        threshold: Max length of complementary subsequence allowed.

        weight: See :data:`Constraint.weight`.

        score_transfer_function: See :data:`Constraint.score_transfer_function`.

        description: See :data:`Constraint.description`.

        short_description: See :data:`Constraint.short_description`.

        pairs: Pairs of :any:`Strand`'s to compare; if not specified, checks all pairs in design.

        check_strand_against_itself: Whether to check a strand against itself.

        gc_double: Whether to weigh G-C base pairs as double (i.e., they count for 2 instead of 1).

    Returns
        A :any:`StrandPairsConstraint` that checks given pairs of :any:`Strand`'s for excessive
        interaction due to having long complementary subsequences.
    """
    if description is None:
        description = f'Longest complementary subsequence between strands is > {threshold}'

    def evaluate_bulk(strand_pairs: Iterable[StrandPair]) -> List[Result]:
        # import time
        # start_eb = time.time()

        seqs1 = [pair.strand1.sequence() for pair in strand_pairs]
        seqs2 = [pair.strand2.sequence() for pair in strand_pairs]
        arr1 = nn.seqs2arr(seqs1)
        arr2 = nn.seqs2arr(seqs2)
        arr2_rev = np.flip(arr2, axis=1)

        # start = time.time()
        lcs_sizes = longest_complementary_subsequences(arr1, arr2_rev, gc_double)
        # lcs_sizes = longest_complementary_subsequences_two_loops(arr1, arr2_rev, gc_double)
        # end = time.time()

        results = []
        for lcs_size in lcs_sizes:
            excess = lcs_size - threshold
            result = Result(excess=excess, value=lcs_size)
            results.append(result)

        # end_eb = time.time()
        # elapsed_ms = int(round((end - start) * 1000, 0))
        # elapsed_eb_ms = int(round((end_eb - start_eb) * 1000, 0))
        # print(f'\n{elapsed_ms} ms to measure LCS of {len(seqs1)} pairs')
        # print(f'{elapsed_eb_ms} ms to run evaluate_bulk')

        return results

    pairs_tuple = None
    if pairs is not None:
        pairs_tuple = tuple(pairs)

    return StrandPairsConstraint(
        description=description,
        short_description=short_description,
        weight=weight,
        score_transfer_function=score_transfer_function,
        evaluate_bulk=evaluate_bulk,
        pairs=pairs_tuple,
        check_strand_against_itself=check_strand_against_itself,
        threshold=threshold,
    )


def lcs_strand_pairs_constraints_by_number_matching_domains(
        *,
        thresholds: Dict[int, int],
        weight: float = 1.0,
        score_transfer_function: Optional[Callable[[float], float]] = None,
        descriptions: Dict[int, str] | None = None,
        short_descriptions: Dict[int, str] | None = None,
        parallel: bool = False,
        strands: Iterable[Strand] | None = None,
        pairs: Iterable[Tuple[Strand, Strand]] | None = None,
        gc_double: bool = True,
        parameters_filename: str = '',
        ignore_missing_thresholds: bool = False,
) -> List[StrandPairsConstraint]:
    """
    TODO
    """
    if parameters_filename != '':
        raise ValueError('should not specify parameters_filename when calling '
                         'lcs_strand_pairs_constraints_by_number_matching_domains; '
                         'it is only listed as a parameter for technical reasons relating to code reuse '
                         'with other constraints that use that parameter')

    def lcs_strand_pairs_constraint_with_dummy_parameters(
            *,
            threshold: float,
            temperature: float = nv.default_temperature,
            weight: float = 1.0,
            score_transfer_function: Optional[Callable[[float], float]] = None,
            description: str | None = None,
            short_description: str = 'lcs strand pairs',
            parallel: bool = False,
            pairs: Iterable[Tuple[Strand, Strand]] | None = None,
    ) -> StrandPairsConstraint:
        threshold_int = int(threshold)
        return lcs_strand_pairs_constraint(
            threshold=threshold_int,
            weight=weight,
            score_transfer_function=score_transfer_function,
            description=description,
            short_description=short_description,
            pairs=pairs,
            check_strand_against_itself=True,
            # TODO: rewrite signature of other strand pair constraints to include this
            gc_double=gc_double,
        )

    if descriptions is None:
        descriptions = {
            num_matching: (f'Longest complementary subsequence between strands is > {threshold}' +
                           f' for strands with {num_matching} complementary '
                           f'{"domain" if num_matching == 1 else "domains"}')
            for num_matching, threshold in thresholds.items()
        }

    if short_descriptions is None:
        short_descriptions = {
            num_matching: f'LCS{num_matching}comp'
            for num_matching, threshold in thresholds.items()
        }

    return _strand_pairs_constraints_by_number_matching_domains(
        constraint_creator=lcs_strand_pairs_constraint_with_dummy_parameters,
        thresholds=thresholds,
        temperature=-1,
        weight=weight,
        score_transfer_function=score_transfer_function,
        descriptions=descriptions,
        short_descriptions=short_descriptions,
        parallel=parallel,
        strands=strands,
        pairs=pairs,
        ignore_missing_thresholds=ignore_missing_thresholds,
    )


def rna_duplex_strand_pairs_constraint(
        *,
        threshold: float,
        temperature: float = nv.default_temperature,
        weight: float = 1.0,
        score_transfer_function: Optional[Callable[[float], float]] = None,
        description: str | None = None,
        short_description: str = 'rna_dup_strand_pairs',
        parallel: bool = False,
        pairs: Iterable[Tuple[Strand, Strand]] | None = None,
        parameters_filename: str = nv.default_vienna_rna_parameter_filename
) -> StrandPairsConstraint:
    """
    Returns constraint that checks given pairs of :any:`Strand`'s for excessive interaction using
    Vienna RNA's RNAduplex executable.

    Often one wishes to let the threshold depend on how many domains match between a pair of strands.
    The function :meth:`rna_duplex_strand_pairs_constraints_by_number_matching_domains` is useful
    for this purpose, returning a list of :any:`StrandPairsConstraint`'s such as those returned by this
    function, one for each possible number of matching domains.

    TODO: explain that this should be many pairs of strands to be fast

    :param threshold:
        Energy threshold in kcal/mol. If a float, this is used for all pairs of strands.
        If a dict[int, float], interpreted to mean that
    :param temperature:
        Temperature in Celsius.
    :param weight:
        See :data:`Constraint.weight`.
    :param score_transfer_function:
        See :data:`Constraint.score_transfer_function`.
    :param description:
        See :data:`Constraint.description`
    :param short_description:
        See :data:`Constraint.short_description`
    :param parallel:
        Whether to test each pair of :any:`Strand`'s in parallel.
    :param pairs:
        Pairs of :any:`Strand`'s to compare; if not specified, checks all pairs in design.
    :param parameters_filename:
        Name of parameters file for ViennaRNA;
        default is same as :py:meth:`vienna_nupack.rna_duplex_multiple`
    :return:
        The :any:`StrandPairsConstraint`.
    """
    _check_vienna_rna_installed()

    if description is None:
        description = _pair_default_description('strand', 'RNAduplex', threshold, temperature)

    num_cores = max(cpu_count(), 1)

    # we use ThreadPool instead of pathos because we're farming this out to processes through
    # subprocess module anyway, no need for pathos to boot up separate processes or serialize through dill
    if parallel:
        thread_pool = ThreadPool(processes=num_cores)

    def calculate_energies(seq_pairs: Sequence[Tuple[str, str]]) -> Tuple[float, ...]:
        if parallel:
            energies = nv.rna_duplex_multiple_parallel(thread_pool, seq_pairs, logger, temperature,
                                                       parameters_filename)
        else:
            energies = nv.rna_duplex_multiple(seq_pairs, temperature)
        return energies

    def evaluate_bulk(strand_pairs: Iterable[StrandPair]) -> List[Result]:
        sequence_pairs = [(pair.strand1.sequence(), pair.strand2.sequence()) for pair in strand_pairs]
        energies = calculate_energies(sequence_pairs)

        results = []
        for pair, energy in zip(strand_pairs, energies):
            excess = threshold - energy
            result = Result(excess=excess, value=energy, unit='kcal/mol')
            results.append(result)
        return results

    pairs_tuple = None
    if pairs is not None:
        pairs_tuple = tuple(pairs)

    return StrandPairsConstraint(description=description,
                                 short_description=short_description,
                                 weight=weight,
                                 score_transfer_function=score_transfer_function,
                                 evaluate_bulk=evaluate_bulk,
                                 pairs=pairs_tuple,
                                 threshold=threshold,
                                 )


def rna_plex_strand_pairs_constraint(
        *,
        threshold: float,
        temperature: float = nv.default_temperature,
        weight: float = 1.0,
        score_transfer_function: Optional[Callable[[float], float]] = None,
        description: str | None = None,
        short_description: str = 'rna_plex_strand_pairs',
        parallel: bool = False,
        pairs: Iterable[Tuple[Strand, Strand]] | None = None,
        parameters_filename: str = nv.default_vienna_rna_parameter_filename
) -> StrandPairsConstraint:
    """
    Returns constraint that checks given pairs of :any:`Strand`'s for excessive interaction using
    Vienna RNA's RNAplex executable.

    Often one wishes to let the threshold depend on how many domains match between a pair of strands.
    The function :meth:`rna_plex_strand_pairs_constraints_by_number_matching_domains` is useful
    for this purpose, returning a list of :any:`StrandPairsConstraint`'s such as those returned by this
    function, one for each possible number of matching domains.

    :param threshold:
        Energy threshold in kcal/mol. If a float, this is used for all pairs of strands.
        If a dict[int, float], interpreted to mean that
    :param temperature:
        Temperature in Celsius.
    :param weight:
        See :data:`Constraint.weight`.
    :param score_transfer_function:
        See :data:`Constraint.score_transfer_function`.
    :param description:
        See :data:`Constraint.description`
    :param short_description:
        See :data:`Constraint.short_description`
    :param parallel:
        Whether to test each pair of :any:`Strand`'s in parallel.
    :param pairs:
        Pairs of :any:`Strand`'s to compare; if not specified, checks all pairs in design.
    :param parameters_filename:
        Name of parameters file for ViennaRNA;
        default is same as :py:meth:`vienna_nupack.rna_plex_multiple`
    :return:
        The :any:`StrandPairsConstraint`.
    """
    _check_vienna_rna_installed()

    if description is None:
        description = _pair_default_description('strand', 'RNAduplex', threshold, temperature)

    num_cores = max(cpu_count(), 1)

    # we use ThreadPool instead of pathos because we're farming this out to processes through
    # subprocess module anyway, no need for pathos to boot up separate processes or serialize through dill
    if parallel:
        thread_pool = ThreadPool(processes=num_cores)

    def calculate_energies(seq_pairs: Sequence[Tuple[str, str]]) -> Tuple[float]:
        if parallel:
            energies = nv.rna_plex_multiple_parallel(thread_pool, seq_pairs, logger, temperature,
                                                     parameters_filename)
        else:
            energies = nv.rna_plex_multiple(seq_pairs, logger, temperature, parameters_filename)
        return energies

    def evaluate_bulk(strand_pairs: Iterable[StrandPair]) -> List[Result]:
        sequence_pairs = [(pair.strand1.sequence(), pair.strand2.sequence()) for pair in strand_pairs]
        energies = calculate_energies(sequence_pairs)

        results = []
        for pair, energy in zip(strand_pairs, energies):
            excess = threshold - energy
            result = Result(excess=excess, value=energy, unit='kcal/mol')
            results.append(result)
        return results

    pairs_tuple = None
    if pairs is not None:
        pairs_tuple = tuple(pairs)

    return StrandPairsConstraint(description=description,
                                 short_description=short_description,
                                 weight=weight,
                                 score_transfer_function=score_transfer_function,
                                 evaluate_bulk=evaluate_bulk,
                                 pairs=pairs_tuple,
                                 threshold=threshold,
                                 )


def energy_excess(energy: float, threshold: float) -> float:
    excess = threshold - energy
    return excess


def energy_excess_domains(energy: float,
                          threshold: float | Dict[Tuple[DomainPool, DomainPool], float],
                          domain1: Domain, domain2: Domain) -> float:
    threshold_value = 0.0  # noqa; warns that variable isn't used even though it clearly is
    if isinstance(threshold, Number):
        threshold_value = threshold
    elif isinstance(threshold, dict):
        threshold_value = threshold[(domain1.pool, domain2.pool)]
    excess = threshold_value - energy
    return excess


def rna_cofold_strand_pairs_constraint(
        *,
        threshold: float,
        temperature: float = nv.default_temperature,
        weight: float = 1.0,
        score_transfer_function: Optional[Callable[[float], float]] = None,
        description: str | None = None,
        short_description: str = 'rna_dup_strand_pairs',
        parallel: bool = False,
        pairs: Iterable[Tuple[Strand, Strand]] | None = None,
        parameters_filename: str = nv.default_vienna_rna_parameter_filename
) -> StrandPairsConstraint:
    """
    Returns constraint that checks given pairs of :any:`Strand`'s for excessive interaction using
    Vienna RNA's RNAduplex executable.

    :param threshold:
        Energy threshold in kcal/mol
    :param temperature:
        Temperature in Celsius.
    :param weight:
        See :data:`Constraint.weight`.
    :param score_transfer_function:
        See :data:`Constraint.score_transfer_function`.
    :param description:
        See :data:`Constraint.description`
    :param short_description:
        See :data:`Constraint.short_description`
    :param parallel:
        Whether to test each pair of :any:`Strand`'s in parallel.
    :param pairs:
        Pairs of :any:`Strand`'s to compare; if not specified, checks all pairs.
    :param parameters_filename:
        Name of parameters file for ViennaRNA;
        default is same as :py:meth:`vienna_nupack.rna_duplex_multiple`
    :return:
        The :any:`StrandPairsConstraint`.
    """
    _check_vienna_rna_installed()

    if description is None:
        description = f'RNAcofold energy for some strand pairs exceeds {threshold} kcal/mol'

    num_threads = max(cpu_count() - 1, 1)  # this seems to be slightly faster than using all cores

    # we use ThreadPool instead of pathos because we're farming this out to processes through
    # subprocess module anyway, no need for pathos to boot up separate processes or serialize through dill
    thread_pool = ThreadPool(processes=num_threads)

    def calculate_energies_unparallel(sequence_pairs: Sequence[Tuple[str, str]]) -> Tuple[float]:
        return nv.rna_cofold_multiple(sequence_pairs, logger, temperature, parameters_filename)

    def calculate_energies(sequence_pairs: Sequence[Tuple[str, str]]) -> Tuple[float]:
        if parallel and len(sequence_pairs) > 1:
            lists_of_sequence_pairs = chunker(sequence_pairs, num_chunks=num_threads)
            lists_of_energies = thread_pool.map(calculate_energies_unparallel, lists_of_sequence_pairs)
            energies = flatten(lists_of_energies)
        else:
            energies = calculate_energies_unparallel(sequence_pairs)
        return energies

    def evaluate_bulk(strand_pairs: Iterable[StrandPair]) -> List[Result]:
        sequence_pairs = [(pair.strand1.sequence(), pair.strand2.sequence()) for pair in strand_pairs]
        energies = calculate_energies(sequence_pairs)

        results = []
        for pair, energy in zip(strand_pairs, energies):
            excess = threshold - energy
            result = Result(excess=excess, value=energy, unit='kcal/mol')
            results.append(result)
        return results

    pairs_tuple = None
    if pairs is not None:
        pairs_tuple = tuple(pairs)

    return StrandPairsConstraint(description=description,
                                 short_description=short_description,
                                 weight=weight,
                                 score_transfer_function=score_transfer_function,
                                 evaluate_bulk=evaluate_bulk,
                                 pairs=pairs_tuple,
                                 threshold=threshold,
                                 )


def _all_pairs_domain_sequences_complements_names_from_domains(
        domain_pairs: Iterable[DomainPair]) \
        -> Tuple[List[Tuple[str, str]], List[Tuple[str, str]], List[Tuple[Domain, Domain]]]:
    """
    :param domain_pairs:
        Domain pairs.
    :return:
        triple consisting of three lists, each of length 4 times as long as `domain_pairs`.
        Each pair in `domain_pairs` is associated to the 4 combinations of WC complementing (or not)
        the sequences of each Domain.
        - sequence_pairs: the sequences (appropriated complemented or not)
        - names: the names (appropriately *'d or not)
        - domains: the domains themselves
    """
    sequence_pairs: List[Tuple[str, str]] = []
    names: List[Tuple[str, str]] = []
    domains: List[Tuple[Domain, Domain]] = []
    for pair in domain_pairs:
        d1, d2 = pair.individual_parts()
        if d1 == d2:
            # don't check d-d* or d*-d in this case, but do check d-d and d*-d*
            starred_each = [(False, False), (True, True)]
        else:
            starred_each = [(False, False), (True, True), (False, True), (True, False)]
        for starred1, starred2 in starred_each:
            seq1 = d1.concrete_sequence(starred1)
            seq2 = d2.concrete_sequence(starred2)
            name1 = d1.get_name(starred1)
            name2 = d2.get_name(starred2)
            sequence_pairs.append((seq1, seq2))
            names.append((name1, name2))
            domains.append((d1, d2))
    return sequence_pairs, names, domains


def flatten(list_of_lists: Iterable[Iterable[T]]) -> Tuple[T]:
    #  Flatten one level of nesting
    return tuple(itertools.chain.from_iterable(list_of_lists))


#########################################################################################
# ComplexConstraints defined below here
#########################################################################################


@dataclass(eq=False)
class ConstraintWithComplexes(Constraint[DesignPart], Generic[DesignPart]):  # noqa
    complexes: Tuple[Complex, ...] = ()
    """
    List of complexes (tuples of :any:`Strand`'s) to check.
    """


@dataclass(eq=False)  # type: ignore
class ComplexConstraint(ConstraintWithComplexes[Complex], SingularConstraint[Complex]):
    """
    Constraint that applies to a complex (tuple of :any:`Strand`'s).

    Specify :data:`Constraint._evaluate` in the constructor.

    Unlike other types of :any:`Constraint`'s such as :any:`StrandConstraint` or :any:`StrandPairConstraint`,
    there is no default list of :any:`Complex`'s that a :any:`ComplexConstraint` is applied to. The list of
    :any:`Complex`'s must be specified manually in the constructor.
    """

    def part_name(self) -> str:
        return 'complex'


def _alter_scores_by_transfer(sets_excesses: List[Tuple[OrderedSet[Domain], float]],
                              transfer_callback: Callable[[float], float]) \
        -> List[Tuple[OrderedSet[Domain], float]]:
    sets_weights: List[Tuple[OrderedSet[Domain], float]] = []
    for set_, excess in sets_excesses:
        if excess < 0:
            weight = 0.0
        else:
            weight = transfer_callback(excess)
        sets_weights.append((set_, weight))
    return sets_weights


@dataclass(eq=False)  # type: ignore
class ComplexesConstraint(ConstraintWithComplexes[Iterable[Complex]], BulkConstraint[Complex]):
    """
    Similar to :any:`ComplexConstraint` but operates on a specified list of complexes
    (tuples of :any:`Strand`'s).
    """

    def part_name(self) -> str:
        return 'complex'


class _AdjacentDuplexType(Enum):
    # Refer to comments under BaseTypePair for notation reference
    #
    #
    # Domain definitions:
    #   All AdjacentDuplexType are with reference to domain c.
    #   AdjacentDuplexType is agnostic to the ends of domain c.
    #   Hence, c is written as #-----# in each of the AdjacentDuplexType
    #   variants.
    #
    #   c* - complement of c   (must exist)
    #   d* - 5' neighbor of c* (does not neccessarily exist)
    #   d  - complement of d*  (does not neccessarily exist)
    #   e  - 5' neighbor of d  (does not neccessarily exist)
    #   e* - complement of e   (does not neccessarily exist)
    #
    #                          # #
    #                          |-|
    #                       e* |-| e (bound)
    #                          |-|
    #                          # #
    #                       c  ? # d
    #                    #-----# #-----#
    #                     |||||   |||||
    #                    #-----###-----#
    #                       c*    d*
    #
    #   Note: if "?" was a "#" (meaning e* is adjacent to c), then
    #   it would be a three arm junction
    #
    ###########################################################################

    # d* does not exist
    #                       c
    #                    #-----#
    #                     |||||
    #                    #-----]
    #                       c*
    BOTTOM_RIGHT_EMPTY = auto()  # type: ignore

    # d* exist, but d does not exist
    #                       c
    #                    #-----#
    #                     |||||
    #                    #-----##----#
    #                       c*    d*
    BOTTOM_RIGHT_DANGLE = auto()  # type: ignore

    # d* and d exist, but e does not exist
    # d is is the 5' end of the strand
    #                       c     d
    #                    #-----#[----#
    #                     |||||  ||||
    #                    #-----##----#
    #                       c*    d*
    TOP_RIGHT_5P = auto()  # type: ignore

    # d* and d and e exist, but e* does not exist
    #                           #
    #                           |
    #                           | e (unbound)
    #                           |
    #                           #
    #                       c   | d
    #                    #-----#+---#
    #                     ||||| ||||
    #                    #-----#----#
    #                       c*    d*
    TOP_RIGHT_OVERHANG = auto()  # type: ignore

    # d* and d and e and e* exist
    #
    # ? on 3p end of c domain because this case is agnostic to
    # whether c and e* are connected
    #
    #                          # #
    #                          |-|
    #                       e* |-| e (bound)
    #                          |-|
    #                          # #
    #                       c  ? # d
    #                    #-----# #---#
    #                     |||||  ||||
    #                    #-----###---#
    #                       c*    d*
    TOP_RIGHT_BOUND_OVERHANG = auto()  # type: ignore


default_interior_to_strand_probability = 0.98
"""Default probability threshold for :py:attr:`BasePairType.INTERIOR_TO_STRAND`"""
default_adjacent_to_exterior_base_pair = 0.95
"""Default probability threshold for :py:attr:`BasePairType.ADJACENT_TO_EXTERIOR_BASE_PAIR`"""

default_blunt_end_probability = 0.33
"""Default probability threshold for :py:attr:`BasePairType.BLUNT_END`"""

default_nick_3p_probability = 0.79
"""Default probability threshold for :py:attr:`BasePairType.NICK_3P`"""

default_nick_5p_probability = 0.73
"""Default probability threshold for :py:attr:`BasePairType.NICK_5P`"""

default_dangle_3p_probability = 0.51
"""Default probability threshold for :py:attr:`BasePairType.DANGLE_3P`"""

default_dangle_5p_probability = 0.57
"""Default probability threshold for :py:attr:`BasePairType.DANGLE_5P`"""

default_dangle_5p_3p_probability = 0.73
"""Default probability threshold for :py:attr:`BasePairType.DANGLE_5P_3P`"""

default_overhang_on_this_strand_3p_probability = 0.82
"""Default probability threshold for :py:attr:`BasePairType.OVERHANG_ON_THIS_STRAND_3P`"""

default_overhang_on_this_strand_5p_probability = 0.79
"""Default probability threshold for :py:attr:`BasePairType.OVERHANG_ON_THIS_STRAND_5P`"""

default_overhang_on_adjacent_strand_3p_probability = 0.55
"""Default probability threshold for :py:attr:`BasePairType.OVERHANG_ON_ADJACENT_STRAND_3P`"""

default_overhang_on_adjacent_strand_5p_probability = 0.49
"""Default probability threshold for :py:attr:`BasePairType.OVERHANG_ON_ADJACENT_STRAND_5P`"""

default_overhang_on_both_strand_3p_probability = 0.61
"""Default probability threshold for :py:attr:`BasePairType.OVERHANG_ON_BOTH_STRANDS_3P`"""

default_overhang_on_both_strand_5p_probability = 0.55
"""Default probability threshold for :py:attr:`BasePairType.OVERHANG_ON_BOTH_STRANDS_5P`"""

default_three_arm_junction_probability = 0.69
"""Default probability threshold for :py:attr:`BasePairType.THREE_ARM_JUNCTION`"""

default_four_arm_junction_probability = 0.84
"""Default probability threshold for :py:attr:`BasePairType.FOUR_ARM_JUNCTION`"""

default_five_arm_junction_probability = 0.77
"""Default probability threshold for :py:attr:`BasePairType.FIVE_ARM_JUNCTION`"""

default_mismatch_probability = 0.76
"""Default probability threshold for :py:attr:`BasePairType.MISMATCH`"""

default_bulge_loop_3p_probability = 0.69
"""Default probability threshold for :py:attr:`BasePairType.BULGE_LOOP_3P`"""

default_bulge_loop_5p_probability = 0.65
"""Default probability threshold for :py:attr:`BasePairType.BULGE_LOOP_5P`"""

default_unpaired_probability = 0.95
"""Default probability threshold for :py:attr:`BasePairType.UNPAIRED`"""

default_other_probability = 0.70
"""Default probability threshold for :py:attr:`BasePairType.OTHER`"""


class BasePairType(Enum):
    """
    Represents different configurations for a base pair, and its immediate
    neighboring base pairs (or lack thereof).

    **Notation**:

    * "#" indicates denotes the ends of a domain.
      They can either be the end of a strand or they could be connected to another domain.
    * "]" and "[" indicates 5' ends of strand
    * ">" and "<" indicates 3' ends of a strand
    * "-" indicates a base (number of these are not important).
    * "|" indicates a bases are bound (forming a base pair).
      Any "-" not connected by "|" is unbound

    **Domain Example**:

    The following represents an unbound domain of length 5

    .. code-block:: none

        #-----#

    The following represents bound domains of length 5

    .. code-block:: none

        #-----#
         |||||
        #-----#


    Ocassionally, domains will be vertical in the case of overhangs.
    In this case, "-" and "|" have opposite meanings

    **Vertical Domain Example**:

    .. code-block:: none

        # #
        |-|
        |-|
        |-|
        |-|
        |-|
        # #

    **Formatting**:

    * Top strands have 5' end on left side and 3' end on right side
    * Bottom strand have 3' end on left side and 5' end on right side

    **Strand Example**:

    .. code-block:: none

      strand0: a-b-c-d
      strand1: d*-b*-c*-a*

                  a      b      c      d
      strand0  [-----##-----##-----##----->
                |||||  |||||  |||||  |||||
      strand1  <-----##-----##-----##-----]
                  a*     b*     c*     d*

    **Consecutive "#"**:

    In some cases, extra "#" are needed to make space for ascii art.
    We consider any consecutive "#"s to be equivalent "##".
    The following is considered equivalent to the example above

    .. code-block:: none

                  a       b        c      d
      strand0  [-----###-----####-----##----->
                |||||   |||||    |||||  |||||
      strand1  <-----###-----####-----##-----]
                  a*      b*       c*     d*

    Note that only consecutive "#"s is considered equivalent to "##".
    The following example is not equivalent to the strands above because
    the "#  #" between b and c are seperated by spaces, so they are
    not equivalent to "##", meaning that b and c neednot be adjacent.
    Note that while b and c need not be adjacent, b* and c* are still
    adjacent because they are seperated by consecutive "#"s with no
    spaces in between.

    .. code-block:: none

                  a       b        c      d
      strand0  [-----###-----#  #-----##----->
                |||||   |||||    |||||  |||||
      strand1  <-----###-----####-----##-----]
                  a*      b*       c*     d*
    """

    INTERIOR_TO_STRAND = auto()  # type: ignore
    """
    Base pair is located inside of a strand but not next
    to a base pair that resides on the end of a strand.

    Similar base-pairing probability compared to :py:attr:`ADJACENT_TO_EXTERIOR_BASE_PAIR` 
    but usually breathes less.

    .. code-block:: none

        #-----##-----#
         |||||  |||||
        #-----##-----#
             ^
             |
         base pair

    """

    ADJACENT_TO_EXTERIOR_BASE_PAIR = auto()  # type: ignore
    """
    Base pair is located inside of a strand and next
    to a base pair that resides on the end of a strand.

    Similar base-pairing probability compared to :py:attr:`INTERIOR_TO_STRAND` but usually breathes more.

    .. code-block:: none

        #-----#
         |||||
        #-----]
            ^
            |
        base pair

    or

    .. code-block:: none


        #----->
         |||||
        #-----#
            ^
            |
        base pair
    """

    BLUNT_END = auto()  # type: ignore
    """
    Base pair is located at the end of both strands.

    .. code-block:: none

        #----->
         |||||
        #-----]
             ^
             |
         base pair
    """

    NICK_3P = auto()  # type: ignore
    """
    Base pair is located at a nick involving the 3' end of the strand.

    .. code-block:: none

        #----->[-----#
         |||||  |||||
        #-----##-----#
             ^
             |
         base pair

    """

    NICK_5P = auto()  # type: ignore
    """
    Base pair is located at a nick involving the 3' end of the strand.

    .. code-block:: none

        #-----##-----#
         |||||  |||||
        #-----]<-----#
             ^
             |
         base pair
    """

    DANGLE_3P = auto()  # type: ignore
    """
    Base pair is located at the end of a strand with a dangle on the
    3' end.

    .. code-block:: none

        #-----##----#
         |||||
        #-----]
             ^
             |
         base pair
    """

    DANGLE_5P = auto()  # type: ignore
    """
    Base pair is located at the end of a strand with a dangle on the
    5' end.

    .. code-block:: none

        #----->
         |||||
        #-----##----#
             ^
             |
         base pair
    """

    DANGLE_5P_3P = auto()  # type: ignore
    """
    Base pair is located with dangle at both the 3' and 5' end.

    .. code-block:: none

        #-----##----#
         |||||
        #-----##----#
             ^
             |
         base pair
    """

    OVERHANG_ON_THIS_STRAND_3P = auto()  # type: ignore
    """
    Base pair is next to a overhang on the 3' end.

    .. code-block:: none

              #
              |
              |
              |
              #
        #-----# #-----#
         |||||   |||||
        #-----###-----#
             ^
             |
         base pair
    """

    OVERHANG_ON_THIS_STRAND_5P = auto()  # type: ignore
    """
    Base pair is next to a overhang on the 5' end.

    .. code-block:: none

         base pair
             |
             v
        #-----###-----#
         |||||   |||||
        #-----# #-----#
              #
              |
              |
              |
              #
    """

    OVERHANG_ON_ADJACENT_STRAND_3P = auto()  # type: ignore
    """
    Base pair 3' end interfaces with an overhang.

    The adjacent base pair type is :py:attr:`OVERHANG_ON_THIS_STRAND_5P`

    .. code-block:: none

                #
                |
                |
                |
                #
        #-----# #---#
         |||||   |||
        #-----###---#
             ^
             |
         base pair
    """

    OVERHANG_ON_ADJACENT_STRAND_5P = auto()  # type: ignore
    """
    Base pair 5' end interfaces with an overhang.

    The adjacent base pair type is :py:attr:`OVERHANG_ON_THIS_STRAND_3P`

    .. code-block:: none

         base pair
             |
             v
        #-----###-----#
         |||||   |||||
        #-----# #-----#
                #
                |
                |
                |
                #
    """

    OVERHANG_ON_BOTH_STRANDS_3P = auto()  # type: ignore
    """
    Base pair's 3' end is an overhang and adjacent strand also has an overhang.

    .. code-block:: none

              # #
              | |
              | |
              | |
              # #
        #-----# #---#
         |||||  ||||
        #-----###---#
             ^
             |
         base pair
    """

    OVERHANG_ON_BOTH_STRANDS_5P = auto()  # type: ignore
    """
    Base pair's 5' end is an overhang and adjacent strand also has an overhang.

    .. code-block:: none

         base pair
             |
             v
        #-----###-----#
         |||||   |||||
        #-----# #-----#
              # #
              | |
              | |
              | |
              # #
    """

    THREE_ARM_JUNCTION = auto()  # type: ignore
    """
    Base pair is located next to a three-arm-junction.

    .. code-block:: none


              # #
              |-|
              |-|
              |-|
              # #
        #-----# #---#
         |||||  ||||
        #-----###---#
             ^
             |
         base pair
    """

    FOUR_ARM_JUNCTION = auto()  # type: ignore
    """
    TODO: Currently, this case isn't actually detected (considered as :py:attr:`OTHER`).

    Base pair is located next to a four-arm-junction (e.g. Holliday junction).

    .. code-block:: none

              # #
              |-|
              |-|
              |-|
              # #
        #-----# #-----#
         |||||   |||||
        #-----# #-----#
              # #
              |-|
              |-|
              |-|
              # #
    """

    FIVE_ARM_JUNCTION = auto()  # type: ignore
    """
    TODO: Currently, this case isn't actually detected (considered as :py:attr:`OTHER`).

    Base pair is located next to a five-arm-junction.
    """

    MISMATCH = auto()  # type: ignore
    """
    TODO: Currently, this case isn't actually detected (considered as :py:attr:`DANGLE_5P_3P`).

    Base pair is located next to a mismatch.

    .. code-block:: none

        #-----##-##-----#
         |||||     |||||
        #-----##-##-----#
             ^
             |
         base pair
    """

    BULGE_LOOP_3P = auto()  # type: ignore
    """
    TODO: Currently, this case isn't actually detected (considered as :py:attr:`OVERHANG_ON_BOTH_STRANDS_3P`).

    Base pair is located next to a mismatch.

    .. code-block:: none

        #-----##-##-----#
         |||||     |||||
        #-----#####-----#
             ^
             |
         base pair
    """

    BULGE_LOOP_5P = auto()  # type: ignore
    """
    TODO: Currently, this case isn't actually detected (considered as :py:attr:`OVERHANG_ON_BOTH_STRANDS_5P`).

    Base pair is located next to a mismatch.

    .. code-block:: none

        #-----#####-----#
         |||||     |||||
        #-----##-##-----#
             ^
             |
         base pair
    """

    UNPAIRED = auto()  # type: ignore
    """
    Base is unpaired.

    Probabilities specify how unlikely a base is to be paired with another base.
    """

    OTHER = auto()  # type: ignore
    """
    Other base pair types.
    """

    def default_pair_probability(self) -> float:
        if self is BasePairType.INTERIOR_TO_STRAND:
            return default_interior_to_strand_probability
        elif self is BasePairType.ADJACENT_TO_EXTERIOR_BASE_PAIR:
            return default_adjacent_to_exterior_base_pair
        elif self is BasePairType.BLUNT_END:
            return default_blunt_end_probability
        elif self is BasePairType.NICK_3P:
            return default_nick_3p_probability
        elif self is BasePairType.NICK_5P:
            return default_nick_5p_probability
        elif self is BasePairType.DANGLE_3P:
            return default_dangle_3p_probability
        elif self is BasePairType.DANGLE_5P:
            return default_dangle_5p_probability
        elif self is BasePairType.DANGLE_5P_3P:
            return default_dangle_5p_3p_probability
        elif self is BasePairType.OVERHANG_ON_THIS_STRAND_3P:
            return default_overhang_on_this_strand_3p_probability
        elif self is BasePairType.OVERHANG_ON_THIS_STRAND_5P:
            return default_overhang_on_this_strand_5p_probability
        elif self is BasePairType.OVERHANG_ON_ADJACENT_STRAND_3P:
            return default_overhang_on_adjacent_strand_3p_probability
        elif self is BasePairType.OVERHANG_ON_ADJACENT_STRAND_5P:
            return default_overhang_on_adjacent_strand_5p_probability
        elif self is BasePairType.OVERHANG_ON_BOTH_STRANDS_3P:
            return default_overhang_on_both_strand_3p_probability
        elif self is BasePairType.OVERHANG_ON_BOTH_STRANDS_5P:
            return default_overhang_on_both_strand_5p_probability
        elif self is BasePairType.THREE_ARM_JUNCTION:
            return default_three_arm_junction_probability
        elif self is BasePairType.FOUR_ARM_JUNCTION:
            return default_four_arm_junction_probability
        elif self is BasePairType.FIVE_ARM_JUNCTION:
            return default_five_arm_junction_probability
        elif self is BasePairType.OTHER:
            return default_other_probability
        elif self is BasePairType.UNPAIRED:
            return default_unpaired_probability
        elif self is BasePairType.BULGE_LOOP_3P:
            return default_bulge_loop_3p_probability
        elif self is BasePairType.BULGE_LOOP_5P:
            return default_bulge_loop_5p_probability
        elif self is BasePairType.MISMATCH:
            return default_mismatch_probability
        else:
            assert False


@dataclass
class StrandDomainAddress:
    """An addressing scheme for specifying a domain on a strand.
    """

    strand: Strand
    """strand to index
    """

    domain_idx: int
    """order in which domain appears in :data:`StrandDomainAddress.strand`
    """

    def neighbor_5p(self) -> StrandDomainAddress | None:
        """Returns 5' domain neighbor. If domain is 5' end of strand, returns None

        :return: StrandDomainAddress of 5' neighbor or None if no 5' neighbor
        :rtype: StrandDomainAddress | None
        """
        idx = self.domain_idx - 1
        if idx >= 0:
            return StrandDomainAddress(self.strand, idx)
        else:
            return None

    def neighbor_3p(self) -> StrandDomainAddress | None:
        """Returns 3' domain neighbor. If domain is 3' end of strand, returns None

        :return: StrandDomainAddress of 3' neighbor or None if no 3' neighbor
        :rtype: StrandDomainAddress | None
        """
        idx = self.domain_idx + 1
        if idx < len(self.strand.domains):
            return StrandDomainAddress(self.strand, idx)
        else:
            return None

    def domain(self) -> Domain:
        """Returns domain referenced by this address.

        :return: domain
        :rtype: Domain
        """
        return self.strand.domains[self.domain_idx]

    def __hash__(self) -> int:
        return hash((self.strand, self.domain_idx))

    def __eq__(self, other):
        if isinstance(other, StrandDomainAddress):
            return self.strand == other.strand and self.domain_idx == other.domain_idx
        return False

    def __str__(self) -> str:
        return f'{{strand: {self.strand}, domain_idx: {self.domain_idx}}}'

    def __repr__(self) -> str:
        return self.__str__() + f' hash: {self.__hash__()}'


def _exterior_base_type_of_domain_3p_end(domain_addr: StrandDomainAddress,
                                         all_bound_domain_addresses: Dict[
                                             StrandDomainAddress, StrandDomainAddress]) -> BasePairType:
    """Returns the BasePairType that corresponds to the base pair that sits on the
    3' end of provided domain.

    :param domain_addr: The address of the domain that contains the interested
    :type domain_addr: StrandDomainAddress
    :param all_bound_domain_addresses: A mapping of all the domain pairs in complex
    :type all_bound_domain_addresses: Dict[StrandDomainAddress, StrandDomainAddress]
    :return: BasePairType of base pair on 3' end of domain
    :rtype: BasePairType
    """
    # Declare domain variables:
    #                              # #
    #                              |-|
    #                            ? |-| adjacent_5n_addr
    #                              |-|
    #                              # #
    #             domain_addr      ? #        adjacent_addr
    #    #-------------------------# #-------------------------------------#
    #     |||||||||||||||||||||||||   |||||||||||||||||||||||||||||||||||||
    #    #-------------------------###-------------------------------------#
    #         complementary_addr              complementary_5n_addr
    assert domain_addr in all_bound_domain_addresses
    complementary_addr = all_bound_domain_addresses[domain_addr]
    complementary_5n_addr = complementary_addr.neighbor_5p()
    adjacent_addr: StrandDomainAddress | None = None
    adjacent_5n_addr: StrandDomainAddress | None = None

    # First assume BOTTOM_RIGHT_EMPTY
    #            domain_addr
    #    #-------------------------#
    #     |||||||||||||||||||||||||
    #    #-------------------------] <- Note this 3' end here
    #         complementary_addr
    adjacent_strand_type: _AdjacentDuplexType = _AdjacentDuplexType.BOTTOM_RIGHT_EMPTY

    if complementary_5n_addr is not None:
        #   Since complementary_5n_addr exists, assume BOTTOM_RIGHT_DANGLE
        #
        #            domain_addr
        #    #-------------------------#
        #     |||||||||||||||||||||||||
        #    #-------------------------###-------------------------------------#
        #     complementary_addr                complementary_5n_addr
        adjacent_strand_type = _AdjacentDuplexType.BOTTOM_RIGHT_DANGLE
        if complementary_5n_addr in all_bound_domain_addresses:
            # Since complementary_5n_addr is bound, meaning
            # adjacent_addr exist, assume TOP_RIGHT_5p
            #
            #             domain_addr                adjacent_addr
            #    #-------------------------# [-------------------------------------#
            #     |||||||||||||||||||||||||   |||||||||||||||||||||||||||||||||||||
            #    #-------------------------###-------------------------------------#
            #          complementary_addr          complementary_5n_addr
            adjacent_strand_type = _AdjacentDuplexType.TOP_RIGHT_5P
            adjacent_addr = all_bound_domain_addresses[complementary_5n_addr]
            adjacent_5n_addr = adjacent_addr.neighbor_5p()
            if adjacent_5n_addr is not None:
                # Since adjacent_5n_addr exists, assume TOP_RIGHT_OVERHANG
                #
                #                                #
                #                                |
                #                                | adjacent_5n_addr
                #                                |
                #                                #
                #             domain_addr        #       adjacent_addr
                #    #-------------------------# #-------------------------------------#
                #     |||||||||||||||||||||||||   |||||||||||||||||||||||||||||||||||||
                #    #-------------------------###-------------------------------------#
                #          complementary_addr          complementary_5n_addr
                adjacent_strand_type = _AdjacentDuplexType.TOP_RIGHT_OVERHANG
                if adjacent_5n_addr in all_bound_domain_addresses:
                    # Since adjacent_5n_addr is bound, two possible cases:

                    if domain_addr == adjacent_5n_addr:
                        # Since domain_addr and adjacent_5n_addr
                        # are the same, then this must be an internal base pair
                        #
                        #   domain_addr == adjacent_5n_addr        adjacent_addr
                        #    #-------------------------###-------------------------------------#
                        #     |||||||||||||||||||||||||   |||||||||||||||||||||||||||||||||||||
                        #    #-------------------------###-------------------------------------#
                        #        complementary_addr            complementary_5n_addr

                        # Assuming non-competitive, then this must be internal base pair or
                        # if the domain is length 2 and the 5' type is not interior, then
                        # it is adjacent to exterior base pair type
                        domain = domain_addr.strand.domains[domain_addr.domain_idx]
                        domain_next_to_interior_base_pair = (domain_addr.neighbor_5p() is not None
                                                             and complementary_addr.neighbor_3p() is not None)
                        if domain.get_length() == 2 and not domain_next_to_interior_base_pair:
                            #   domain_addr == adjacent_5n_addr        adjacent_addr
                            #     |                                       |
                            #    [--###-------------------------------------#
                            #     ||   |||||||||||||||||||||||||||||||||||||
                            #    <--###-------------------------------------#
                            #     |                              |
                            # complementary_addr       complementary_5n_addr
                            return BasePairType.ADJACENT_TO_EXTERIOR_BASE_PAIR
                        else:
                            return BasePairType.INTERIOR_TO_STRAND
                    else:
                        # Since adjacent_5n_addr does not equal domain_addr,
                        # must be a bound overhang:
                        #
                        #                              # #
                        #                              |-|
                        #                            ? |-| adjacent_5n_addr
                        #                              |-|
                        #                              # #
                        #             domain_addr      ? #        adjacent_addr
                        #    #-------------------------# #-------------------------------------#
                        #     |||||||||||||||||||||||||   |||||||||||||||||||||||||||||||||||||
                        #    #-------------------------###-------------------------------------#
                        #         complementary_addr            complementary_5n_addr
                        adjacent_strand_type = _AdjacentDuplexType.TOP_RIGHT_BOUND_OVERHANG

    domain_3n_addr = domain_addr.neighbor_3p()
    if domain_3n_addr is None:
        # domain_addr is at 3' end of strand
        #
        #            domain_addr
        #    #------------------------->
        #     |||||||||||||||||||||||||
        #    #-------------------------#
        #         complementary_addr

        if adjacent_strand_type is _AdjacentDuplexType.BOTTOM_RIGHT_EMPTY:
            #            domain_addr
            #    #------------------------->
            #     |||||||||||||||||||||||||
            #    #-------------------------]
            #         complementary_addr
            return BasePairType.BLUNT_END
        elif adjacent_strand_type is _AdjacentDuplexType.BOTTOM_RIGHT_DANGLE:
            #          domain_addr
            #    #------------------------->
            #     |||||||||||||||||||||||||
            #    #-------------------------###-------------------------------------#
            #       complementary_addr              complementary_5n_addr
            return BasePairType.DANGLE_5P
        elif adjacent_strand_type is _AdjacentDuplexType.TOP_RIGHT_5P:
            #             domain_addr                adjacent_addr
            #    #-------------------------> [-------------------------------------#
            #     |||||||||||||||||||||||||   |||||||||||||||||||||||||||||||||||||
            #    #-------------------------###-------------------------------------#
            #     complementary_addr    complementary_5n_addr
            return BasePairType.NICK_3P
        elif adjacent_strand_type is _AdjacentDuplexType.TOP_RIGHT_OVERHANG:
            #                                #
            #                                |
            #                                | adjacent_5n_addr
            #                                |
            #                                #
            #             domain_addr        #        adjacent_addr
            #    #-------------------------> #-------------------------------------#
            #     |||||||||||||||||||||||||   |||||||||||||||||||||||||||||||||||||
            #    #-------------------------###-------------------------------------#
            #     complementary_addr    complementary_5n_addr
            return BasePairType.OVERHANG_ON_ADJACENT_STRAND_3P
        elif adjacent_strand_type is _AdjacentDuplexType.TOP_RIGHT_BOUND_OVERHANG:
            #                              # #
            #                              |-|
            #                            ? |-| adjacent_5n_addr
            #                              |-|
            #                              # #
            #             domain_addr        #        adjacent_addr
            #    #-------------------------> #-------------------------------------#
            #     |||||||||||||||||||||||||   |||||||||||||||||||||||||||||||||||||
            #    #-------------------------###-------------------------------------#
            #     complementary_addr    complementary_5n_addr
            # TODO: Possible case (nick n-arm junction)
            return BasePairType.OTHER
        else:
            # Shouldn't reach here
            assert False
    else:
        # domain_addr is not the 3' end of the strand
        #
        #            domain_addr              domain_3n_addr
        #    #-------------------------##-------------------------#

        if domain_3n_addr not in all_bound_domain_addresses:
            # domain_addr's 3' neighbor is an unbound overhang
            if adjacent_strand_type is _AdjacentDuplexType.BOTTOM_RIGHT_EMPTY:
                #            domain_addr             domain_3n_addr
                #    #-------------------------##-------------------------#
                #     |||||||||||||||||||||||||
                #    #-------------------------]
                #     complementary_addr
                return BasePairType.DANGLE_3P
            elif adjacent_strand_type is _AdjacentDuplexType.BOTTOM_RIGHT_DANGLE:
                #            domain_addr                 domain_3n_addr
                #    #-------------------------##-------------------------------------#
                #     |||||||||||||||||||||||||
                #    #-------------------------##-------------------------------------#
                #          complementary_addr            complementary_5n_addr
                return BasePairType.DANGLE_5P_3P
            elif adjacent_strand_type is _AdjacentDuplexType.TOP_RIGHT_5P:
                #                              #
                #                              |
                #               domain_3n_addr |
                #                              |
                #                              #
                #             domain_addr      #         adjacent_addr
                #    #-------------------------# [-------------------------------------#
                #     |||||||||||||||||||||||||   |||||||||||||||||||||||||||||||||||||
                #    #-------------------------###-------------------------------------#
                #     complementary_addr    complementary_5n_addr
                return BasePairType.OVERHANG_ON_THIS_STRAND_3P
            elif adjacent_strand_type is _AdjacentDuplexType.TOP_RIGHT_OVERHANG:
                #                              # #
                #                              | |
                #               domain_3n_addr | | adjacent_5n_addr
                #                              | |
                #                              # #
                #             domain_addr      # #       adjacent_addr
                #    #-------------------------# #-------------------------------------#
                #     |||||||||||||||||||||||||   |||||||||||||||||||||||||||||||||||||
                #    #-------------------------###-------------------------------------#
                #     complementary_addr    complementary_5n_addr
                return BasePairType.OVERHANG_ON_BOTH_STRANDS_3P
            elif adjacent_strand_type is _AdjacentDuplexType.TOP_RIGHT_BOUND_OVERHANG:
                # TODO: Possible case (nick n-arm junction)
                #                              #                    # #
                #                              |                    |-|
                #               domain_3n_addr |                    |-| adjacent_5n_addr
                #                              |                    |-|
                #                              #                    # #
                #             domain_addr      #                      #       adjacent_addr
                #    #-------------------------#                      #-------------------------------------#
                #     |||||||||||||||||||||||||                        |||||||||||||||||||||||||||||||||||||
                #    #-------------------------########################-------------------------------------#
                #     complementary_addr                         complementary_5n_addr
                return BasePairType.OTHER
            else:
                # Shouldn't reach here
                assert False
        else:
            # domain_addr's 3' neighbor is a bound domain

            # Techinically, could be an interior base, but we should have caught this earlier
            # back when we were determining AdjacentDuplexType.
            #
            # Assertion checks that it is not an internal base
            #
            #             domain_addr            domain_3n_addr == adjacent_addr
            #    #-------------------------###-------------------------------------#
            #     |||||||||||||||||||||||||   |||||||||||||||||||||||||||||||||||||
            #    #-------------------------###-------------------------------------#
            #        complementary_addr              complementary_5n_addr
            assert domain_3n_addr != adjacent_addr

            # Declare new variables:
            domain_3n_complementary_addr = all_bound_domain_addresses[domain_3n_addr]
            domain_3n_complementary_3n_addr = domain_3n_complementary_addr.neighbor_3p()
            #             domain_addr                 domain_3n_addr
            #    #-------------------------###-------------------------------------#
            #     |||||||||||||||||||||||||   |||||||||||||||||||||||||||||||||||||
            #    #-------------------------# #-------------------------------------#
            #        complementary_addr      # domain_3n_complementary_addr
            #                                #
            #                                |
            #                                | domain_3n_complementary_3n_addr
            #                                |
            #                                #

            # Three cases:
            #
            # domain_3n_complementary_addr is 3' end
            #             domain_addr                 domain_3n_addr
            #    #-------------------------###-------------------------------------#
            #     |||||||||||||||||||||||||   |||||||||||||||||||||||||||||||||||||
            #    #-------------------------# <-------------------------------------#
            #         complementary_addr         domain_3n_complementary_addr
            #
            # domain_3n_complementary_3n_addr is unbound overhang
            #             domain_addr                 domain_3n_addr
            #    #-------------------------###-------------------------------------#
            #     |||||||||||||||||||||||||   |||||||||||||||||||||||||||||||||||||
            #    #-------------------------# #-------------------------------------#
            #           complementary_addr   # domain_3n_complementary_addr
            #                                #
            #                                |
            #                                | domain_3n_complementary_3n_addr
            #                                |
            #                                #
            #
            # domain_3n_complementary_3n_addr is unbound overhang
            #             domain_addr                 domain_3n_addr
            #    #-------------------------###-------------------------------------#
            #     |||||||||||||||||||||||||   |||||||||||||||||||||||||||||||||||||
            #    #-------------------------# #-------------------------------------#
            #         complementary_addr   ? #    domain_3n_complementary_addr
            #                              # #
            #                              |-|
            #                              |-| domain_3n_complementary_3n_addr
            #                              |-|
            #                              #-#
            #
            # Variable is None, False, True respectively based on cases above
            domain_3n_complementary_3n_addr_is_bound: bool | None = None
            if domain_3n_complementary_3n_addr is not None:
                domain_3n_complementary_3n_addr_is_bound = \
                    domain_3n_complementary_3n_addr in all_bound_domain_addresses

            # Not an internal base pair since domain_addr's 3' neighbor is
            # bounded to a domain that is not complementary's 5' neighbor
            if adjacent_strand_type is _AdjacentDuplexType.BOTTOM_RIGHT_EMPTY:
                # NICK_5P
                #
                #             domain_addr                 domain_3n_addr
                #    #-------------------------###-------------------------------------#
                #     |||||||||||||||||||||||||   |||||||||||||||||||||||||||||||||||||
                #    #-------------------------] <-------------------------------------#
                #        complementary_addr           domain_3n_complementary_addr
                #
                #                        OR
                #
                # OVERHANG_ON_ADJACENT_STRAND_5P
                #
                #             domain_addr                 domain_3n_addr
                #    #-------------------------###-------------------------------------#
                #     |||||||||||||||||||||||||   |||||||||||||||||||||||||||||||||||||
                #    #-------------------------] #-------------------------------------#
                #          complementary_addr    #   domain_3n_complementary_addr
                #                                #
                #                                |
                #                                | domain_3n_complementary_3n_addr
                #                                |
                #                                #
                #
                #                        OR
                #
                # OTHER
                #
                #             domain_addr                 domain_3n_addr
                #    #-------------------------###-------------------------------------#
                #     |||||||||||||||||||||||||   |||||||||||||||||||||||||||||||||||||
                #    #-------------------------] #-------------------------------------#
                #           complementary_addr   # domain_3n_complementary_addr
                #                              # #
                #                              |-|
                #                              |-| domain_3n_complementary_3n_addr
                #                              |-|
                #                              # #
                if domain_3n_complementary_3n_addr_is_bound is None:
                    return BasePairType.NICK_5P
                elif domain_3n_complementary_3n_addr_is_bound is False:
                    return BasePairType.OVERHANG_ON_ADJACENT_STRAND_5P
                else:
                    return BasePairType.OTHER
            elif adjacent_strand_type is _AdjacentDuplexType.BOTTOM_RIGHT_DANGLE:
                # OVERHANG_ON_THIS_STRAND_5P
                #
                #             domain_addr               domain_3n_addr
                #    #-------------------------###-------------------------------------#
                #     |||||||||||||||||||||||||   |||||||||||||||||||||||||||||||||||||
                #    #-------------------------# #-------------------------------------#
                #          complementary_addr  #   domain_3n_complementary_addr
                #                              #
                #                              |
                #                              |
                #                              |
                #                              #
                #
                #                        OR
                #
                # OVERHANG_ON_BOTH_STRAND_5P
                #
                #             domain_addr               domain_3n_addr
                #    #-------------------------###-------------------------------------#
                #     |||||||||||||||||||||||||   |||||||||||||||||||||||||||||||||||||
                #    #-------------------------# #-------------------------------------#
                #           complementary_addr # # domain_3n_complementary_addr
                #                              # #
                #                              | |
                #                              | | domain_3n_complementary_3n_addr
                #                              | |
                #                              # #
                #
                #                        OR
                #
                #
                # OTHER
                # TODO: Possible case (nick n-arm junction)
                #
                #             domain_addr                                   domain_3n_addr
                #    #-------------------------########-------------------------------------#
                #     |||||||||||||||||||||||||        |||||||||||||||||||||||||||||||||||||
                #    #-------------------------#      #-------------------------------------#
                #           complementary_addr #      # domain_3n_complementary_addr
                #                              #    # #
                #                              |    |-|
                #                              |    |-| domain_3n_complementary_3n_addr
                #                              |    |-|
                #                              #    # #

                if domain_3n_complementary_3n_addr_is_bound is None:
                    return BasePairType.OVERHANG_ON_THIS_STRAND_5P
                elif domain_3n_complementary_3n_addr_is_bound is False:
                    return BasePairType.OVERHANG_ON_BOTH_STRANDS_5P
                else:
                    return BasePairType.OTHER
            elif adjacent_strand_type is _AdjacentDuplexType.TOP_RIGHT_5P:
                # TODO: Possible case (nick n-arm junction)
                # TODO: Bound DANGLE_5P_3P? or OTHER?
                #                              # #
                #                              |-|
                #               domain_3n_addr |-| domain_3n_complementary_addr
                #                              |-|
                #                              # v
                #             domain_addr      #           adjacent_addr
                #    #-------------------------# [-------------------------------------#
                #     |||||||||||||||||||||||||   |||||||||||||||||||||||||||||||||||||
                #    #-------------------------###-------------------------------------#
                #     complementary_addr                 complementary_5n_addr
                #
                #
                #
                #                              # #
                #                              |-|
                #               domain_3n_addr |-| domain_3n_complementary_addr
                #                              |-|
                #                              # ##---------#
                #             domain_addr      #       adjacent_addr
                #    #-------------------------# [-------------------------------------#
                #     |||||||||||||||||||||||||   |||||||||||||||||||||||||||||||||||||
                #    #-------------------------###-------------------------------------#
                #     complementary_addr                                  complementary_5n_addr
                #
                #
                #
                #
                #                              # #
                #                              |-|
                #               domain_3n_addr |-| domain_3n_complementary_addr
                #                              |-|
                #                              # ##---------#
                #             domain_addr      #   |||||||||                     adjacent_addr
                #    #-------------------------#  #---------#         [-------------------------------------#
                #     |||||||||||||||||||||||||                        |||||||||||||||||||||||||||||||||||||
                #    #-------------------------########################-------------------------------------#
                #     complementary_addr                                     complementary_5n_addr
                return BasePairType.OTHER
            elif adjacent_strand_type is _AdjacentDuplexType.TOP_RIGHT_OVERHANG:
                # TODO: Possible case (nick n-arm junction)
                # Bound DANGLE_5P_3P?
                #                              # #                    #
                #                              |-|                    |
                #               domain_3n_addr |-|                    | adjacent_5n_addr
                #                              |-|                    |
                #                              # v                    #
                #             domain_addr      #                      #       adjacent_addr
                #    #-------------------------#                      #-------------------------------------#
                #     |||||||||||||||||||||||||                        |||||||||||||||||||||||||||||||||||||
                #    #-------------------------########################-------------------------------------#
                #     complementary_addr                         complementary_5n_addr
                #
                #
                #
                #                              # #                    #
                #                              |-|                    |
                #               domain_3n_addr |-|                    | adjacent_5n_addr
                #                              |-|                    |
                #                              # ##---------#         #
                #             domain_addr      #                      #       adjacent_addr
                #    #-------------------------#                      #-------------------------------------#
                #     |||||||||||||||||||||||||                        |||||||||||||||||||||||||||||||||||||
                #    #-------------------------########################-------------------------------------#
                #     complementary_addr                         complementary_5n_addr
                #
                #                              # #                    #
                #                              |-|                    |
                #               domain_3n_addr |-|                    | adjacent_5n_addr
                #                              |-|                    |
                #                              # ##---------#         #
                #             domain_addr      #   |||||||||          #       adjacent_addr
                #    #-------------------------#  #---------#         #-------------------------------------#
                #     |||||||||||||||||||||||||                        |||||||||||||||||||||||||||||||||||||
                #    #-------------------------########################-------------------------------------#
                #     complementary_addr                         complementary_5n_addr
                return BasePairType.OTHER
            elif adjacent_strand_type is _AdjacentDuplexType.TOP_RIGHT_BOUND_OVERHANG:
                #                              # #                  # #
                #                              |-|                  |-|
                #               domain_3n_addr |-|                  |-| adjacent_5n_addr
                #                              |-|                  |-|
                #                              # #                  # #
                #             domain_addr      #                      #       adjacent_addr
                #    #-------------------------#                      #-------------------------------------#
                #     |||||||||||||||||||||||||                        |||||||||||||||||||||||||||||||||||||
                #    #-------------------------########################-------------------------------------#
                #     complementary_addr                         complementary_5n_addr
                assert adjacent_5n_addr is not None
                if domain_3n_addr == all_bound_domain_addresses[adjacent_5n_addr]:
                    #                              # #
                    #                              |-|
                    #               domain_3n_addr |-| adjacent_5n_addr
                    #                              |-|
                    #                              # #
                    #             domain_addr      # #       adjacent_addr
                    #    #-------------------------# #-------------------------------------#
                    #     |||||||||||||||||||||||||   |||||||||||||||||||||||||||||||||||||
                    #    #-------------------------###-------------------------------------#
                    #     complementary_addr    complementary_5n_addr
                    return BasePairType.THREE_ARM_JUNCTION
                else:
                    # Could possibly be n-arm junction
                    return BasePairType.OTHER
            else:
                # Should not make it here
                assert False


@dataclass(frozen=True)
class _BasePairDomainEndpoint:
    """A base pair endpoint in the context of the domain it resides on.

    Numbering the bases in strand complex order, of the two bound domains,
    domain1 is defined to be the domain that occurs earlier and domain2 is
    defined to be the domain that occurs later.

    ```(this line is to avoid Python syntax highlighting of ASCII art below)
                 domain1_5p_index
                 |
    domain1   5' --------------------------------- 3'
                 | | | | | | | | | | | | | | | | |
    domain2   3' --------------------------------- 5'
              ^  |                                 ^
              |  domain2_3p_index                  |
              |                                    |
              |                                    |
    domain1_5p_domain2_3p_exterior_base_pair_type  |
                                                   |
                            domain1_3p_domain2_5p_exterior_base_pair_type
    ```
    """
    domain1_5p_index: int
    domain2_3p_index: int
    domain_base_length: int
    domain1_5p_domain2_base_pair_type: BasePairType
    domain1_3p_domain1_base_pair_type: BasePairType


@dataclass(frozen=True)
class _BasePair:
    base_index1: int
    base_index2: int
    base_pairing_probability: float
    base_pair_type: BasePairType


from typing import Union  # seems the | notation doesn't work here despite from __future__ import annotations

BaseAddress = Union[int, Tuple[StrandDomainAddress, int]]
"""Represents a reference to a base. Can be either specified as a NUPACK base
index or an index of a nuad :py:class:`StrandDomainAddress`:
"""
BasePairAddress = Tuple[BaseAddress, BaseAddress]
"""Represents a reference to a base pair
"""
BoundDomains = Tuple[StrandDomainAddress, StrandDomainAddress]
"""Represents bound domains
"""


def _get_implicitly_bound_domain_addresses(strand_complex: Iterable[Strand],
                                           nonimplicit_base_pairs_domain_names: Set[str] | None = None) \
        -> Dict[StrandDomainAddress, StrandDomainAddress]:
    """Returns a map of all the implicitly bound domain addresses

    :param strand_complex: Tuple of strands representing strand complex
    :type strand_complex: Complex
    :param nonimplicit_base_pairs_domain_names:
        Set of all domain names to ignore in this search, defaults to None
    :type nonimplicit_base_pairs_domain_names: Set[str], optional
    :return: Map of all implicitly bound domain addresses
    :rtype: Dict[StrandDomainAddress, StrandDomainAddress]
    """
    if nonimplicit_base_pairs_domain_names is None:
        nonimplicit_base_pairs_domain_names = set()

    implicitly_bound_domain_addresses = {}
    implicit_seen_domains: Dict[str, StrandDomainAddress] = {}
    for strand in strand_complex:
        for domain_idx, domain in enumerate(strand.domains):
            # Get domain_name
            domain_name = domain.name
            if domain_idx in strand.starred_domain_indices:
                domain_name = domain.starred_name

            # Move on to next domain if it was paired via nonimplicit_base_pairs
            if domain_name in nonimplicit_base_pairs_domain_names:
                continue

            # populate implicit bounded_domains
            strand_domain_address = StrandDomainAddress(strand, domain_idx)
            # Assertions checks that domain_name was not previously seen.
            # This is to check that the non-competition requirement on
            # implicit domains was properly checked earlier in input validation.
            implicit_seen_domains[domain_name] = strand_domain_address

            complementary_domain_name = Domain.complementary_domain_name(domain_name)
            if complementary_domain_name in implicit_seen_domains:
                complementary_strand_domain_address = implicit_seen_domains[complementary_domain_name]
                implicitly_bound_domain_addresses[strand_domain_address] = complementary_strand_domain_address
                implicitly_bound_domain_addresses[complementary_strand_domain_address] = strand_domain_address

    return implicitly_bound_domain_addresses


def _get_addr_to_starting_base_pair_idx(strand_complex: Complex) -> Dict[StrandDomainAddress, int]:
    """Returns a mapping between StrandDomainAddress and the base index of the
    5' end base of the domain

    :param strand_complex: Tuple of strands representing strand complex
    :type strand_complex: Complex
    :return: Map of StrandDomainAddress to starting base index
    :rtype: Dict[StrandDomainAddress, int]
    """
    # Fill addr_to_starting_base_pair_idx and all_bound_domain_addresses
    addr_to_starting_base_pair_idx = {}
    domain_base_index = 0
    for strand in strand_complex:
        for domain_idx, domain in enumerate(strand.domains):
            addr_to_starting_base_pair_idx[StrandDomainAddress(strand, domain_idx)] = domain_base_index
            domain_base_index += domain.get_length()

    return addr_to_starting_base_pair_idx


def _leafify_domain(domain: Domain) -> List[Domain]:
    """Returns the list of all leaf subdomains that make up domain

    :param domain: Domain
    :type domain: Domain
    :return: List of leaf subdomains
    :rtype: List[Domain]
    """
    if len(domain.subdomains) == 0:
        return [domain]
    else:
        ret = []
        for sd in domain.subdomains:
            ret += _leafify_domain(sd)
        return ret


def _leafify_strand(
        strand: Strand,
        addr_translation_table: Dict[StrandDomainAddress, List[StrandDomainAddress]]) -> Strand:
    """Create a new strand that is made of the leaf subdomains. Also updates an
    addr_translation_table which maps StrandDomainAddress from old strand to new
    strand. Since a domain may consist of multiple subdomains, a single StrandDomainAddress
    may map to a list of StrandDomainAddresses, listed in 5' to 3' order.

    :param strand: Strand
    :type strand: Strand
    :param addr_translation_table: Maps old StrandDomainAddress to new StrandDomainAddress
    :type addr_translation_table: Dict[StrandDomainAddress, List[StrandDomainAddress]]
    :return: Leafified strand
    :rtype: Strand
    """
    leafify_domains: List[List[Domain]] = [_leafify_domain(d) for d in strand.domains]
    new_domains: List[Domain] = []
    new_starred_domain_indices: List[int] = []
    new_starred_domain_idx = 0
    addr_translation_table_without_strand: Dict[int, List[int]] = {}
    for (idx, leaf_domain_list) in enumerate(leafify_domains):
        new_domain_indices = []
        for i in range(new_starred_domain_idx, new_starred_domain_idx + len(leaf_domain_list)):
            new_domain_indices.append(i)

        addr_translation_table_without_strand[idx] = new_domain_indices
        if idx in strand.starred_domain_indices:
            new_domains.extend(reversed(leaf_domain_list))
            # Star every single subdomain that made up original starred domain
            new_starred_domain_indices.extend(new_domain_indices)
        else:
            new_domains.extend(leaf_domain_list)

        new_starred_domain_idx += len(leaf_domain_list)
    new_strand: Strand = Strand(domains=new_domains, starred_domain_indices=new_starred_domain_indices,
                                name=f"leafifed {strand.name}")
    for idx, new_idxs in addr_translation_table_without_strand.items():
        new_addrs = [StrandDomainAddress(new_strand, new_idx) for new_idx in new_idxs]
        addr_translation_table[StrandDomainAddress(strand, idx)] = new_addrs

    new_strand.compute_derived_fields()

    return new_strand


def _get_base_pair_domain_endpoints_to_check(
        strand_complex: Iterable[Strand],
        nonimplicit_base_pairs: Iterable[BoundDomains] = None) -> Set[_BasePairDomainEndpoint]:
    """Returns the set of all the _BasePairDomainEndpoint to check

    :param strand_complex: Tuple of strands representing strand complex
    :type strand_complex: Complex
    :param nonimplicit_base_pairs:
        Set of base pairs that cannot be inferred (usually due to competition), defaults to None
    :type nonimplicit_base_pairs: Iterable[BoundDomains], optional
    :raises ValueError: If there are multiple instances of the same strand in a complex
    :raises ValueError: If competitive domains are not specificed in nonimplicit_base_pairs
    :raises ValueError: If address given in nonimplicit_base_pairs is not found
    :return: Set of all the _BasePairDomainEndpoint to check
    :rtype: Set[_BasePairDomainEndpoint]
    """
    addr_translation_table: Dict[StrandDomainAddress, List[StrandDomainAddress]] = {}

    # Need to convert strands into strands lowest level subdomains
    leafify_strand_complex = Complex(
        *[_leafify_strand(strand, addr_translation_table) for strand in strand_complex])

    new_nonimplicit_base_pairs = []
    if nonimplicit_base_pairs:
        for bp in nonimplicit_base_pairs:
            (addr1, addr2) = bp
            new_addr1_list = addr_translation_table[addr1]
            new_addr2_list = list(reversed(addr_translation_table[addr2]))

            assert len(new_addr1_list) == len(new_addr2_list)
            for idx in range(len(new_addr1_list)):
                new_nonimplicit_base_pairs.append((new_addr1_list[idx], new_addr2_list[idx]))

    return __get_base_pair_domain_endpoints_to_check(
        leafify_strand_complex, nonimplicit_base_pairs=new_nonimplicit_base_pairs)


def __get_base_pair_domain_endpoints_to_check(
        strand_complex: Complex,
        nonimplicit_base_pairs: Iterable[BoundDomains] = None) -> Set[_BasePairDomainEndpoint]:
    """Returns the set of all the _BasePairDomainEndpoint to check

    :param strand_complex: Tuple of strands representing strand complex
    :type strand_complex: Complex
    :param nonimplicit_base_pairs:
        Set of base pairs that cannot be inferred (usually due to competition), defaults to None
    :type nonimplicit_base_pairs: Iterable[BoundDomains], optional
    :raises ValueError: If there are multiple instances of the same strand in a complex
    :raises ValueError: If competitive domains are not specificed in nonimplicit_base_pairs
    :raises ValueError: If address given in nonimplicit_base_pairs is not found
    :return: Set of all the _BasePairDomainEndpoint to check
    :rtype: Set[_BasePairDomainEndpoint]
    """
    # Maps domain pairs
    all_bound_domain_addresses: Dict[StrandDomainAddress, StrandDomainAddress] = {}

    # Keep track of all the domain names that are provided as
    # part of a nonimplicit_base_pair so that input validation
    # knows to ignore these domain names.
    nonimplicit_base_pairs_domain_names: Set[str] = set()

    if nonimplicit_base_pairs is not None:
        for (addr1, addr2) in nonimplicit_base_pairs:
            d1 = addr1.strand.domains[addr1.domain_idx]
            d2 = addr2.strand.domains[addr2.domain_idx]
            if d1 is not d2:
                print('WARNING: a base pair is specified between two different domain objects')
            nonimplicit_base_pairs_domain_names.add(d1.get_name(starred=False))
            nonimplicit_base_pairs_domain_names.add(d1.get_name(starred=True))
            nonimplicit_base_pairs_domain_names.add(d2.get_name(starred=False))
            nonimplicit_base_pairs_domain_names.add(d2.get_name(starred=True))

            all_bound_domain_addresses[addr1] = addr2
            all_bound_domain_addresses[addr2] = addr1

    # Input validation checks:
    #
    # No repeated strand
    #
    # No competition:
    #   check no "competition" between domain (at most one
    #   starred domain for every domain, unless given as nonimplicit_base_pair)
    #   Count number of occuruences of each domain
    seen_strands: Set[Strand] = set()
    domain_counts: Dict[str, int] = defaultdict(int)
    for strand in strand_complex:
        if strand in seen_strands:
            raise ValueError(f"Multiple instances of a strand in a complex is not allowed."
                             " Please make a separate Strand object with the"
                             " same Domain objects in the same order"
                             " but a different strand name")
        seen_strands.add(strand)
        for idx, domain in enumerate(strand.domains):
            is_starred = idx in strand.starred_domain_indices
            domain_name = domain.get_name(is_starred)
            if domain_name not in nonimplicit_base_pairs_domain_names:
                domain_counts[domain_name] += 1

    # Check final counts of each domain for competition
    for domain_name in domain_counts:
        domain_name_complement = Domain.complementary_domain_name(domain_name)
        if domain_name_complement in domain_counts and domain_counts[domain_name_complement] > 1:
            assert domain_name not in nonimplicit_base_pairs_domain_names
            raise ValueError(
                f"Multiple instances of domain in a complex is not allowed "
                f"when its complement is also in the complex. "
                f"Violating domain: {domain_name_complement}")
    # End Input Validation #

    addr_to_starting_base_pair_idx: Dict[StrandDomainAddress, int] = \
        _get_addr_to_starting_base_pair_idx(strand_complex)
    all_bound_domain_addresses.update(_get_implicitly_bound_domain_addresses(
        strand_complex, nonimplicit_base_pairs_domain_names))

    # Set of all bound domain endpoints to check.
    base_pair_domain_endpoints_to_check: Set[_BasePairDomainEndpoint] = set()

    for (domain_addr, comple_addr) in all_bound_domain_addresses.items():
        domain_base_length = domain_addr.domain().get_length()
        assert domain_base_length == comple_addr.domain().get_length()

        if domain_addr not in addr_to_starting_base_pair_idx:
            if domain_addr.domain().name in nonimplicit_base_pairs_domain_names:
                raise ValueError(f'StrandDomainAddress {domain_addr} is not found in given complex')
            else:
                print(f'StrandDomainAddress {domain_addr} is not found in given complex')
                assert False

        if comple_addr not in addr_to_starting_base_pair_idx:
            if comple_addr.domain().name in nonimplicit_base_pairs_domain_names:
                raise ValueError(f'StrandDomainAddress {comple_addr} is not found in given complex')
            else:
                print(f'StrandDomainAddress {comple_addr} is not found in given complex')
                assert False

        domain_5p = addr_to_starting_base_pair_idx[domain_addr]
        comple_5p = addr_to_starting_base_pair_idx[comple_addr]

        # Define domain1 to be the "earlier" domain
        if domain_5p < comple_5p:
            domain1_addr = domain_addr
            domain1_5p = domain_5p

            domain2_addr = comple_addr
            domain2_5p = comple_5p
        else:
            domain1_addr = comple_addr
            domain1_5p = comple_5p

            domain2_addr = domain_addr
            domain2_5p = domain_5p

        domain2_3p = domain2_5p + domain_base_length - 1

        # domain1                     5' --------------------------------- 3'
        #                                | | | | | | | | | | | | | | | | |
        # domain2                     3' --------------------------------- 5'
        #                             ^                                    ^
        #                             |                                    |
        #                   d1_5p_d2_3p_ext_bp_type                        |
        #                                                                  |
        #                                                       d1_3p_d2_5p_ext_bp_type
        d1_3p_d2_5p_ext_bp_type = _exterior_base_type_of_domain_3p_end(domain1_addr,
                                                                       all_bound_domain_addresses)
        d1_5p_d2_3p_ext_bp_type = _exterior_base_type_of_domain_3p_end(domain2_addr,
                                                                       all_bound_domain_addresses)

        base_pair_domain_endpoints_to_check.add(_BasePairDomainEndpoint(
            domain1_5p, domain2_3p, domain_base_length, d1_5p_d2_3p_ext_bp_type, d1_3p_d2_5p_ext_bp_type))

    return base_pair_domain_endpoints_to_check


def nupack_complex_base_pair_probability_constraint(
        strand_complexes: List[Complex],
        nonimplicit_base_pairs: Iterable[BoundDomains] | None = None,
        all_base_pairs: Iterable[BoundDomains] | None = None,
        base_pair_prob_by_type: Dict[BasePairType, float] | None = None,
        base_pair_prob_by_type_upper_bound: Dict[BasePairType, float] = None,
        base_pair_prob: Dict[BasePairAddress, float] | None = None,
        base_unpaired_prob: Dict[BaseAddress, float] | None = None,
        base_pair_prob_upper_bound: Dict[BasePairAddress, float] | None = None,
        base_unpaired_prob_upper_bound: Dict[BaseAddress, float] | None = None,
        temperature: float = nv.default_temperature,
        sodium: float = nv.default_sodium,
        magnesium: float = nv.default_magnesium,
        weight: float = 1.0,
        score_transfer_function: Optional[Callable[[float], float]] = None,
        description: str | None = None,
        short_description: str = 'ComplexBPProbs',
        parallel: bool = False,
) -> ComplexConstraint:
    """Returns constraint that checks given base pair probabilities in tuples of :any:`Strand`'s

    :param strand_complexes:
        Iterable of :any:`Strand` tuples
    :type strand_complexes:
        List[Complex]
    :param nonimplicit_base_pairs:
        List of nonimplicit base pairs that cannot be inferred because multiple
        instances of the same :py:class:`Domain` exist in complex.

        The :py:attr:`StrandDomainAddress.strand` field of each address should
        reference a strand in the first complex in ``strand_complexes``.

        For example,
        if one :py:class:`Strand` has one T :py:class:`Domain` and another
        strand in the complex has two T* :py:class:`Domain` s, then the intended
        binding graph cannot be inferred and must be stated explicitly in this
        field.
    :type nonimplicit_base_pairs:
        Optional[Iterable[BoundDomains]]
    :param all_base_pairs:
        List of all base pairs in complex. If not provided, then base pairs are
        infered based on the name of :py:class:`Domain` s in the complex as well
        as base pairs specified in ``nonimplicit_base_pairs``.


        **TODO**: This has not been implemented yet, and the behavior is as if this
        parameter is always ``None`` (binding graph is always inferred).
    :type all_base_pairs:
        Optional[Iterable[BoundDomains]]
    :param base_pair_prob_by_type:
        Probability lower bounds for each :py:class:`BasePairType`.
        All :py:class:`BasePairType` comes with a default
        such as :data:`default_interior_to_strand_probability` which will be
        used if a lower bound is not specified for a particular type.

        **Note**: Despite the name of this parameter, set thresholds for unpaired
        bases by specifying a threshold for :py:attr:`BasePairType.UNPAIRED`.
    :type base_pair_prob_by_type:
        Optional[Dict[BasePairType, float]]
    :param base_pair_prob_by_type_upper_bound:
        Probability upper bounds for each :py:class:`BasePairType`.
        By default, no upper bound is set.

        **Note**: Despite the name of this parameter, set thresholds for unpaired
        bases by specifying a threshold for :py:attr:`BasePairType.UNPAIRED`.

        **TODO**: This has not been implemented yet.
    :type base_pair_prob_by_type_upper_bound:
        Dict[BasePairType, float], optional
    :param base_pair_prob:
        Probability lower bounds for each :py:class:`BasePairAddress` which takes
        precedence over probabilities specified by ``base_pair_prob_by_type``.

        **TODO**: This has not been implemented yet.
    :type base_pair_prob:
        Optional[Dict[BasePairAddress, float]]
    :param base_unpaired_prob:
        Probability lower bounds for each :py:class:`BaseAddress` representing
        unpaired bases. These lower bounds take precedence over the probability
        specified by ``base_pair_prob_by_type[BasePairType.UNPAIRED]``.
    :type base_unpaired_prob:
        Optional[Dict[BaseAddress, float]]
    :param base_pair_prob_upper_bound:
        Probability upper bounds for each :py:class`BasePairAddress` which takes
        precedence over probabilties specified by ``base_pair_prob_by_type_upper_bound``.
    :type base_pair_prob_upper_bound:
        Optional[Dict[BasePairAddress, float]]
    :param base_unpaired_prob_upper_bound:
        Probability upper bounds for each :py:class:`BaseAddress` representing
        unpaired bases. These lower bounds take precedence over the probability
        specified by ``base_pair_prob_by_type_upper_bound[BasePairType.UNPAIRED]``.
    :type base_unpaired_prob_upper_bound:
        Optional[Dict[BaseAddress, float]]
    :param temperature:
        Temperature specified in °C, defaults to :data:`vienna_nupack.default_temperature`.
    :type temperature: float, optional
    :param sodium:
        molarity of sodium (more generally, monovalent ions such as Na+, K+, NH4+)
        in moles per liter
    :param magnesium:
        molarity of magnesium (Mg++) in moles per liter
    :param weight:
        See :data:`Constraint.weight`, defaults to 1.0
    :type weight:
        float, optional
    :param score_transfer_function:
        Score transfer function to use. By default, f(x) = x**2 is used, where x
        is the sum of the squared errors of each base pair that violates the
        threshold.
    :type score_transfer_function: Callable[[float], float], optional
    :param description:
        See :data:`Constraint.description`, defaults to None
    :type description:
        str | None, optional
    :param short_description:
        See :data:`Constraint.short_description` defaults to 'complex_secondary_structure_nupack'
    :type short_description:
        str, optional
    :param parallel:
        **TODO**: Implement this
    :type parallel:
        bool, optional
    :raises ImportError:
        If NUPACK 4 is not installed.
    :raises ValueError:
        If ``strand_complexes`` is not valid. In order for ``strand_complexes`` to
        be valid, ``strand_complexes`` must:

        * Consist of complexes (tuples of :py:class:`Strand` objects)
        * Each complex must be of the same motif

            * Same number of :py:class:`Strand` s in each complex
            * Same number of :py:class:`Domain` s in each :py:class:`Strand`
            * Same number of bases in each :py:class:`Domain`
    :return: ComplexConstraint
    :rtype: ComplexConstraint
    """
    _check_nupack_installed()

    # Start Input Validation
    if len(strand_complexes) == 0:
        raise ValueError("strand_complexes list cannot be empty.")

    strand_complex_template = strand_complexes[0]

    if not isinstance(strand_complex_template, Complex):
        raise ValueError(
            f"First element in strand_complexes was not a Complex of Strands. "
            f"Please provide a Complex of Strands.")

    for strand in strand_complex_template:
        if type(strand) is not Strand:
            raise ValueError(f"Complex at index 0 contained non-Strand object: {type(strand)}")

    for strand_complex in strand_complexes:
        for strand in strand_complex:
            for domain in strand.domains:
                if not domain.has_length():
                    raise ValueError(f'''\
Domain {domain.name} has no length yet. To use 
nupack_complex_secondary_structure_constraint, each Domain must have a length 
assigned, either by assigning it a DomainPool first, or by setting the Domain 
to have a fixed DNA sequence by calling domain.set_fixed_sequence.''')

    for idx in range(1, len(strand_complexes)):
        strand_complex = strand_complexes[idx]
        if not isinstance(strand_complex, Complex):
            raise ValueError(
                f"Element {strand_complex} at index {idx} is not a Complex of Strands. "
                f"Please provide a Complex of Strands.")
        if len(strand_complex) != len(strand_complex_template):
            raise ValueError(
                f"Inconsistent complex structures: Complex at index {idx} contained {len(strand_complex)} "
                f"strands, but complex at index 0 contained {len(strand_complex_template)} strands.")
        for s in range(len(strand_complex)):
            other_strand: Strand = strand_complex[s]
            template_strand: Strand = strand_complex_template[s]
            if type(other_strand) is not Strand:
                raise ValueError(
                    f"Complex at index {idx} contained non-Strand object at index {s}: {type(other_strand)}")
            if len(other_strand.domains) != len(template_strand.domains):
                raise ValueError(
                    f"Strand {other_strand} (index {s} of strand_complexes at index {idx}) does not match "
                    f"the provided template ({template_strand}). "
                    f"Strand {other_strand} contains {len(other_strand.domains)} domains but template "
                    f"strand {template_strand} contains {len(template_strand.domains)} domains.")
            for d in range(1, len(other_strand.domains)):
                domain_length: int = other_strand.domains[d].get_length()
                template_domain_length: int = template_strand.domains[d].get_length()
                if domain_length != template_domain_length:
                    raise ValueError(
                        f"Strand {other_strand} (the strand at index {s} of the complex located at index "
                        f"{idx} of strand_complexes) does not match the "
                        f"provided template ({template_strand}): domain at index {d} is length "
                        f"{domain_length}, but expected {template_domain_length}.")

    base_pair_domain_endpoints_to_check = _get_base_pair_domain_endpoints_to_check(
        strand_complex_template, nonimplicit_base_pairs=nonimplicit_base_pairs)

    # Start populating base_pair_probs
    base_type_probability_threshold: Dict[BasePairType, float] = (
        {} if base_pair_prob_by_type is None else base_pair_prob_by_type.copy())
    for base_type in BasePairType:
        if base_type not in base_type_probability_threshold:
            base_type_probability_threshold[base_type] = base_type.default_pair_probability()

    # TODO: 11/6/2024: replace entries with function parameters that are not None
    # End populating base_pair_probs

    if description is None:
        description = 'Base pair probability of complex'

    def evaluate(seqs: Tuple[str, ...], strand_complex_: Complex) -> Result:
        assert len(seqs) == len(strand_complex)
        bps = _violation_base_pairs(strand_complex_)
        err_sq = 0.0
        # eval
        for bp in bps:
            e = base_type_probability_threshold[bp.base_pair_type] - bp.base_pairing_probability
            assert e > 0
            err_sq += e ** 2
        # summary
        if len(bps) == 0:
            summary = "\tAll base pairs satisfy thresholds."
        else:
            summary_list = []
            for bp in bps:
                i = bp.base_index1
                j = bp.base_index2
                p = bp.base_pairing_probability
                t = bp.base_pair_type
                summary_list.append(
                    f'\t{i},{j}: {math.floor(100 * p)}% '
                    f'(<{round(100 * base_type_probability_threshold[t])}% [{t}])')
            summary = '\n'.join(summary_list)

        return Result(excess=err_sq, summary=summary, value=err_sq)

    def _violation_base_pairs(strand_complex_: Complex) -> List[_BasePair]:
        nupack_complex_result = nv.nupack_complex_base_pair_probabilities(strand_complex_,
                                                                          temperature=temperature,
                                                                          sodium=sodium, magnesium=magnesium)

        # DEBUG: Print out result matrix
        # for r in nupack_complex_result:
        #     for c in r:
        #         print("{:.2f}".format(c), end=' ')
        #     print()

        # DEBUG: Print out complex strands and sequences
        # for strand in strand_complex:
        #     print(f'{strand.name}: {strand.sequence()}')

        # Refactor all this into a function that returns all the base pairs that are below threshold
        # eval would take the squared sum of prob differences

        # Probability threshold
        internal_base_pair_prob = base_type_probability_threshold[BasePairType.INTERIOR_TO_STRAND]
        unpaired_base_prob = base_type_probability_threshold[BasePairType.UNPAIRED]
        border_internal_base_pair_prob = base_type_probability_threshold[
            BasePairType.ADJACENT_TO_EXTERIOR_BASE_PAIR]

        # Tracks which bases are paired. Used to determine unpaired bases.
        expected_paired_idxs: Set[int] = set()

        # Collect violating base pairs
        bps: List[_BasePair] = []
        for e in base_pair_domain_endpoints_to_check:
            domain1_5p = e.domain1_5p_index
            domain2_3p = e.domain2_3p_index
            domain_length_ = e.domain_base_length
            d1_5p_d2_3p_ext_bp_type = e.domain1_5p_domain2_base_pair_type
            d1_3p_d2_5p_ext_bp_type = e.domain1_3p_domain1_base_pair_type

            # Checks if base pairs at ends of domain to be above 40% probability
            domain1_3p = domain1_5p + (domain_length_ - 1)
            domain2_5p = domain2_3p - (domain_length_ - 1)

            d1_5p_d2_3p_ext_bp_prob_thres = base_type_probability_threshold[d1_5p_d2_3p_ext_bp_type]
            if nupack_complex_result[domain1_5p][domain2_3p] < d1_5p_d2_3p_ext_bp_prob_thres:
                bps.append(
                    _BasePair(
                        domain1_5p, domain2_3p, nupack_complex_result[domain1_5p][domain2_3p],
                        d1_5p_d2_3p_ext_bp_type))
            expected_paired_idxs.add(domain1_5p)
            expected_paired_idxs.add(domain2_3p)

            d1_3p_d2_5p_ext_bp_prob_thres = base_type_probability_threshold[d1_3p_d2_5p_ext_bp_type]
            if nupack_complex_result[domain1_3p][domain2_5p] < d1_3p_d2_5p_ext_bp_prob_thres:
                bps.append(
                    _BasePair(
                        domain1_3p, domain2_5p, nupack_complex_result[domain1_3p][domain2_5p],
                        d1_3p_d2_5p_ext_bp_type))
            expected_paired_idxs.add(domain1_3p)
            expected_paired_idxs.add(domain2_5p)
            # Check if base pairs interior to domain (note ascending base pair indices
            # for domain1 and descending base pair indices for domain2)
            #
            # Ex:
            #     0123
            #    [AGCT>    domain1
            #          \
            #          |
            #          /
            #    <TCGA]    domain2
            #     7654
            #
            # TODO: Rewrite this loop using numpy
            # domain1_idxs = np.arange(domain1_5p + 1, domain1_5p + domain_length - 1)
            # domain2_idxs = np.arange(domain2_3p - 1, ,-1)
            for i in range(1, domain_length_ - 1):
                row = domain1_5p + i
                col = domain2_3p - i

                # Determine if base pair is adjacent to exterior base pair
                prob_thres = internal_base_pair_prob
                bp_type = BasePairType.INTERIOR_TO_STRAND
                if i == 1 and d1_5p_d2_3p_ext_bp_type is not BasePairType.INTERIOR_TO_STRAND \
                        or i == domain_length_ - 2 \
                        and d1_3p_d2_5p_ext_bp_prob_thres is not BasePairType.INTERIOR_TO_STRAND:
                    prob_thres = border_internal_base_pair_prob
                    bp_type = BasePairType.ADJACENT_TO_EXTERIOR_BASE_PAIR

                if nupack_complex_result[row][col] < prob_thres:
                    bps.append(_BasePair(row, col, nupack_complex_result[row][col], bp_type))
                expected_paired_idxs.add(row)
                expected_paired_idxs.add(col)

        # Check base pairs that should not be paired are high probability
        for i in range(len(nupack_complex_result)):
            if i not in expected_paired_idxs and nupack_complex_result[i][i] < unpaired_base_prob:
                bps.append(_BasePair(i, i, nupack_complex_result[i][i], BasePairType.UNPAIRED))

        return bps

    return ComplexConstraint(description=description,
                             short_description=short_description,
                             weight=weight,
                             score_transfer_function=score_transfer_function,
                             parallel=parallel,
                             complexes=tuple(strand_complexes),
                             evaluate=evaluate)
<|MERGE_RESOLUTION|>--- conflicted
+++ resolved
@@ -1,9147 +1,10044 @@
-"""
-This module defines types for helping to define DNA sequence design constraints.
-
-The key classes are :any:`Design`, :any:`Strand`, :any:`Domain` to define a DNA design,
-and various subclasses of :any:`Constraint`, such as :any:`StrandConstraint` or :any:`StrandPairConstraint`,
-to define constraints on the sequences assigned to each :any:`Domain` when calling
-:meth:`search.search_for_dna_sequences`. 
-
-Also important are two other types of constraints
-(not subclasses of :any:`Constraint`), which are used prior to the search to determine if it is even
-legal to use a DNA sequence: subclasses of the abstract base class :any:`NumpyFilter`,
-and  :any:`SequenceFilter`, an alias for a function taking a string as input and returning a bool.
-
-See the README on the GitHub page for more detailed explaination of these classes:
-https://github.com/UC-Davis-molecular-computing/dsd#data-model
-"""
-
-from __future__ import annotations
-
-import dataclasses
-import enum
-import os
-import math
-import json
-from typing import List, Set, Dict, Callable, Iterable, Tuple, Collection, TypeVar, Any, \
-    cast, Generic, DefaultDict, FrozenSet, Iterator, Sequence, Type, Optional
-from dataclasses import dataclass, field, InitVar
-from abc import ABC, abstractmethod
-from collections import defaultdict
-import itertools
-import logging
-from multiprocessing.pool import ThreadPool
-from numbers import Number
-from enum import Enum, auto, unique
-import functools
-
-import numpy as np  # noqa
-from ordered_set import OrderedSet
-
-import scadnano as sc  # type: ignore
-
-import nuad.vienna_nupack as nv
-import nuad.np as nn
-import nuad.modifications as nm
-from nuad.json_noindent_serializer import JSONSerializable, json_encode, NoIndent
-
-# need typing_extensions package prior to Python 3.8 to get Protocol object
-try:
-    from typing import Protocol
-except ImportError:
-    from typing_extensions import Protocol
-
-# from dsd.stopwatch import Stopwatch
-
-try:
-    from scadnano import Design as scDesign  # type: ignore
-    from scadnano import Strand as scStrand  # type: ignore
-    from scadnano import Domain as scDomain  # type: ignore
-    from scadnano import m13 as m13_sc  # type: ignore
-except ModuleNotFoundError:
-    scDesign = Any
-    scStrand = Any
-    scDomain = Any
-
-name_key = 'name'
-sequence_key = 'sequence'
-fixed_key = 'fixed'
-label_key = 'label'
-strands_key = 'strands'
-domains_key = 'domains'
-domain_pools_key = 'domain_pools'
-domain_pools_num_sampled_key = 'domain_pools_num_sampled'
-domain_names_key = 'domain_names'
-starred_domain_indices_key = 'starred_domain_indices'
-group_key = 'group'
-domain_pool_name_key = 'pool_name'
-length_key = 'length'
-substring_length_key = 'substring_length'
-except_indices_key = 'except_start_indices'
-circular_key = 'circular'
-strand_name_in_strand_pool_key = 'strand_name'
-sequences_key = 'sequences'
-replace_with_close_sequences_key = 'replace_with_close_sequences'
-hamming_probability_key = 'hamming_probability'
-possible_sequences_key = 'possible_sequences'
-num_sequences_to_generate_upper_limit_key = 'num_sequences_to_generate_upper_limit'
-num_sequences_to_generate_key = 'num_sequences_to_generate'
-rng_state_key = 'rng_state'
-
-vendor_fields_key = 'vendor_fields'
-vendor_scale_key = 'scale'
-vendor_purification_key = 'purification'
-vendor_plate_key = 'plate'
-vendor_well_key = 'well'
-
-default_vendor_scale = "25nm"
-default_vendor_purification = "STD"
-
-T = TypeVar('T')
-KeyFunction = Callable[[T], Any]
-
-# Complex = Tuple['Strand', ...]
-# """A Complex is a group of :any:`Strand`'s, in general that we expect to be bound by complementary
-# :any:`Domain`'s."""
-
-all_dna_bases: Set[str] = {'A', 'C', 'G', 'T'}
-"""
-Set of all DNA bases.
-"""
-
-
-class M13Variant(enum.Enum):
-    """Variants of M13mp18 viral genome. "Standard" variant is p7249. Other variants are longer."""
-
-    p7249 = "p7249"
-    """"Standard" variant of M13mp18; 7249 bases long, available from, for example
-
-    https://www.tilibit.com/collections/scaffold-dna/products/single-stranded-scaffold-dna-type-p7249
-
-    https://www.neb.com/products/n4040-m13mp18-single-stranded-dna
-
-    http://www.bayoubiolabs.com/biochemicat/vectors/pUCM13/ 
-    """  # noqa
-
-    p7560 = "p7560"
-    """Variant of M13mp18 that is 7560 bases long. Available from, for example
-
-    https://www.tilibit.com/collections/scaffold-dna/products/single-stranded-scaffold-dna-type-p7560
-    """
-
-    p8064 = "p8064"
-    """Variant of M13mp18 that is 8064 bases long. Available from, for example
-
-    https://www.tilibit.com/collections/scaffold-dna/products/single-stranded-scaffold-dna-type-p8064
-    """
-
-    p8634 = "p8634"
-    """Variant of M13mp18 that is 8634 bases long. At the time of this writing, not listed as available
-    from any biotech vender, but Tilibit will make it for you if you ask. 
-    (https://www.tilibit.com/pages/contact-us)
-    """
-
-    def length(self) -> int:
-        """
-        :return: length of this variant of M13 (e.g., 7249 for variant :data:`M13Variant.p7249`)
-        """
-        if self is M13Variant.p7249:
-            return 7249
-        if self is M13Variant.p7560:
-            return 7560
-        if self is M13Variant.p8064:
-            return 8064
-        if self is M13Variant.p8634:
-            return 8634
-        raise AssertionError('should be unreachable')
-
-    def scadnano_variant(self) -> sc.M13Variant:
-        if self is M13Variant.p7249:
-            return sc.M13Variant.p7249
-        if self is M13Variant.p7560:
-            return sc.M13Variant.p7560
-        if self is M13Variant.p8064:
-            return sc.M13Variant.p8064
-        if self is M13Variant.p8634:
-            return sc.M13Variant.p8634
-        raise AssertionError('should be unreachable')
-
-
-def m13(rotation: int = 5587, variant: M13Variant = M13Variant.p7249) -> str:
-    """
-    The M13mp18 DNA sequence (commonly called simply M13).
-
-    By default, starts from cyclic rotation 5587 
-    (with 0-based indexing;  commonly this is called rotation 5588, which assumes that indexing begins at 1), 
-    as defined in
-    `GenBank <https://www.ncbi.nlm.nih.gov/nuccore/X02513.1>`_.
-
-    By default, returns the "standard" variant of consisting of 7249 bases, sold by companies such as  
-    `Tilibit <https://cdn.shopify.com/s/files/1/1299/5863/files/Product_Sheet_single-stranded_scaffold_DNA_type_7249_M1-10.pdf?14656642867652657391>`_
-    and
-    `New England Biolabs <https://www.neb.com/~/media/nebus/page%20images/tools%20and%20resources/interactive%20tools/dna%20sequences%20and%20maps/m13mp18_map.pdf>`_.
-
-    For a more detailed discussion of why the default rotation 5587 of M13 is used,
-    see 
-    `Supplementary Note S8 <http://www.dna.caltech.edu/Papers/DNAorigami-supp1.linux.pdf>`_ 
-    in
-    [`Folding DNA to create nanoscale shapes and patterns. Paul W. K. Rothemund, Nature 440:297-302 (2006) <http://www.nature.com/nature/journal/v440/n7082/abs/nature04586.html>`_].
-
-    :param rotation: rotation of circular strand. Valid values are 0 through length-1.
-    :param variant: variant of M13 strand to use
-    :return: M13 strand sequence
-    """  # noqa
-    return m13_sc(rotation=rotation, variant=variant.scadnano_variant())
-
-
-def m13_substrings_of_length(length: int, except_indices: Iterable[int] = tuple(range(5514, 5557)),
-                             variant: M13Variant = M13Variant.p7249) -> List[str]:
-    """
-    *WARNING*: This function was previously recommended to use with :any:`DomainPool.possible_sequences`
-    to specify possible rotations of M13 to use. However, it creates a large file size to
-    write all those sequences to disk on every update in the search. A better method now exists
-    to specify this, which is to specify a :any:`SubstringSampler` object as the value for
-    :any:`DomainPool.possible_sequences` instead of calling this function.
-
-    Return all substrings of the M13mp18 DNA sequence of length `length`,
-    except those overlapping indices in `except_start_indices`.
-
-    This is useful with the field :data:`DomainPool.possible_sequences`, when one strand in the
-    :any:`Design` represents a small portion of the full M13 sequence,
-    and part of the sequence design process is to choose a rotation of M13 to use.
-    One can set that strand to have a single :any:`Domain`,
-    which contains dependent subdomains (those with :data:`Domain.dependent` set to True).
-    These subdomains are the smaller domains where M13 attaches to other :any:`Strand`'s in the
-    :any:`Design`. Then, give the parent :any:`Domain` a :any:`DomainPool` with
-    :data:`DomainPool.possible_sequences` set to the return value of this function,
-    to allow the search to explore different rotations of M13.
-
-    For example, suppose `m13_subdomains` is a list containing :any:`Domain`'s from the :any:`Design`,
-    which are consecutive subdomains of M13 from 5' to 3' (all with :data:`Domain.dependent` set to True),
-    and `m13_length` is the sum of their lengths (note this needs to be calculated manually since the
-    following code assumes no :any:`Domain` in `m13_subdomains` has a :any:`DomainPool` yet, thus none
-    yet have a length).
-    Then the following code creates a :any:`Strand` representing the M13 portion
-    that binds to other :any:`Strand`'s in the :any:`Design`.
-
-    .. code-block:: python
-
-        m13_subdomains = # subdomains of M13 used in the design
-        m13_length = # sum of lengths of domains in m13_subdomains
-        m13_substrings = dc.m13_substrings_of_length(m13_length)
-        m13_domain_pool = dc.DomainPool(name='m13 domain pool', possible_sequences=m13_substrings)
-        m13_domain = dc.Domain(name='m13', subdomains=m13_subdomains, pool=m13_domain_pool)
-        m13_strand = dc.Strand(name='m13', domains=[m13_domain])
-
-    :param length:
-        length of substrings to return
-    :param except_indices:
-        Indices of M13 to avoid in any part of the substring.
-        If not specified, based on `length`, indices 5514-5556 are avoided,
-        which are known to contain a long hairpin.
-        (When using 1-based indexing, these are indices 5515-5557.)
-        For example, if `length` = 10, then the *starting* indices of substrings will avoid the list
-        [5505, 5506, ..., 5556]
-    :param variant:
-        :any:`M13Variant` to use
-    :return:
-        All substrings of the M13mp18 DNA sequence, except those that overlap any index in
-        `except_start_indices`.
-    """
-    m13_ = m13_sc(rotation=0, variant=variant)
-
-    # append start of m13 to its end to help with circular condition
-    m13_ += m13_[:length]
-
-    # add indices beyond 7248 (or whatever is the length) that correspond to indices near the start
-    extended_except_indices = list(except_indices)
-    for skip_idx in except_indices:
-        if skip_idx > length:
-            break
-        extended_except_indices.append(skip_idx + variant.length())
-
-    substrings = []
-    for start_idx in range(variant.length()):
-        end_idx = start_idx + length
-        skip = False
-        for skip_idx in except_indices:
-            if start_idx <= skip_idx < end_idx:
-                skip = True
-                break
-        if skip:
-            continue
-        substring = m13_[start_idx:end_idx]
-        substrings.append(substring)
-
-    return substrings
-
-
-def default_score_transfer_function(x: float) -> float:
-    """
-    A cubic transfer function.
-    
-    :return:
-        max(0.0, x^3)
-    """
-    return max(0.0, x ** 3)
-
-
-logger = logging.Logger('dsd', level=logging.DEBUG)
-"""
-Global logger instance used throughout dsd.
-
-Call ``logger.removeHandler(logger.handlers[0])`` to stop screen output (assuming that you haven't added
-or removed any handlers to the dsd logger instance already; by default there is one StreamHandler, and
-removing it will stop screen output).
-
-Call ``logger.addHandler(logging.FileHandler(filename))`` to direct to a file.
-"""
-
-
-def _configure_logger() -> None:
-    screen_handler = logging.StreamHandler()
-    screen_handler.setLevel(logging.INFO)
-    logger.addHandler(screen_handler)
-
-
-_configure_logger()
-
-
-def all_pairs(values: Iterable[T],
-              with_replacement: bool = True,
-              where: Callable[[T, T], bool] = lambda _, __: True) -> List[Tuple[T, T]]:
-    """
-    Strongly typed function to get list of all pairs from `iterable`. (for using with mypy)
-
-    :param values:
-        Iterable of values.
-    :param with_replacement:
-        Whether to include self pairs, i.e., pairs (a,a)
-    :param where:
-        Predicate indicating whether to include a specific pair.
-        Must take two parameters, each of type T, and return a bool.
-    :return:
-        List of all pairs of values from `iterable`.
-    """
-
-    def where_tuple(pair: Tuple[T, T]) -> bool:
-        item1, item2 = pair
-        return where(item1, item2)
-
-    return list(all_pairs_iterator(values, with_replacement=with_replacement, where=where_tuple))
-
-
-def all_pairs_iterator(values: Iterable[T],
-                       with_replacement: bool = True,
-                       where: Callable[[Tuple[T, T]], bool] = lambda _: True) -> Iterator[Tuple[T, T]]:
-    """
-    Strongly typed function to get iterator of all pairs from `iterable`. (for using with mypy)
-
-    This is WITH replacement; to specify without replacement, set `with_replacement` = False
-
-    :param values:
-        Iterable of values.
-    :param with_replacement:
-        Whether to include self pairs, i.e., pairs (a,a)
-    :param where:
-        Predicate indicating whether to include a specific pair.
-    :return:
-        Iterator of all pairs of values from `iterable`.
-        Unlike :py:meth:`all_pairs`, which returns a list,
-        the iterator returned may be iterated over only ONCE.
-    """
-    comb_iterator = itertools.combinations_with_replacement if with_replacement else itertools.combinations
-    it = cast(Iterator[Tuple[T, T]],
-              filter(where, comb_iterator(values, 2)))  # noqa
-    return it
-
-
-SequenceFilter = Callable[[str], bool]
-"""
-Filter (see description of :any:`NumpyFilter` for explanation of the term "filter") 
-that applies to a DNA sequence; the difference between this an a :any:`DomainConstraint` is
-that these are applied before a sequence is assigned to a :any:`Domain`, so the constraint can only
-be based on the DNA sequence, and not, for instance, on the :any:`Domain`'s :any:`DomainPool`.
-
-Consequently :any:`SequenceFilter`'s, like :any:`NumpyFilter`'s, are treated differently than
-subtypes of :any:`Constraint`, since a DNA sequence failing any :any:`SequenceFilter`'s or
-:any:`NumpyFilter`'s is never allowed to be assigned into any :any:`Domain`.
-
-The difference with :any:`NumpyFilter` is that a :any:`NumpyFilter` requires one to express the
-constraint in a way that is efficient for the linear algebra operations of numpy. If you cannot figure out
-how to do this, a :any:`SequenceFilter` can be expressed in pure Python, but typically will be much
-slower to apply than a :any:`NumpyFilter`.
-"""
-
-
-# The Mypy error being ignored is a bug and is described here:
-# https://github.com/python/mypy/issues/5374#issuecomment-650656381
-@dataclass  # type: ignore
-class NumpyFilter(ABC):
-    """
-    Abstract base class for numpy filters. A "filter" is a hard constraint applied to sequences
-    for a :any:`Domain`; a sequence not passing the filter is never allowed to be assigned to
-    a :any:`Domain`. This constrasts with the various subclasses of :any:`Constraint`, which
-    are different in two ways: 1) they can apply to large parts of the design than just a domain,
-    e.g., a :any:`Strand` or a pair of :any:`Domain`'s, and 2) they are "soft" constraints that are
-    allowed to be violated during the course of the search.
-
-    A :any:`NumpyFilter` is one that can be efficiently encoded
-    as numpy operations on 2D arrays of bytes representing DNA sequences, through the class
-    :any:`np.DNASeqList` (which uses such a 2D array as the field :data:`np.DNASeqList.seqarr`).
-
-    Subclasses should set the value :data:`NumpyFilter.name`, inherited from this class.
-
-    Pre-made subclasses of :any:`NumpyFilter` provided in this library,
-    such as :any:`RestrictBasesFilter` or :any:`NearestNeighborEnergyFilter`,
-    are dataclasses (https://docs.python.org/3/library/dataclasses.html).
-    There is no requirement that custom subclasses be dataclasses, but since the subclasses will
-    inherit the field :data:`NumpyFilter.name`, you can easily make them dataclasses to get,
-    for example, free ``repr`` and ``str`` implementations. See the source code for examples.
-
-    The related type :any:`SequenceFilter` (which is just an alias for a Python function with
-    a certain signature) has a similar purpose, but is used for filters that cannot be encoded
-    as numpy operations. Since they are applied by running a Python loop, they are much slower
-    to evaluate than a :any:`NumpyFilter`.
-    """
-
-    name: str = field(init=False, default='TODO: give a concrete name to this NumpyFilter')
-    """Name of this :any:`NumpyFilter`."""
-
-    @abstractmethod
-    def remove_violating_sequences(self, seqs: nn.DNASeqList) -> nn.DNASeqList:
-        """
-        Subclasses should override this method.
-
-        Since these are filters that use numpy, generally they will access the numpy ndarray instance
-        `seqs.seqarr`, operate on it, and then create a new :any:`np.DNASeqList` instance via the constructor
-        :any:`np.DNASeqList` taking an numpy ndarray as input.
-
-        See the source code of included constraints for examples, such as
-        :meth:`NearestNeighborEnergyFilter.remove_violating_sequences`
-        or
-        :meth:`BaseCountFilter.remove_violating_sequences`.
-        These are usually quite tricky to write, requiring one to think in terms of linear algebra
-        operations. The code tends not to be easy to read. But when a constraint can be expressed
-        in this way, it is typically *very* fast to apply; many millions of sequences can
-        be processed in a few seconds.
-
-        :param seqs:
-            :any:`np.DNASeqList` object representing DNA sequences
-        :return:
-            a new :any:`np.DNASeqList` object representing the DNA sequences in `seqs` that
-            satisfy the constraint
-        """
-        raise NotImplementedError()
-
-
-@dataclass
-class RestrictBasesFilter(NumpyFilter):
-    """
-    Restricts the sequence to use only a subset of bases. This can be used to implement
-    a so-called "three-letter code", for instance, in which a certain subset of :any:`Strand` uses only the
-    bases A, T, C (and :any:`Strand`'s with complementary :any:`Domain` use only A, T, G), to help
-    reduce secondary structure of those :any:`Strand`'s.
-    See for example Supplementary Section S1.1 of
-    "Scaling Up Digital Circuit Computation with DNA Strand Displacement Cascades", Qian and Winfree,
-    *Science* 332:1196–1201, 2011.
-    DOI: 10.1126/science.1200520,
-    https://science.sciencemag.org/content/332/6034/1196,
-    http://www.qianlab.caltech.edu/seesaw_digital_circuits2011_SI.pdf
-
-    Note, however, that this is a filter for :any:`Domain`'s, not whole :any:`Strand`'s, 
-    so for a three-letter code to work, you must take care not to mixed :any:`Domain`'s on a 
-    :any:`Strand` that will use different alphabets.
-    """  # noqa
-
-    bases: Collection[str]
-    """Bases to use. Must be a strict subset of {'A', 'C', 'G', 'T'} with at least two bases."""
-
-    def __post_init__(self) -> None:
-        self.name = 'restrict_bases'
-        if not set(self.bases) < {'A', 'C', 'G', 'T'}:
-            raise ValueError("bases must be a proper subset of {'A', 'C', 'G', 'T'}; "
-                             f'cannot be {self.bases}')
-        if len(self.bases) <= 1:
-            raise ValueError('bases cannot be size 1 or smaller')
-
-    def remove_violating_sequences(self, seqs: nn.DNASeqList) -> nn.DNASeqList:
-        """Should never be called directly; it is handled specially by the library when initially
-        generating sequences."""
-        raise AssertionError('This should never be called directly.')
-
-
-@dataclass
-class NearestNeighborEnergyFilter(NumpyFilter):
-    """
-    This constraint calculates the nearest-neighbor binding energy of a domain with its perfect complement
-    (summing over all length-2 substrings of the domain's sequence),
-    using parameters from the 2004 Santa-Lucia and Hicks paper
-    (https://www.annualreviews.org/doi/abs/10.1146/annurev.biophys.32.110601.141800,
-    see Table 1, and example on page 419).
-    It rejects any sequences whose energy according to this sum is outside the range
-    [:data:`NearestNeighborEnergyFilter.low_energy`,
-    :data:`NearestNeighborEnergyFilter.high_energy`].
-    """
-
-    low_energy: float
-    """Low threshold for nearest-neighbor energy."""
-
-    high_energy: float
-    """High threshold for nearest-neighbor energy."""
-
-    temperature: float = field(default=37.0)
-    """Temperature in Celsius at which to calculate nearest-neighbor energy."""
-
-    def __post_init__(self) -> None:
-        self.name = 'nearest_neighbor_energy'
-        if self.low_energy > self.high_energy:
-            raise ValueError(f'low_energy = {self.low_energy} must be less than '
-                             f'high_energy = {self.high_energy}')
-
-    def remove_violating_sequences(self, seqs: nn.DNASeqList) -> nn.DNASeqList:
-        """Remove sequences with nearest-neighbor energies outside of an interval."""
-        wcenergies = nn.calculate_wc_energies(seqs.seqarr, self.temperature)
-        within_range = (self.low_energy <= wcenergies) & (wcenergies <= self.high_energy)  # type: ignore
-        seqarr_pass = seqs.seqarr[within_range]  # type: ignore
-        return nn.DNASeqList(seqarr=seqarr_pass)
-
-
-@dataclass
-class BaseCountFilter(NumpyFilter):
-    """
-    Restricts the sequence to contain a certain number of occurences of a given base.
-    """
-
-    base: str
-    """Base to count."""
-
-    high_count: int | None = None
-    """
-    Count of :data:`BaseCountFilter.base` must be at most :data:`BaseCountFilter.high_count`.
-    """
-
-    low_count: int | None = None
-    """
-    Count of :data:`BaseCountFilter.base` must be at least :data:`BaseCountFilter.low_count`.
-    """
-
-    def __post_init__(self) -> None:
-        self.name = 'base_count'
-        if self.low_count is None and self.high_count is None:
-            raise ValueError('at least one of low_count or high_count must be specified')
-
-    def remove_violating_sequences(self, seqs: nn.DNASeqList) -> nn.DNASeqList:
-        """Remove sequences whose counts of a certain base are outside of an interval."""
-        low_count = self.low_count if self.low_count is not None else 0
-        high_count = self.high_count if self.high_count is not None else seqs.seqlen
-        sumarr = np.sum(seqs.seqarr == nn.base2bits[self.base], axis=1)
-        good = (low_count <= sumarr) & (sumarr <= high_count)
-        seqarr_pass = seqs.seqarr[good]
-        return nn.DNASeqList(seqarr=seqarr_pass)
-
-
-@dataclass
-class BaseEndFilter(NumpyFilter):
-    """
-    Restricts the sequence to contain only certain bases on
-    (or near, if :data:`BaseEndFilter.distance` > 0) each end.
-    """
-
-    bases: Collection[str]
-    """Bases to require on ends."""
-
-    distance_from_end: int = 0
-    """Distance from end."""
-
-    five_prime: bool = True
-    """ Whether to apply to 5' end of sequence (left end of DNA sequence, lowest index)."""
-
-    three_prime: bool = True
-    """ Whether to apply to 3' end of sequence (right end of DNA sequence, highest index)."""
-
-    def __post_init__(self) -> None:
-        self.name = 'base_end'
-        if not self.five_prime and not self.three_prime:
-            raise ValueError('at least one of five_prime or three_prime must be True')
-        if not (set(self.bases) < {'A', 'C', 'G', 'T'}):
-            raise ValueError('bases must be a strict subset of {A,C,G,T} but is '
-                             f'{self.bases}')
-        if len(self.bases) == 0:
-            raise ValueError('bases cannot be empty')
-
-    def remove_violating_sequences(self, seqs: nn.DNASeqList) -> nn.DNASeqList:
-        """Keeps sequences with the given bases at given distance from the 5' or 3' end."""
-        all_bits = [nn.base2bits[base] for base in self.bases]
-
-        if seqs.seqlen <= self.distance_from_end:
-            raise ValueError(f'cannot specify distance from end of {self.distance_from_end} '
-                             f'when sequences only have length {seqs.seqlen}')
-
-        if self.five_prime:
-            good_left = np.zeros(shape=len(seqs), dtype=bool)
-            left = seqs.seqarr[:, self.distance_from_end]
-            for bits in all_bits:
-                if good_left is None:
-                    good_left = (left == bits)
-                else:
-                    good_left |= (left == bits)
-
-        if self.three_prime:
-            good_right = np.zeros(shape=len(seqs), dtype=bool)
-            right = seqs.seqarr[:, -1 - self.distance_from_end]
-            for bits in all_bits:
-                if good_right is None:
-                    good_right = (right == bits)
-                else:
-                    good_right |= (right == bits)
-
-        if self.five_prime and self.three_prime:
-            seqarr_pass = seqs.seqarr[good_left & good_right]  # noqa
-        elif self.five_prime:
-            seqarr_pass = seqs.seqarr[good_left]  # noqa
-        elif self.three_prime:
-            seqarr_pass = seqs.seqarr[good_right]  # noqa
-        else:
-            raise AssertionError('unreachable')
-
-        return nn.DNASeqList(seqarr=seqarr_pass)
-
-
-@dataclass
-class BaseAtPositionFilter(NumpyFilter):
-    """
-    Restricts the sequence to contain only certain base(s) on at a particular position.
-
-    One use case is that many internal modifications (e.g., biotin or fluorophore)
-    can only be placed on an T.
-    """
-
-    bases: str | Collection[str]
-    """
-    Base(s) to require at position :data:`BasePositionConstraint.position`.
-
-    Can either be a single base, or a collection (e.g., list, tuple, set).
-    If several bases are specified, the base at :data:`BasePositionConstraint.position`
-    must be one of the bases in :data:`BasePositionConstraint.bases`.
-    """
-
-    position: int
-    """Position of base to check."""
-
-    def __post_init__(self) -> None:
-        self.name = 'base_at_position'
-        self.bases = [self.bases] if isinstance(self.bases, str) else list(self.bases)
-        if not (set(self.bases) < all_dna_bases):
-            raise ValueError(f'bases must be a strict subset of {all_dna_bases} but is '
-                             f'{self.bases}')
-        if len(self.bases) == 0:
-            raise ValueError('bases cannot be empty')
-
-    def remove_violating_sequences(self, seqs: nn.DNASeqList) -> nn.DNASeqList:
-        """Remove sequences that don't have one of the given bases at the given position."""
-        assert isinstance(self.bases, list)
-        if not 0 <= self.position < seqs.seqlen:
-            raise ValueError(f'position must be between 0 and {seqs.seqlen} but it is {self.position}')
-        mid = seqs.seqarr[:, self.position]
-        good = np.zeros(shape=len(seqs), dtype=bool)
-        for base in self.bases:
-            good |= (mid == nn.base2bits[base])
-        seqarr_pass = seqs.seqarr[good]
-        return nn.DNASeqList(seqarr=seqarr_pass)
-
-
-@dataclass
-class ForbiddenSubstringFilter(NumpyFilter):
-    """
-    Restricts the sequence not to contain a certain substring(s), e.g., GGGG.
-    """
-
-    substrings: str | Collection[str]
-    """
-    Substring(s) to forbid.
-
-    Can either be a single substring, or a collection (e.g., list, tuple, set).
-    If a collection, all substrings must have the same length.
-    """
-
-    indices: Sequence[int] | None = None
-    """
-    Indices at which to check for each substring in :data:`ForbiddenSubstringFilter.substrings`.
-    If not specified, all appropriate indices are checked.
-    """
-
-    def __post_init__(self) -> None:
-        self.name = 'forbidden_substrings'
-
-        self.substrings = [self.substrings] if isinstance(self.substrings, str) else list(self.substrings)
-
-        lengths = {len(substring) for substring in self.substrings}
-        if len(lengths) > 1:
-            raise ValueError(f'all substrings must have same length, but they have these lengths: '
-                             f'{lengths}\n'
-                             f'substrings: {self.substrings}')
-
-        for substring in self.substrings:
-            if not (set(substring) < all_dna_bases):
-                raise ValueError('must contain only letters from {A,C,G,T} but it is '
-                                 f'{substring}, which has extra letters '
-                                 f'{set(substring) - all_dna_bases}')
-            if len(substring) == 0:
-                raise ValueError('substring cannot be empty')
-
-    def length(self) -> int:
-        """
-        :return:
-            length of substring(s) to check
-        """
-        if isinstance(self.substrings, str):
-            return len(self.substrings)
-        else:
-            # should be a collection
-            first_substring = list(self.substrings)[0]
-            assert len(first_substring) != 0
-            return len(first_substring)
-
-    def remove_violating_sequences(self, seqs: nn.DNASeqList) -> nn.DNASeqList:
-        """Remove sequences that have a string in :data:`ForbiddenSubstringFilter.substrings`
-        as a substring."""
-        assert isinstance(self.substrings, list)
-        sub_len = len(self.substrings[0])
-        sub_ints = [[nn.base2bits[base] for base in sub] for sub in self.substrings]
-        pow_arr = [4 ** k for k in range(sub_len)]
-        sub_vals = np.dot(sub_ints, pow_arr)  # type: ignore
-        toeplitz = nn.create_toeplitz(seqs.seqlen, sub_len, self.indices)
-        convolution = np.dot(toeplitz, seqs.seqarr.transpose())
-        pass_all = np.ones(seqs.numseqs, dtype=bool)
-        for sub_val in sub_vals:
-            pass_sub = np.all(convolution != sub_val, axis=0)
-            pass_all = pass_all & pass_sub
-        seqarr_pass = seqs.seqarr[pass_all]
-        return nn.DNASeqList(seqarr=seqarr_pass)
-
-
-@dataclass
-class RunsOfBasesFilter(NumpyFilter):
-    """
-    Restricts the sequence not to contain runs of a certain length from a certain subset of bases,
-    (e.g., forbidding any substring in {C,G}^3;
-    no four bases can appear in a row that are either C or G)
-
-    This works by simply generating all strings representing the runs of bases,
-    and then using a :any:`ForbiddenSubstringFilter` with those strings. So this will not be efficient
-    for forbidding, for example {A,C,T}^20 (i.e., all runs of A's, C's, or T's of length 20),
-    which would generate all 3^20 = 3,486,784,401 strings of length 20 from the alphabet {A,C,T}^20.
-    Hopefully such a constraint would not be used in practice.
-    """
-
-    bases: Collection[str]
-    """
-    Bases to forbid in runs of length :data:`RunsOfBasesFilter.length`.
-    """
-
-    length: int
-    """Length of run to forbid."""
-
-    def __init__(self, bases: str | Collection[str], length: int) -> None:
-        """
-        :param bases: Can either be a single base, or a collection (e.g., list, tuple, set).
-        :param length: length of run to forbid
-        """
-        self.name = 'runs_of_bases'
-        self.bases = [bases] if isinstance(bases, str) else list(bases)
-        self.length = length
-        if not (set(self.bases) < all_dna_bases):
-            raise ValueError('bases must be a strict subset of {A,C,G,T} but is '
-                             f'{self.bases}')
-        if len(self.bases) == 0:
-            raise ValueError('bases cannot be empty')
-        if self.length <= 0:
-            raise ValueError(f'length must be positive, but it is {self.length}')
-        if self.length == 1:
-            allowed_bases = all_dna_bases - set(self.bases)
-            logger.warning('You have specified a RunsOfBasesFilter with length = 1. '
-                           'Although this will work, it essentially says to forbid using any of the bases '
-                           f'in {set(self.bases)}, i.e., only use bases in {allowed_bases}. '
-                           f'It is more efficient to use the constraint '
-                           f'RestrictBasesFilter({allowed_bases}).')
-
-    def remove_violating_sequences(self, seqs: nn.DNASeqList) -> nn.DNASeqList:
-        """Remove sequences that have a run of given length of bases from given bases."""
-        substrings = list(
-            map(lambda lst: ''.join(lst), itertools.product(self.bases, repeat=self.length)))
-        constraint = ForbiddenSubstringFilter(substrings)
-        return constraint.remove_violating_sequences(seqs)
-
-
-log_numpy_generation = True
-
-
-# log_numpy_generation = False
-
-@dataclass
-class SubstringSampler(JSONSerializable):
-    """
-    A :any:`SubstringSampler` is an object for specifying a common case for the field
-    :data:`DomainPool.possible_sequences`, namely where we want the set of possible sequences to be
-    all (or many) substrings of a single longer sequence.
-
-    For example, this can be used to choose a rotation of the M13mp18 strand in sequence design.
-    If for example 300 consecutive bases of M13 will be used in the design, and we want to choose
-    the rotation, but disallow the substring of length 300 to overlap the hairpin at indices
-    5514-5556, then one would do the following
-
-    .. code-block:: python
-
-        possible_sequences = SubstringSampler(
-            supersequence=m13(), substring_length=300,
-            except_overlapping_indices=range(5514, 5557), circular=True)
-        pool = DomainPool('M13 rotations', possible_sequences=possible_sequences)
-
-    For this example, using a :any:`SubstringSampler` is much more efficient than explicitly listing
-    all length-300 substrings of M13 in the parameter :data:`DomainPool.possible_sequences`.
-    This is because the latter approach, whenever the :any:`Design` improves and is written to a
-    file, will write out all the length-300 substrings of M13, taking much more space than just
-    writing the full M13 sequence once.
-    """
-
-    supersequence: str
-    """The longer sequence from which to sample substrings."""
-
-    substring_length: int
-    """Length of substrings to sample."""
-
-    except_start_indices: Tuple[int, ...]
-    """*Start* indices in :data:`SubstringSampler.supersequence` to avoid. In the constructor this can 
-    be specified directly. Another option (mutually exclusive with the parameter `except_start_indices`)
-    is to specify the parameter `except_overlapping_indices`, which sets 
-    :data:`SubstringSampler.except_start_indices` so that substrings will not intersect any indices in 
-    `except_overlapping_indices`."""
-
-    circular: bool
-    """Whether :data:`SubstringSampler.supersequence` is circular. If so, then we can sample indices near the 
-    end and the substrings will start at the end and wrap around to the start."""
-
-    start_indices: Tuple[int, ...]
-    """List of start indices from which to sample when calling :meth:`SubstringSampler.sample_substring`.
-    Computed in constructor from other arguments."""
-
-    extended_supersequence: str
-    """If :data:`SubstringSampler.circular` is True, then this is :data:`SubstringSampler.supersequence` 
-    extended by its own prefix of length :data:`SubstringSampler.substring_length - 1`,
-    to make sampling easier. Otherwise it is simply identical to :data:`SubstringSampler.supersequence`.
-    Computed in constructor from other arguments."""
-
-    def __init__(self, supersequence: str, substring_length: int,
-                 except_start_indices: Iterable[int] | None = None,
-                 except_overlapping_indices: Iterable[int] | None = None,
-                 circular: bool = False,
-                 ) -> None:
-        if except_start_indices is not None and except_overlapping_indices is not None:
-            raise ValueError('at most one of the parameters except_start_indices or '
-                             'except_overlapping_indices can be specified, but you specified both of them')
-        self.supersequence = supersequence
-        self.substring_length = substring_length
-        self.circular = circular
-
-        if except_start_indices is not None:
-            self.except_start_indices = tuple(sorted(except_start_indices))
-        elif except_overlapping_indices is None:
-            self.except_start_indices = cast((), Tuple[int])
-        else:
-            # compute except_start_indices based on except_overlapping_indices
-            assert except_start_indices is None
-            assert except_overlapping_indices is not None
-            set_except_start_indices: Set[int] = set()  # type: ignore
-            # iterate over all idx's in except_overlapping_indices and add all indices between
-            # it and the index `self.substring_length + 1` less than it
-            for skip_idx in except_overlapping_indices:
-                min_start_idx_overlapping_skip_idx = max(0, skip_idx - self.substring_length + 1)
-                indices_to_avoid = range(min_start_idx_overlapping_skip_idx, skip_idx + 1)
-                set_except_start_indices.update(indices_to_avoid)
-            except_start_indices = sorted(list(set_except_start_indices))
-            self.except_start_indices = tuple(except_start_indices)
-
-        # compute set of indices to sample from
-        self.extended_supersequence = self.supersequence
-        if self.circular:
-            indices = set(range(len(self.supersequence)))
-
-            # append start of sequence to its end to help with circular condition
-            self.extended_supersequence += self.supersequence[:self.substring_length - 1]
-
-            # add indices beyond supersequence length that correspond to indices near the start
-            extended_except_indices = list(self.except_start_indices)
-            for skip_idx in self.except_start_indices:
-                if skip_idx >= self.substring_length - 1:
-                    break
-                extended_except_indices.append(skip_idx + len(self.supersequence))
-
-            indices -= set(extended_except_indices)
-        else:
-            indices = set(range(len(self.supersequence) - self.substring_length + 1))
-            indices -= set(self.except_start_indices)
-
-        # need to sort so iteration order does not affect RNG
-        indices_list: List[int] = list(indices)
-        indices_list.sort()
-        self.start_indices = tuple(indices_list)
-
-    def sample_substring(self, rng: np.random.Generator) -> str:
-        """
-        :return: a random substring of :data:`SubstringSampler.supersequence`
-                 of length :data:`SubstringSampler.substring_length`.
-        """
-        start_idx = rng.choice(self.start_indices)
-        end_idx = start_idx + self.substring_length
-        supersequence = self.extended_supersequence if self.circular else self.supersequence
-        assert end_idx <= len(supersequence)
-        substring = supersequence[start_idx:end_idx]
-        return substring
-
-    @staticmethod
-    def from_json_serializable(json_map: Dict[str, Any]) -> SubstringSampler:
-        sequence = json_map[name_key]
-        substring_length = json_map[length_key]
-        except_indices = json_map[replace_with_close_sequences_key]
-        circular = json_map[circular_key]
-        return SubstringSampler(supersequence=sequence, substring_length=substring_length,
-                                except_start_indices=except_indices, circular=circular)
-
-    def to_json_serializable(self, suppress_indent: bool = True) -> Dict[str, Any]:  # noqa
-        except_indices = NoIndent(self.except_start_indices) if suppress_indent else self.except_start_indices
-        dct = {
-            sequence_key: self.supersequence,
-            substring_length_key: self.substring_length,
-            except_indices_key: except_indices,
-            circular_key: self.circular,
-        }
-        return dct
-
-    def to_json(self) -> str:
-        json_map = self.to_json_serializable(suppress_indent=False)
-        json_str = json.dumps(json_map, indent=2)
-        return json_str
-
-
-@dataclass
-class DomainPool(JSONSerializable):
-    """
-    Represents a group of related :any:`Domain`'s that share common properties in their sequence design,
-    such as length of DNA sequence, or bounds on nearest-neighbor duplex energy.
-
-    Also serves as a "source" of DNA sequences for :any:`Domain`'s in this :any:`DomainPool`.
-    By calling :py:meth:`DomainPool.generate_sequence` repeatedly, we can produce DNA sequences satisfying
-    the constraints defining this :any:`DomainPool`.
-    """
-
-    name: str
-    """Name of this :any:`DomainPool`. Must be unique."""
-
-    length: int | None = None
-    """Length of DNA sequences generated by this :any:`DomainPool`. 
-    
-    Should be None if :data:`DomainPool.possible_sequences` is specified."""
-
-    possible_sequences: List[str] | SubstringSampler | None = None
-    """
-    If specified, all other fields except :data:`DomainPool.name` and :data:`DomainPool.length` 
-    are ignored.
-    This is an explicit list of sequences to consider for :any:`Domain`'s using this :any:`DomainPool`.
-    During the search, if a domain with this :any:`DomainPool` is picked to have its sequence changed,
-    then a sequence will be picked uniformly at random from this list. Note that no 
-    :any:`NumpyFilter`'s or :any:`SequenceFilter`'s will be applied.
-    
-    Alternatively, the field can be an instance of :any:`SubstringSampler` for the common case that the 
-    set of possible sequences is the set of substrings of some length of a single longer sequence.
-    For example, this can be used to choose a rotation of the M13mp18 strand in sequence design.
-    (This is advantageous because the files saving the :any:`Design` each time the design improves
-    will be much shorter, since it takes much less space to write the M13 sequence than to write all
-    of its length-300 substrings.)
-    
-    Should be None if :data:`DomainPool.length` is specified.
-    """
-
-    replace_with_close_sequences: bool = True
-    """
-    If True, instead of picking a sequence uniformly at random from all those satisfying the filters
-    when returning a sequence from :meth:`DomainPool.generate_sequence`,
-    one is picked "close" in Hamming distance to the previous sequence of the :any:`Domain`.
-    The field :data:`DomainPool.hamming_probability` is used to pick a distance at random, after which
-    a sequence that distance from the previous sequence is selected to return.
-    """
-
-    hamming_probability: Dict[int, float] = field(default_factory=dict)
-    """
-    Dictionary that specifies probability of taking a new sequence from the pool that is some integer 
-    number of bases different from the previous sequence (Hamming distance). 
-    """
-
-    numpy_filters: List[NumpyFilter] = field(
-        compare=False, hash=False, default_factory=list, repr=False)
-    """
-    :any:`NumpyFilter`'s shared by all :any:`Domain`'s in this :any:`DomainPool`.
-    This is used to choose potential sequences to assign to the :any:`Domain`'s in this :any:`DomainPool`
-    in the method :py:meth:`DomainPool.generate_sequence`.
-
-    The difference with :data:`DomainPool.sequence_filters` is that these constraints can be applied
-    efficiently to many sequences at once, represented as a numpy 2D array of bytes (via the class
-    :any:`np.DNASeqList`), so they are done in large batches in advance.
-    In contrast, the constraints in :data:`DomainPool.sequence_filters` are done on Python strings
-    representing DNA sequences, and they are called one at a time when a new sequence is requested in
-    :py:meth:`DomainPool.generate_sequence`.
-
-    Optional; default is empty.
-    """
-
-    sequence_filters: List[SequenceFilter] = field(
-        compare=False, hash=False, default_factory=list, repr=False)
-    """
-    :any:`SequenceFilter`'s shared by all :any:`Domain`'s in this :any:`DomainPool`.
-    This is used to choose potential sequences to assign to the :any:`Domain`'s in this :any:`DomainPool`
-    in the method :py:meth:`DomainPool.generate`.
-
-    See :data:`DomainPool.numpy_filters` for an explanation of the difference between them.
-
-    See :data:`DomainPool.domain_constraints` for an explanation of the difference between them.
-
-    Optional; default is empty.
-    """
-
-    def __post_init__(self) -> None:
-        if ((self.length is None and self.possible_sequences is None) or
-                (self.length is not None and self.possible_sequences is not None)):
-            raise ValueError('exactly one of length or possible_sequences should be specified')
-
-        if self.possible_sequences is not None:
-            if isinstance(self.possible_sequences, list):
-                if len(self.possible_sequences) == 0:
-                    raise ValueError('possible_sequences cannot be empty')
-                first_seq = self.possible_sequences[0]
-                length = len(first_seq)
-                for idx, seq in enumerate(self.possible_sequences):
-                    if len(seq) != length:
-                        raise ValueError(f'ERROR: Two sequences in possible_sequence of DomainPool '
-                                         f'"{self.name}" have different lengths:\n'
-                                         f'first sequence {first_seq} has length {length}\n'
-                                         f'and sequence "{seq}", index {idx} in the list possible_sequences,\n'
-                                         f'has length {len(seq)}.')
-
-            if len(self.numpy_filters) > 0:
-                raise ValueError('If possible_sequences is specified, then numpy_filters should '
-                                 'not be specified.')
-            if len(self.sequence_filters) > 0:
-                raise ValueError('If possible_sequences is specified, then sequence_filters should '
-                                 'not be specified.')
-
-        if self.length is not None:
-            if len(self.hamming_probability) == 0:  # sets default probability distribution if the user does not
-                # exponentially decreasing probability of making i+1 (since i starts at 0) base changes
-                # for i in range(self.length):
-                #     self.hamming_probability[i + 1] = 1 / 2 ** (i + 1)
-                # self.hamming_probability[self.length] *= 2
-
-                # linearly decreasing probability of making i+1 (since i starts at 0) base changes
-                total = 0.0
-                for i in range(self.length):
-                    prob = 1 / (i + 1)
-                    self.hamming_probability[i + 1] = prob
-                    total += prob
-                # normalize to be a probability measure
-                for length in self.hamming_probability:
-                    self.hamming_probability[length] /= total
-
-            idx = 0
-            for numpy_filter in self.numpy_filters:
-                if not isinstance(numpy_filter, NumpyFilter):
-                    raise ValueError('each element of numpy_filters must be an instance of '
-                                     'NumpyFilter, '
-                                     f'but the element at index {idx} is of type {type(numpy_filter)}')
-                elif isinstance(numpy_filter, RunsOfBasesFilter):
-                    if numpy_filter.length > self.length:
-                        raise ValueError(f'DomainPool "{self.name}" has length {self.length}, but a '
-                                         f'RunsOfBasesFilter was specified with larger length '
-                                         f'{numpy_filter.length}, which is not allowed')
-                elif isinstance(numpy_filter, ForbiddenSubstringFilter):
-                    if numpy_filter.length() > self.length:
-                        raise ValueError(f'DomainPool "{self.name}" has length {self.length}, but a '
-                                         f'ForbiddenSubstringFilter was specified with larger length '
-                                         f'{numpy_filter.length()}, which is not allowed')
-                idx += 1
-
-            idx = 0
-            for seq_constraint in self.sequence_filters:
-                # SequenceFilter is an alias for Callable[[str], float],
-                # which is not checkable using isinstance
-                # https://stackoverflow.com/questions/624926/how-do-i-detect-whether-a-python-variable-is-a-function
-                if not callable(seq_constraint):
-                    raise ValueError('each element of numpy_filters must be an instance of '
-                                     'SequenceFilter (i.e., be a function that takes a single string '
-                                     'and returns a bool), '
-                                     f'but the element at index {idx} is of type {type(seq_constraint)}')
-                idx += 1
-
-    def __hash__(self) -> int:
-        return hash((self.name, self.length))
-
-    def __eq__(self, other: Any) -> bool:
-        if not isinstance(other, DomainPool):
-            return False
-        return self.name == other.name and self.length == other.length
-
-    def to_json(self) -> str:
-        json_map = self.to_json_serializable(suppress_indent=False)
-        json_str = json.dumps(json_map, indent=2)
-        return json_str
-
-    def to_json_serializable(self, suppress_indent: bool = True) -> Dict[str, Any]:
-        if self.length is None and self.possible_sequences is None:
-            raise ValueError('exactly one of length or possible_sequences should be None, but both are')
-        if self.length is not None and self.possible_sequences is not None:
-            raise ValueError('exactly one of length or possible_sequences should be None, but neither is')
-
-        dct = {
-            name_key: self.name,
-            replace_with_close_sequences_key: self.replace_with_close_sequences,
-            hamming_probability_key: self.hamming_probability,
-        }
-
-        if self.possible_sequences is not None:
-            if isinstance(self.possible_sequences, list):
-                dct[possible_sequences_key] = self.possible_sequences
-            elif isinstance(self.possible_sequences, SubstringSampler):
-                dct[possible_sequences_key] = self.possible_sequences.to_json_serializable(suppress_indent)
-            else:
-                raise ValueError('possible_sequences should be list of strings or SuperSequence but is '
-                                 f'{type(self.possible_sequences)}: {self.possible_sequences}')
-        if self.length is not None:
-            dct[length_key] = self.length
-
-        return dct
-
-    @staticmethod
-    def from_json_serializable(json_map: Dict[str, Any]) -> DomainPool:
-        name = json_map[name_key]
-        replace_with_close_sequences = json_map[replace_with_close_sequences_key]
-        hamming_probability_str_keys = json_map[hamming_probability_key]
-        hamming_probability = {int(key): val for key, val in hamming_probability_str_keys.items()}
-
-        length = json_map.get(length_key)
-        possible_sequences = json_map.get(possible_sequences_key)
-
-        if length is None and possible_sequences is None:
-            raise ValueError('exactly one of length or possible_sequences should be None, but both are')
-        if length is not None and possible_sequences is not None:
-            raise ValueError('exactly one of length or possible_sequences should be None, but neither is')
-
-        return DomainPool(name=name, length=length,
-                          replace_with_close_sequences=replace_with_close_sequences,
-                          hamming_probability=hamming_probability,
-                          possible_sequences=possible_sequences,
-                          )
-
-    def _first_sequence_satisfying_sequence_constraints(self, seqs: nn.DNASeqList) -> str | None:
-        if len(seqs) == 0:
-            return None
-        if len(self.sequence_filters) == 0:
-            return seqs.get_seq_str(0)
-        for idx in range(seqs.numseqs):
-            seq = seqs.get_seq_str(idx)
-            if self.satisfies_sequence_constraints(seq):
-                return seq
-        return None
-
-    def satisfies_sequence_constraints(self, sequence: str) -> bool:
-        """
-        :param sequence:
-            DNA sequence to check
-        :return:
-            whether `sequence` satisfies all constraints in :data:`DomainPool.sequence_filters`
-        """
-        return all(constraint(sequence) for constraint in self.sequence_filters)
-
-    def generate_sequence(self, rng: np.random.Generator, previous_sequence: str | None = None) -> str:
-        """
-        Returns a DNA sequence of given length satisfying :data:`DomainPool.numpy_filters` and
-        :data:`DomainPool.sequence_filters`
-
-        **Note:** By default, there is no check that the sequence returned is unequal to one already
-        assigned somewhere in the design, since both :data:`DomainPool.numpy_filters` and
-        :data:`DomainPool.sequence_filters` do not have access to the whole :any:`Design`.
-        But the :any:`DomainPairConstraint` returned by
-        :meth:`domains_not_substrings_of_each_other_constraint`
-        can be used to specify this :any:`Design`-wide constraint.
-
-        Note that if :data:`DomainPool.possible_sequences` is specified, then all constraints are ignored,
-        and instead a sequence is chosen randomly to be returned from that list.
-
-        :param rng:
-            numpy random number generator to use. To use a default, pass :data:`np.default_rng`.
-        :param previous_sequence:
-            previously generated sequence to be replaced by a new sequence; None if no previous
-            sequence exists. Used to choose a new sequence "close" to itself in Hamming distance,
-            if the field :data:`DomainPool.replace_with_close_sequences` is True and `previous_sequence`
-            is not None.
-            The number of differences between `previous_sequence` and its neighbors is determined by randomly
-            picking a Hamming distance from :data:`DomainPool.hamming_probability` with
-            weighted probabilities of choosing each distance.
-        :return:
-            DNA sequence of given length satisfying :data:`DomainPool.numpy_filters` and
-            :data:`DomainPool.sequence_filters`
-        """
-        if self.possible_sequences is not None:
-            if isinstance(self.possible_sequences, list):
-                sequence = rng.choice(self.possible_sequences)
-            elif isinstance(self.possible_sequences, SubstringSampler):
-                sequence = self.possible_sequences.sample_substring(rng)
-            else:
-                raise ValueError('possible_sequences should be list of strings or SuperSequence but is '
-                                 f'{type(self.possible_sequences)}: {self.possible_sequences}')
-        elif not self.replace_with_close_sequences or previous_sequence is None:
-            sequence = self._get_next_sequence_satisfying_numpy_and_sequence_constraints(rng)
-        else:
-            sequence = self._sample_hamming_distance_from_sequence(previous_sequence, rng)
-
-        return sequence
-
-    def _sample_hamming_distance_from_sequence(self, previous_sequence: str, rng: np.random.Generator) -> str:
-        # all possible distances from 1 to len(previous_sequence) are calculated.
-
-        hamming_probabilities = np.array(list(self.hamming_probability.values()))
-
-        # pick a distance at random, then re-pick if no sequences are at that distance
-        available_distances_list = list(range(1, len(previous_sequence) + 1))
-
-        while True:  # each iteration of this loop tries one sampled distance
-            num_to_generate = 100
-
-            if len(available_distances_list) == 0:
-                raise ValueError('out of Hamming distances to try, quitting')
-
-            # sample a Hamming distance that we haven't tried yet
-            available_distances_arr = np.array(available_distances_list)
-            existing_hamming_probabilities = hamming_probabilities[available_distances_arr - 1]
-            prob_sum = existing_hamming_probabilities.sum()
-            assert prob_sum > 0.0
-            existing_hamming_probabilities /= prob_sum
-            sampled_distance: int = rng.choice(available_distances_arr, p=existing_hamming_probabilities)
-
-            sequence: str | None = None
-
-            while sequence is None:  # each iteration of this loop tries one value of num_to_generate
-                bases = self._bases_to_use()
-                length = self.length
-
-                num_ways_to_choose_subsequence_indices = nn.comb(length, sampled_distance)
-                num_different_bases = len(bases) - 1
-                num_subsequences = num_different_bases ** sampled_distance
-                num_sequences_at_sampled_distance = num_ways_to_choose_subsequence_indices * num_subsequences
-
-                if num_to_generate > num_sequences_at_sampled_distance:
-                    num_to_generate = num_sequences_at_sampled_distance
-
-                if num_to_generate >= num_sequences_at_sampled_distance // 2:
-                    num_to_generate = num_sequences_at_sampled_distance
-                    # if we want sufficiently many random sequences, just generate all possible sequences
-                    seqs = nn.DNASeqList(
-                        hamming_distance_from_sequence=(sampled_distance, previous_sequence), alphabet=bases,
-                        shuffle=True, rng=rng)
-                    generated_all_seqs = True
-                else:
-                    # otherwise sample num_to_generate with replacement
-                    seqs = nn.DNASeqList(
-                        hamming_distance_from_sequence=(sampled_distance, previous_sequence), alphabet=bases,
-                        shuffle=True, num_random_seqs=num_to_generate, rng=rng)
-                    generated_all_seqs = False
-
-                seqs_satisfying_numpy_filters = self._apply_numpy_filters(seqs)
-                self._log_numpy_generation(length, num_to_generate, len(seqs_satisfying_numpy_filters))
-                sequence = self._first_sequence_satisfying_sequence_constraints(
-                    seqs_satisfying_numpy_filters)
-                if sequence is not None:
-                    return sequence
-
-                max_to_generate_before_moving_on = 10 ** 6
-
-                if generated_all_seqs:
-                    logger.info(f"""
-We've generated all possible DNA sequences at Hamming distance {sampled_distance} 
-from the previous sequence {previous_sequence} and not found one that passed your 
-NumpyFilters and SequenceFilters. Trying another distance.""")
-                    available_distances_list.remove(sampled_distance)
-                elif num_to_generate >= max_to_generate_before_moving_on:
-                    logger.info(f"""
-We've generated over {max_to_generate_before_moving_on} DNA sequences at Hamming distance {sampled_distance} 
-from the previous sequence {previous_sequence} and not found one that passed your 
-NumpyFilters and SequenceFilters. Trying another distance.""")
-                    available_distances_list.remove(sampled_distance)
-
-                if sequence is None and (
-                        generated_all_seqs or num_to_generate >= max_to_generate_before_moving_on):
-                    # found no sequences passing constraints at distance `sampled_distance`
-                    # (either through exhaustive search, or trying at least 1 billion),
-                    # need to try a new Hamming distance
-                    break
-
-                num_to_generate *= 2
-
-        # mypy actually flags the next line as unreachable
-        # raise AssertionError('should be unreachable')
-
-    def _get_next_sequence_satisfying_numpy_and_sequence_constraints(self, rng: np.random.Generator) -> str:
-        num_to_generate = 100
-        num_sequences_total = len(self._bases_to_use()) ** self.length
-
-        sequence = None
-        while sequence is None:
-            if num_to_generate >= num_sequences_total / 2:
-                num_to_generate = num_sequences_total
-
-            seqs_satisfying_numpy_filters = \
-                self._generate_random_sequences_passing_numpy_filters(rng, num_to_generate)
-            sequence = self._first_sequence_satisfying_sequence_constraints(seqs_satisfying_numpy_filters)
-            if sequence is not None:
-                return sequence
-
-            if num_to_generate > 10 ** 9:
-                raise NotImplementedError("We've generated over 1 billion random DNA sequences of length "
-                                          f"{self.length} and found none that passed the NumpyConstraints "
-                                          f"and " "SequenceConstraints. Try relaxing the constraints so "
-                                          "that it's more likely a random sequence satisfies the "
-                                          "constraints.")
-            if num_to_generate == num_sequences_total:
-                raise NotImplementedError(f"We generated all possible {num_sequences_total} DNA sequences "
-                                          f"of length {self.length} and found none that passed the "
-                                          f"NumpyConstraints and "
-                                          "SequenceConstraints. Try relaxing the constraints so that "
-                                          "some sequence satisfies the constraints.")
-
-            num_to_generate *= 2
-
-        raise AssertionError('should be unreachable')
-
-    def _generate_random_sequences_passing_numpy_filters(self, rng: np.random.Generator,
-                                                         num_to_generate: int) -> nn.DNASeqList:
-        bases = self._bases_to_use()
-        length = self.length
-        seqs = nn.DNASeqList(length=length, alphabet=bases, shuffle=True,
-                             num_random_seqs=num_to_generate, rng=rng)
-        seqs_passing_numpy_filters = self._apply_numpy_filters(seqs)
-        self._log_numpy_generation(length, num_to_generate, len(seqs_passing_numpy_filters))
-        return seqs_passing_numpy_filters
-
-    @staticmethod
-    def _log_numpy_generation(length: int, num_to_generate: int, num_passed: int):
-        if log_numpy_generation:
-            num_decimals = len(str(num_to_generate))
-            logger.debug(f'generated {num_to_generate:{num_decimals}} sequences '
-                         f'of length {length:2}, '
-                         f'of which {num_passed:{num_decimals}} '
-                         f'passed the numpy sequence constraints')
-
-    def _bases_to_use(self) -> Collection[str]:
-        # checks explicitly for RestrictBasesFilter
-        for filter_ in self.numpy_filters:
-            if isinstance(filter_, RestrictBasesFilter):
-                return filter_.bases
-        return 'A', 'C', 'G', 'T'
-
-    def _apply_numpy_filters(self, seqs: nn.DNASeqList) -> nn.DNASeqList:
-        # filter sequence not passing numpy filters, but skip RestrictBasesFilter since
-        # that is more efficiently handled by the DNASeqList constructor to generate the sequences
-        # in the first place
-        for filter_ in self.numpy_filters:
-            if isinstance(filter_, RestrictBasesFilter):
-                continue
-            seqs = filter_.remove_violating_sequences(seqs)
-        return seqs
-
-
-def add_quotes(string: str) -> str:
-    # adds quotes around a string
-    return f'"{string}"'
-
-
-def mandatory_field(ret_type: Type, json_map: Dict, main_key: str, *legacy_keys: str) -> Any:
-    # should be called from function whose return type is the type being constructed from JSON, e.g.,
-    # Design or Strand, given by ret_type. This helps give a useful error message
-    for key in (main_key,) + legacy_keys:
-        if key in json_map:
-            return json_map[key]
-    ret_type_name = ret_type.__name__
-    msg_about_keys = f'the key "{main_key}"'
-    if len(legacy_keys) > 0:
-        msg_about_keys += f" (or any of the following legacy keys: {', '.join(map(add_quotes, legacy_keys))})"
-    msg = f'I was looking for {msg_about_keys} in the JSON encoding of a {ret_type_name}, ' \
-          f'but I did not find it.' \
-          f'\n\nThis occurred when reading this JSON object:\n{json_map}'
-    raise ValueError(msg)
-
-
-class Part(ABC):
-
-    def __eq__(self, other: Part) -> bool:
-        return type(self) == type(other) and self.name == other.name
-
-    # Remember to set subclass __hash__ equal to this implementation; see here:
-    # https://docs.python.org/3/reference/datamodel.html#object.__hash__
-    def __hash__(self) -> int:
-        return hash(self.key())
-
-    @property
-    @abstractmethod
-    def name(self) -> str:
-        pass
-
-    @abstractmethod
-    def key(self) -> str:
-        # used as key in dictionary
-        pass
-
-    @staticmethod
-    @abstractmethod
-    def name_of_part_type(self) -> str:
-        pass
-
-    @property
-    @abstractmethod
-    def fixed(self) -> bool:
-        pass
-
-    @abstractmethod
-    def individual_parts(self) -> Tuple[Domain, ...] | Tuple[Strand, ...]:
-        # if Part represents a tuple, e.g., StrandPair or DomainPair, then returns tuple of
-        # individual domains/strands
-        pass
-
-
-@dataclass
-class Domain(Part, JSONSerializable):
-    """
-    Represents a contiguous substring of the DNA sequence of a :any:`Strand`, which is intended
-    to be either single-stranded, or to bind fully to the Watson-Crick complement of the :any:`Domain`.
-
-    If two domains are complementary, they are represented by the same :any:`Domain` object.
-    They are distinguished only by whether the :any:`Strand` object containing them has the
-    :any:`Domain` in its set :data:`Strand.starred_domains` or not.
-
-    A :any:`Domain` uses only its name to compute hash and equality checks, not its sequence.
-    This allows a :any:`Domain` to be used in sets and dicts while modifying the sequence assigned to it,
-    and also modifying the pool (letting the pool be assigned after it is created).
-    """
-
-    _name: str
-    """
-    Name of the :any:`Domain`.
-    This is the "unstarred" version of the name, and it cannot end in `*`.
-    """
-
-    _starred_name: str
-
-    _pool: DomainPool | None = field(init=False, default=None, compare=False, hash=False)
-    """
-    Each :any:`Domain` in the same :any:`DomainPool` as this one share a set of properties, such as
-    length and individual :any:`DomainConstraint`'s.
-    """
-
-    # TODO: `set_sequence_recursive_up`
-
-    #        - if parent is not none, make recursive call to set_sequence_recursive_up
-    # TODO: `set_sequence_recursive_down`
-    #        - iterate over children, call set_sequence
-    _sequence: str | None = field(init=False, repr=False, default=None, compare=False, hash=False)
-    """
-    DNA sequence assigned to this :any:`Domain`. This is assumed to be the sequence of the unstarred
-    variant; the starred variant has the Watson-Crick complement,
-    accessible via :data:`Domain.starred_sequence`.
-    """
-
-    weight: float = 1.0
-    """
-    Weight to apply before picking domain at random to change when re-assigning DNA sequences during search.
-    Should only be changed for independent domains. (those with :data:`Domain.dependent` set to False)
-    
-    Normally a domain's probability of being changed is proportional to the total score of violations it
-    causes, but that total score is first multiplied by :data:`Domain.weight`. This is useful,
-    for instance, to weight a domain lower when it has many subdomains that intersect many strands,
-    for example if a domain represents an M13 strand. It may be more efficient to pick such a domain
-    less often since changing it will change many strands in the design and, when the design gets
-    close to optimized, this will likely cause the score to go up.
-    """
-
-    fixed: bool = False
-    """
-    Whether this :any:`Domain`'s DNA sequence is fixed, i.e., cannot be changed by the
-    search algorithm :py:meth:`search.search_for_dna_sequences`.
-
-    Note: If a domain is fixed then all of its subdomains must also be fixed.
-    """
-
-    label: str | None = None
-    """
-    Optional "label" string to associate to this :any:`Domain`.
-
-    Useful for associating extra information with the :any:`Domain` that will be serialized, for example,
-    for DNA sequence design.
-    """
-
-    dependent: bool = False
-    """
-    Whether this :any:`Domain`'s DNA sequence is dependent on others. Usually this is not the case.
-    However, domains can be subdivided hierarchically into a tree of domains by setting 
-    :data:`Domain.subdomains` to describe the tree. In this case exactly
-    one domain along every path from the root to any leaf must be independent, and the rest dependent:
-    the dependent domains will have their sequences calculated from the indepenedent ones.
-    
-    A possible use case is that one strand represents a subsequence of M13 of length 300,
-    of which there are 7249 possible DNA sequences to assign based on the different
-    rotations of M13. If this strand is bound to several other strands, it will have
-    several domains, but they cannot be set independently of each other.
-    This can be done by creating a strand with a single long domain, which is subdivided into many dependent 
-    child domains.
-    Only the entire strand, the root domain, can be assigned at once, changing every domain at once,
-    so the domains are dependent on the root domain's assigned sequence.
-    """
-
-    length: int | None = None
-    """
-    Length of this domain. If None, then the method :meth:`Domain.get_length` asks :data:`Domain.pool`
-    for the length. However, a :any:`Domain` with :data:`Domain.dependent` set to True has no
-    :data:`Domain.pool`. For such domains, it is necessary to set a :data:`Domain.length` field directly.
-    """
-
-    _subdomains: List[Domain] = field(init=False, default_factory=list)
-    """List of smaller subdomains whose concatenation is this domain. If empty, then there are no subdomains.
-    """
-
-    parent: Domain | None = field(init=False, default=None)
-    """Domain of which this is a subdomain. Note, this is not set manually, this is set by the library based 
-    on the :data:`Domain.subdomains` of other domains in the same tree.
-    """
-
-    def __init__(self, name: str, pool: DomainPool | None = None, sequence: str | None = None,
-                 fixed: bool = False, label: str | None = None, dependent: bool = False,
-                 subdomains: List[Domain] | None = None, weight: float | None = None) -> None:
-        if subdomains is None:
-            subdomains = []
-        self._name = name
-        self._starred_name = name + '*'
-        self._pool = pool
-        self._sequence = sequence
-        self._starred_sequence = None if sequence is None else nv.wc(sequence)
-        self.fixed = fixed
-        self.label = label
-        self.dependent = dependent
-        self._subdomains = subdomains
-
-        if self.name.endswith('*'):
-            raise ValueError('Domain name cannot end with *\n'
-                             f'domain name = {self.name}')
-
-        if self.fixed:
-            for sd in self._subdomains:
-                if not sd.fixed:
-                    raise ValueError(f'Domain is fixed, but subdomain {sd} is not fixed')
-        else:
-            contains_no_non_fixed_subdomains = True
-            for sd in self._subdomains:
-                if not sd.fixed:
-                    contains_no_non_fixed_subdomains = False
-                    break
-            if len(self._subdomains) > 0 and contains_no_non_fixed_subdomains:
-                raise ValueError(f'Domain is not fixed, but all subdomains are fixed')
-
-        # Set parent field for all subdomains.
-        for subdomain in self._subdomains:
-            subdomain.parent = self
-
-        if self.dependent and weight is not None:
-            raise ValueError(f'cannot set Domain.weight when Domain.dependent is True, '
-                             f'since dependent domains cannot be picked to change in the search, '
-                             f'which is the probability that DOmain.weight affects')
-        if weight is not None:
-            self.weight = weight
-
-    @staticmethod
-    def name_of_part_type(self) -> str:
-        return 'domain'
-
-    def key(self) -> str:
-        return f'Domain({self.name})'
-
-    # needed to avoid unhashable type error; see
-    # https://docs.python.org/3/reference/datamodel.html#object.__hash__
-    __hash__ = Part.__hash__
-
-    def __repr__(self) -> str:
-        return self._name
-
-    def individual_parts(self) -> Tuple[Domain, ...]:
-        return self,
-
-    def to_json_serializable(self, suppress_indent: bool = True) -> NoIndent | Dict[str, Any]:
-        """
-        :return:
-            Dictionary ``d`` representing this :any:`Domain` that is "naturally" JSON serializable,
-            by calling ``json.dumps(d)``.
-        """
-        dct: Dict[str, Any] = {name_key: self.name}
-        if self._pool is not None:
-            dct[domain_pool_name_key] = self._pool.name
-        if self.has_sequence():
-            dct[sequence_key] = self._sequence
-            if self.fixed:
-                dct[fixed_key] = True
-        if self.label is not None:
-            dct[label_key] = self.label
-        return NoIndent(dct) if suppress_indent else dct
-
-    @staticmethod
-    def from_json_serializable(json_map: Dict[str, Any],
-                               pool_with_name: Dict[str, DomainPool] | None) \
-            -> Domain:
-        """
-        :param json_map:
-            JSON serializable object encoding this :any:`Domain`, as returned by
-            :py:meth:`Domain.to_json_serializable`.
-        :param pool_with_name:
-            dict mapping name to :any:`DomainPool` with that name; required to rehydrate :any:`Domain`'s.
-            If None, then a DomainPool with no constraints is created with the name and domain length
-            found in the JSON.
-        :return:
-            :any:`Domain` represented by dict `json_map`, assuming it was created by
-            :py:meth:`Domain.to_json_serializable`.
-        """
-        name: str = mandatory_field(Domain, json_map, name_key)
-        sequence: str | None = json_map.get(sequence_key)
-        fixed: bool = json_map.get(fixed_key, False)
-
-        label: str = json_map.get(label_key)
-
-        pool: DomainPool | None
-        pool_name: str | None = json_map.get(domain_pool_name_key)
-        if pool_name is not None:
-            if pool_with_name is not None:
-                pool = pool_with_name[pool_name] if pool_with_name is not None else None
-            else:
-                raise AssertionError()
-        else:
-            pool = None
-
-        domain: Domain = Domain(name=name, sequence=sequence, fixed=fixed, pool=pool, label=label)
-        return domain
-
-    @property
-    def name(self) -> str:
-        """
-        :return: name of this :any:`Domain`
-        """
-        return self._name
-
-    @name.setter
-    def name(self, new_name: str) -> None:
-        """
-        :param new_name: new name to set
-        """
-        self._name = new_name
-        self._starred_name = new_name + '*'
-
-    @property
-    def pool(self) -> DomainPool:
-        """
-        :return: :any:`DomainPool` of this :any:`Domain`
-        """
-        if self._pool is None:
-            raise ValueError(f'pool has not been set for Domain {self.name}')
-        return self._pool
-
-    @pool.setter
-    def pool(self, new_pool: DomainPool) -> None:
-        """
-        :param new_pool: new :any:`DomainPool` to set
-        :raises ValueError: if :data:`Domain.pool_` is not None and is not same object as `new_pool`
-        """
-        if self._pool is not None and new_pool is not self._pool:
-            raise ValueError(f'Assigning pool {new_pool} to domain '
-                             f'{self} but {self} already has domain '
-                             f'pool {self._pool}')
-        self._pool = new_pool
-
-    @property
-    def subdomains(self) -> List["Domain"]:
-        """
-        Subdomains of this :any:`Domain`.
-
-        Used in connection with :data:`Domain.dependent` to declare that
-        some :any:`Domain`'s are contained within other domains (forming a tree in general),
-        and domains with :data:`Domain.dependent` set to True automatically take their sequences from
-        independent domains.
-
-        WARNING: this can be a bit tricky to determine the order when setting these.
-        The subdomains should be listed in 5' to 3' order for UNSTARRED domains.
-        If there is a starred domain with starred subdomains, they would be listed in
-        REVERSE order.
-
-        For example, if there is a domain `dom*`  ``[--------->`` of length 11
-        with two subdomains `sub1*` ``[----->`` of length 7 and `sub2*` ``[-->`` of length 4
-        (put together they look like ``[----->[-->``)
-        that appear
-        in that order left to right (5' to 3'), then one would assign the domain `dom` to have subdomains
-        ``[sub2, sub1]``, since the UNSTARRED domains appear ``<-----]<--]``, i.e., in 5' to 3' order
-        for the unstarred domains, first the length 4 domain `dom2` appears,
-        then the length 7 domain `dom1`.
-        """
-        return self._subdomains
-
-    @subdomains.setter
-    def subdomains(self, new_subdomains: List["Domain"]) -> None:
-        self._subdomains = new_subdomains
-        for s in new_subdomains:
-            s.parent = self
-
-    def has_length(self) -> bool:
-        """
-        :return:
-            True if this :any:`Domain` has a length, which means either a sequence has been assigned
-            to it, or it has a :any:`DomainPool`.
-        """
-        return self._sequence is not None or (
-                self._pool is not None and self._pool.length is not None) or self.length is not None
-
-    def get_length(self) -> int:
-        """
-        :return:
-            Length of this domain (delegates to pool)
-        :raises ValueError:
-            if no :any:`DomainPool` has been set for this :any:`Domain`
-        """
-        if self.length is not None:
-            return self.length
-        if self.fixed and self._sequence is not None:
-            return len(self._sequence)
-        if self._pool is None:
-            raise ValueError(f'No DomainPool has been set for domain {self.name}, '
-                             f'so it has no length yet.\n'
-                             'Assign a DomainPool (which has a length field) to give this Domain a length.')
-        if self._pool.length is not None:
-            return self._pool.length
-        elif self._pool.possible_sequences is not None:
-            if isinstance(self._pool.possible_sequences, list):
-                # if pool.length is None, then possible_sequences must be not None and nonempty,
-                # so we consult its first sequence to inquire about the length
-                assert len(self._pool.possible_sequences) > 0
-                return len(self._pool.possible_sequences[0])
-            elif isinstance(self._pool.possible_sequences, SubstringSampler):
-                return self._pool.possible_sequences.substring_length
-            else:
-                raise ValueError('possible_sequences should be list of strings or SuperSequence but is '
-                                 f'{type(self._pool.possible_sequences)}: {self._pool.possible_sequences}')
-
-    def sequence(self) -> str:
-        """
-        :return: DNA sequence of this domain (unstarred version)
-        :raises ValueError: If no sequence has been assigned.
-        """
-        if self._sequence is None or '?' in self._sequence:
-            raise ValueError(f'sequence has not been set for Domain {self.name}\n'
-                             f'sequence: {self._sequence}')
-        return self._sequence
-
-    def set_sequence(self, new_sequence: str) -> None:
-        """
-        :param new_sequence: new DNA sequence to set
-        """
-        if self.fixed:
-            raise ValueError('cannot assign a new sequence to this Domain; its sequence is fixed as '
-                             f'{self._sequence}')
-        if self.has_length() and len(new_sequence) != self.get_length():
-            raise ValueError(
-                f'incorrect length for new_sequence={new_sequence};\n'
-                f'it is length {len(new_sequence)}, but this domain is length {self.get_length()}')
-        # Check that total length of subdomains (if used) adds up domain length.
-        if len(self._subdomains) != 0:
-            sd_total_length = 0
-            for sd in self._subdomains:
-                sd_total_length += sd.get_length()
-            if sd_total_length != self.get_length():
-                raise ValueError(
-                    f'Domain {self} is length {self.get_length()} but subdomains {self._subdomains} '
-                    f'have total length of {sd_total_length}')
-        self._sequence = new_sequence
-        self._starred_sequence = nv.wc(new_sequence)
-        self._set_subdomain_sequences(new_sequence)
-        self._set_parent_sequence(new_sequence)
-
-    def _set_subdomain_sequences(self, new_sequence: str) -> None:
-        """Sets sequence for all subdomains.
-
-        :param new_sequence: Sequence assigned to this domain.
-        :type new_sequence: str
-        """
-        sequence_idx = 0
-        for sd in self._subdomains:
-            sd_len = sd.get_length()
-            sd_sequence = new_sequence[sequence_idx: sequence_idx + sd_len]
-            sd._sequence = sd_sequence
-            sd._starred_sequence = nv.wc(sd_sequence)
-            sd._set_subdomain_sequences(sd_sequence)
-            sequence_idx += sd_len
-
-    def _set_parent_sequence(self, new_sequence: str) -> None:
-        """Set parent sequence and propagate upwards
-
-        :param new_sequence: new sequence
-        :type new_sequence: str
-        """
-        parent = self.parent
-        if parent is not None:
-            if parent._sequence is None:
-                parent._sequence = '?' * parent.get_length()
-                parent._starred_sequence = '?' * parent.get_length()
-            # Add up lengths of subdomains, add new_sequence
-            idx = 0
-            assert self in parent._subdomains
-            sd: Domain | None = None
-            for sd in parent._subdomains:
-                if sd == self:
-                    break
-                else:
-                    idx += sd.get_length()
-            assert sd is not None
-            old_sequence = parent._sequence
-            parent._sequence = old_sequence[:idx] + new_sequence + old_sequence[idx + sd.get_length():]
-            parent._starred_sequence = nv.wc(parent._sequence)
-            parent._set_parent_sequence(parent._sequence)
-
-    def set_fixed_sequence(self, fixed_sequence: str) -> None:
-        """
-        Set DNA sequence and fix it so it is not changed by the nuad sequence designer.
-
-        Since it is being fixed, there is no Domain pool, so we don't check the pool or whether it has
-        a length. We also bypass the check that it is not fixed.
-
-        :param fixed_sequence: new fixed DNA sequence to set
-        """
-        self._sequence = fixed_sequence
-        self._starred_sequence = nv.wc(fixed_sequence)
-        self._set_subdomain_sequences(fixed_sequence)
-        self._set_parent_sequence(fixed_sequence)
-        self.fixed = True
-
-    @property
-    def starred_name(self) -> str:
-        """
-        :return: The value :data:`Domain.name` with `*` appended to it.
-        """
-        return self._starred_name
-
-    @property
-    def starred_sequence(self) -> str:
-        """
-        :return: Watson-Crick complement of DNA sequence assigned to this :any:`Domain`.
-        """
-        if self._sequence is None:
-            raise ValueError('no DNA sequence has been assigned to this Domain')
-        # return dv.wc(self.sequence)
-        return self._starred_sequence
-
-    def get_name(self, starred: bool) -> str:
-        """
-        :param starred: whether to return the starred or unstarred version of the name
-        :return: The value :data:`Domain.name` or :data:`Domain.starred_name`, depending on
-                 the value of parameter `starred`.
-        """
-        return self._starred_name if starred else self._name
-
-    def concrete_sequence(self, starred: bool) -> str:
-        """
-        :param starred: whether to return the starred or unstarred version of the sequence
-        :return: The value :data:`Domain.sequence` or :data:`Domain.starred_sequence`, depending on
-                 the value of parameter `starred`.
-        :raises ValueError: if this :any:`Domain` does not have a sequence assigned
-        """
-        if self._sequence is None:
-            raise ValueError(f'no DNA sequence has been assigned to Domain {self}')
-        if self._starred_sequence is None:
-            raise AssertionError('_starred_sequence should be set to non-None if _sequence is not None. '
-                                 'Something went wrong in the logic of dsd.')
-        return self._starred_sequence if starred else self._sequence
-
-    def has_sequence(self) -> bool:
-        """
-        :return: Whether a complete DNA sequence has been assigned to this :any:`Domain`.
-                 If this domain has subdomains, False if any subdomain has not been assigned
-                 a sequence.
-        """
-        return self._sequence is not None and '?' not in self._sequence
-
-    @staticmethod
-    def complementary_domain_name(domain_name: str) -> str:
-        """
-        Returns the name of the domain complementary to `domain_name`. In other words, a ``*`` is either
-        removed from the end of `domain_name`, or appended to it if not already there.
-
-        :param domain_name:
-            name of domain
-        :return:
-            name of complementary domain
-        """
-        return domain_name[:-1] if domain_name[-1] == '*' else domain_name + '*'
-
-    def _is_independent(self) -> bool:
-        """Return true if self is independent (not dependent or fixed).
-
-        :return: [description]
-        """
-        return not self.dependent or self.fixed
-
-    def _contains_any_independent_subdomain_recursively(self) -> bool:
-        """Returns true if the subdomain graph rooted at this domain contains
-        at least one independent subdomain.
-
-        :rtype: bool
-        """
-        if self._is_independent():
-            return True
-
-        for sd in self._subdomains:
-            if sd._contains_any_independent_subdomain_recursively():
-                return True
-
-        return False
-
-    def _check_subdomain_graph_is_uniquely_assignable(self) -> None:
-        """Checks that the subdomain graph that this domain is part of is
-        uniquely assignable. Meaning that all paths from the root to the
-        leaf of the subdomain graph contains exaclty one independent subdomain.
-        """
-        if self.parent is None:
-            self._check_exactly_one_independent_subdomain_all_paths()
-        else:
-            self.parent._check_subdomain_graph_is_uniquely_assignable()
-
-    def _check_exactly_one_independent_subdomain_all_paths(self) -> None:
-        """Checks if all paths in the subdomains graph from the self to
-        a leaf subdomain contains exactly one independent (dependent = False or
-        fixed = True) subdomain (could be this one).
-
-        :raises ValueError: if condition is not satisfied
-        """
-        self_independent = not self.dependent or self.fixed
-
-        if self_independent:
-            # Since this domain is independent, check that there are no more independent subdomains
-            # in any children recursively
-            for sd in self._subdomains:
-                if sd._contains_any_independent_subdomain_recursively():
-                    # Too many independent subdomains in this path
-                    raise ValueError(f"Domain {self} is independent, but subdomain {sd} already contains an "
-                                     f"independent subdomain in its subdomain graph")
-        else:
-            if len(self._subdomains) == 0:
-                raise ValueError(f"Domain {self} is dependent and does not contain any subdomains.")
-            # Since this domain is dependent, check that each subdomain has
-            # exactly one independent subdomain in all paths.
-            for sd in self._subdomains:
-                try:
-                    sd._check_exactly_one_independent_subdomain_all_paths()
-                except ValueError as e:
-                    raise ValueError(
-                        f"Domain {self} is dependent and could not find exactly one independent subdomain "
-                        f"in subdomain graph rooted at subdomain {sd}. The following error was found: {e}")
-
-    def _check_acyclic_subdomain_graph(self, seen_domains: Set["Domain"] | None = None) -> None:
-        """Check to see if domain's subdomain graph contains a cycle.
-
-        :param seen_domains: All the domains seen so far (used by implementation)
-        :type seen_domains: Optional[Set["Domain"]]
-        :raises ValueError: Cycle found.
-        """
-        if len(self._subdomains) > 0:
-            if seen_domains is None:
-                seen_domains = set()
-
-            if self in seen_domains:
-                raise ValueError(f"Domain {self} found twice in DFS")
-            else:
-                seen_domains.add(self)
-
-            for sd in self._subdomains:
-                try:
-                    sd._check_acyclic_subdomain_graph(seen_domains)
-                except ValueError as e:
-                    raise ValueError(f"Cycle found in subdomain graph rooted at {self}. "
-                                     f"Propogated from subdomain {sd}: {e}"
-                                     )
-
-    def all_domains_in_tree(self) -> List["Domain"]:
-        """
-        :return:
-            list of all domains in the same subdomain tree as this domain (including itself)
-        """
-        domains = self._get_all_domains_from_parent()
-        domains.extend(self._get_all_domains_from_this_subtree())
-        return domains
-
-    def all_domains_intersecting(self) -> List["Domain"]:
-        """
-        :return:
-            list of all domains intersecting this one, meaning those domains in the subtree rooted
-            at this domain (including itself), plus any ancestors of this domain.
-        """
-        domains = self.ancestors()
-        domains.extend(self._get_all_domains_from_this_subtree())
-        return domains
-
-    def ancestors(self) -> List["Domain"]:
-        """
-        :return:
-            list of all domains that are ancestors of this one, NOT including this domain
-        """
-        ancestor = self.parent
-        all_ancestors = []
-        while ancestor is not None:
-            all_ancestors.append(ancestor)
-            ancestor = ancestor.parent
-        return all_ancestors
-
-    def _get_all_domains_from_parent(self) -> List["Domain"]:
-        # note that this gets "sibling/cousin" domains as well
-        # call _ancestors to get only ancestors
-        domains = []
-
-        parent = self.parent
-        if parent is not None:
-            parent_domains = parent._get_all_domains_from_this_subtree(excluded_subdomain=self)
-            domains.extend(parent_domains)
-            domains.extend(parent._get_all_domains_from_parent())
-
-        return domains
-
-    def _get_all_domains_from_this_subtree(self, excluded_subdomain: Domain | None = None) \
-            -> List[Domain]:
-        # includes itself
-        domains = [self]
-        for sd in self._subdomains:
-            if sd != excluded_subdomain:
-                domains.extend(sd._get_all_domains_from_this_subtree())
-        return domains
-
-    def has_pool(self) -> bool:
-        """
-        :return:
-            whether a :any:`DomainPool` has been assigned to this :any:`Domain`
-        """
-        return self._pool is not None
-
-    def contains_in_subtree(self, other: Domain) -> bool:
-        """
-        :param other:
-            another :any:`Domain`
-        :return:
-            True if `self` contains `other` in its subtree of subdomains
-        """
-        # base case
-        if self is other:
-            return True
-
-        # recursive case
-        for subdomain in self._subdomains:
-            if subdomain is other:
-                return True
-            if subdomain.contains_in_subtree(other):
-                return True
-
-        return False
-
-    def independent_source(self) -> Domain:
-        """
-        Like :meth:`independent_ancestor_or_descendent`,
-        but returns this Domain if it is already independent.
-
-        :return:
-            the independent :any:`Domain` that this domain depends on,
-            which is *itself* if it is already independent
-        """
-        if self.dependent:
-            return self.independent_ancestor_or_descendent()
-        else:
-            return self
-
-    def independent_ancestor_or_descendent(self) -> Domain:
-        """
-        Find the independent ancestor or descendent of this dependent :any:`Domain`.
-        Raises exception if this is not a dependent :any:`Domain`.
-
-        :return:
-            The independent ancestor or descendent of this :any:`Domain`.
-        """
-        if not self.dependent:
-            raise ValueError('cannot call independent_ancestor_or_descendent on non-dependent Domain'
-                             f' {self.name}')
-
-        # first try ancestors
-        domain = self
-        while domain.parent is not None:
-            domain = domain.parent
-            if not domain.dependent:
-                return domain
-
-        # then try descendents
-        independent_descendent = self._independent_descendent()
-        if independent_descendent is None:
-            raise ValueError(f'could not find an independent ancestor or descendent of domain {self.name}')
-        return independent_descendent
-
-    def _independent_descendent(self) -> Domain | None:
-        if not self.dependent:
-            return self
-
-        if len(self.subdomains) > 0:
-            for subdomain in self.subdomains:
-                independent_descendent = subdomain._independent_descendent()
-                if independent_descendent is not None:
-                    return independent_descendent
-
-        return None
-
-
-def domains_not_substrings_of_each_other_constraint(
-        check_complements: bool = True, short_description: str = 'dom neq', weight: float = 1.0,
-        min_length: int = 0,
-        pairs: Iterable[Tuple[Domain, Domain]] | None = None) -> DomainPairConstraint:
-    """
-    Returns constraint ensuring no two domains are substrings of each other.
-    Note that this ensures that no two :any:`Domain`'s are equal if they are the same length.
-
-    :param check_complements:
-        whether to also ensure the check for Watson-Crick complements of the sequences
-    :param short_description:
-        short description of constraint suitable for logging to stdout
-    :param weight:
-        weight to assign to constraint
-    :param min_length:
-        minimum length substring to check.
-        For instance if `min_length` is 4, then having two domains with sequences AAAA and CAAAAC would
-        violate this constraint, but domains with sequences AAA and CAAAC would not.
-    :param pairs:
-        pairs of domains to check.
-        By default all pairs of unequal domains are compared unless both are fixed.
-    :return:
-        a :any:`DomainPairConstraint` ensuring no two domain sequences contain each other as a substring
-        (in particular, if they are equal length, then they are not the same domain)
-    """
-
-    # def evaluate(s1: str, s2: str, domain1: Domain | None, domain2: Domain | None) -> float:
-    def evaluate(seqs: Tuple[str, ...],
-                 domains: Optional[Tuple[Domain, Domain]]) -> Result:  # noqa
-        s1, s2 = seqs
-        if len(s1) > len(s2):
-            s1, s2 = s2, s1
-        summary = ''
-        score = 0.0
-        passed = True
-        if len(s1) >= min_length and s1 in s2:
-            score = 1.0
-            summary = f'{s1} is a length->={min_length} substring of {s2}'
-            passed = False
-        if check_complements:
-            # by symmetry, only need to check c1 versus s2 for WC complement, since
-            # (s1 not in s2 <==> c1 in c2) and (c1 in s2 <==> s1 in c2)
-            c1 = nv.wc(s1)
-            if len(c1) >= min_length and c1 in s2:
-                msg = f'{c1} is a length->={min_length} substring of {s2}'
-                if not passed:
-                    summary += f'; {msg}'
-                else:
-                    summary = msg
-                score += 1.0
-
-        return Result(excess=score, summary=summary)
-
-    return DomainPairConstraint(description='domains not substrings of each other',
-                                short_description=short_description,
-                                weight=weight,
-                                check_domain_against_itself=False,
-                                pairs=pairs,
-                                evaluate=evaluate)
-
-
-@dataclass
-class VendorFields(JSONSerializable):
-    """Data required when ordering DNA strands from a synthesis company such as
-    `IDT (Integrated DNA Technologies) <https://www.
-    dna.com/>`_.
-    This data is used when automatically generating files used to order DNA from IDT.
-
-    When exporting to IDT files via :meth:`Design.write_idt_plate_excel_file`
-    or :meth:`Design.write_idt_bulk_input_file`, the field :data:`Strand.name` is used for the
-    name if it exists, otherwise a reasonable default is chosen."""
-
-    scale: str = default_vendor_scale
-    """Synthesis scale at which to synthesize the strand (third field in IDT bulk input:
-    https://www.idtdna.com/site/order/oligoentry).
-    Choices supplied by IDT at the time this was written: 
-    ``"25nm"``, ``"100nm"``, ``"250nm"``, ``"1um"``, ``"5um"``, 
-    ``"10um"``, ``"4nmU"``, ``"20nmU"``, ``"PU"``, ``"25nmS"``.
-    """
-
-    purification: str = default_vendor_purification
-    """Purification options (fourth field in IDT bulk input:
-    https://www.idtdna.com/site/order/oligoentry). 
-    Choices supplied by IDT at the time this was written: 
-    ``"STD"``, ``"PAGE"``, ``"HPLC"``, ``"IEHPLC"``, ``"RNASE"``, ``"DUALHPLC"``, ``"PAGEHPLC"``.
-    """
-
-    plate: str | None = None
-    """Name of plate in case this strand will be ordered on a 96-well or 384-well plate.
-
-    Optional field, but non-optional if :data:`book = openpyxl.load_workbook(filename=filename).well` 
-    is not ``None``.
-    """
-
-    well: str | None = None
-    """Well position on plate in case this strand will be ordered on a 96-well or 384-well plate.
-
-    Optional field, but non-optional if :data:`VendorFields.plate` is not ``None``.
-    """
-
-    def __post_init__(self) -> None:
-        _check_vendor_string_not_none_or_empty(self.scale, 'scale')
-        _check_vendor_string_not_none_or_empty(self.purification, 'purification')
-        if self.plate is None and self.well is not None:
-            raise ValueError(f'VendorFields.plate cannot be None if VendorFields.well is not None\n'
-                             f'VendorFields.well = {self.well}')
-        if self.plate is not None and self.well is None:
-            raise ValueError(f'VendorFields.well cannot be None if VendorFields.plate is not None\n'
-                             f'VendorFields.plate = {self.plate}')
-
-    def to_json_serializable(self, suppress_indent: bool = True,
-                             **kwargs: Any) -> NoIndent | Dict[str, Any]:
-        dct: Dict[str, Any] = dict(self.__dict__)
-        if self.plate is None:
-            del dct['plate']
-        if self.well is None:
-            del dct['well']
-        return NoIndent(dct) if suppress_indent else dct
-
-    @staticmethod
-    def from_json_serializable(json_map: Dict[str, Any]) -> VendorFields:
-        scale = mandatory_field(VendorFields, json_map, vendor_scale_key)
-        purification = mandatory_field(VendorFields, json_map, vendor_purification_key)
-        plate = json_map.get(vendor_plate_key)
-        well = json_map.get(vendor_well_key)
-        return VendorFields(scale=scale, purification=purification, plate=plate, well=well)
-
-    def clone(self) -> VendorFields:
-        return VendorFields(scale=self.scale, purification=self.purification,
-                            plate=self.plate, well=self.well)
-
-    def to_scadnano_vendor_fields(self) -> sc.VendorFields:
-        return sc.VendorFields(scale=self.scale, purification=self.purification,
-                               plate=self.plate, well=self.well)
-
-
-def _check_vendor_string_not_none_or_empty(value: str, field_name: str) -> None:
-    if value is None:
-        raise ValueError(f'field {field_name} in VendorFields cannot be None')
-    if len(value) == 0:
-        raise ValueError(f'field {field_name} in VendorFields cannot be empty')
-
-
-default_strand_group = 'default_strand_group'
-
-
-@dataclass
-class Strand(Part, JSONSerializable):
-    """Represents a DNA strand, made of several :any:`Domain`'s. """
-
-    domains: List[Domain]
-    """The :any:`Domain`'s on this :any:`Strand`, in order from 5' end to 3' end."""
-
-    starred_domain_indices: FrozenSet[int]
-    """Set of positions of :any:`Domain`'s in :data:`Strand.domains`
-    on this :any:`Strand` that are starred."""
-
-    group: str
-    """Optional "group" field to describe strands that share similar properties."""
-
-    _domain_names_concatenated: str
-    """Concatenation of domain names; cached for efficiency since these are used in calculating 
-    hash values."""
-
-    _hash_domain_names_concatenated: int
-    """Hash value of _domain_names_concatenated; cached for efficiency."""
-
-    vendor_fields: VendorFields | None = None
-    """
-    Fields used when ordering strands from a synthesis company such as IDT 
-    (Integrated DNA Technologies, Coralville, IA). If present (i.e., not equal to :const:`None`)
-    then the method :meth:`Design.write_idt_bulk_input_file` can be called to automatically
-    generate an text file for ordering strands in test tubes: 
-    https://www.idtdna.com/site/order/oligoentry,
-    as can the method :py:meth:`Design.write_idt_plate_excel_file` for writing a Microsoft Excel 
-    file that can be uploaded to IDT's website for describing DNA sequences to be ordered in 96-well
-    or 384-well plates.
-    """
-
-    _name: str | None = None
-    """Optional name of strand."""
-
-    modification_5p: nm.Modification5Prime | None = None
-    """
-    5' modification; None if there is no 5' modification. 
-    """
-
-    modification_3p: nm.Modification3Prime | None = None
-    """
-    3' modification; None if there is no 3' modification. 
-    """
-
-    modifications_int: Dict[int, nm.ModificationInternal] = field(default_factory=dict)
-    """
-    :any:`modifications.Modification`'s to the DNA sequence (e.g., biotin, Cy3/Cy5 fluorphores). 
-    
-    Maps index within DNA sequence to modification. If the internal modification is attached to a base 
-    (e.g., internal biotin, /iBiodT/ from IDT), 
-    then the index is that of the base.
-    If it goes between two bases 
-    (e.g., internal Cy3, /iCy3/ from IDT),
-    then the index is that of the previous base, 
-    e.g., to put a Cy3 between bases at indices 3 and 4, the index should be 3. 
-    So for an internal modified base on a sequence of length n, the allowed indices are 0,...,n-1,
-    and for an internal modification that goes between bases, the allowed indices are 0,...,n-2.
-    """
-
-    label: str | None = None
-    """
-    Optional generic "label" string to associate to this :any:`Strand`.
-
-    Useful for associating extra information with the :any:`Strand` that will be serialized, for example,
-    for DNA sequence design.
-    """
-
-    def __init__(self,
-                 domains: Iterable[Domain] | None = None,
-                 starred_domain_indices: Iterable[int] = (),
-                 group: str = default_strand_group,
-                 name: str | None = None,
-                 label: str | None = None,
-                 vendor_fields: VendorFields | None = None,
-                 ) -> None:
-        """
-        A :any:`Strand` can be created only by listing explicit :any:`Domain` objects
-        via parameter `domains`. To specify a :any:`Strand` by giving domain *names*, see the method
-        :meth:`Design.add_strand`.
-
-        :param domains:
-            list of :any:`Domain`'s on this :any:`Strand`
-        :param starred_domain_indices:
-            Indices of :any:`Domain`'s in `domains` that are starred.
-        :param group:
-            name of group of this :any:`Strand`.
-        :param name:
-            Name of this :any:`Strand`.
-        :param label:
-            Label to associate with this :any:`Strand`.
-        :param vendor_fields:
-            :any:`VendorFields` object to associate with this :any:`Strand`; needed to call
-            methods for exporting to IDT formats (e.g., :meth:`Strand.write_idt_bulk_input_file`)
-        """
-        self._all_intersecting_domains = None
-        self.group = group
-        self._name = name
-
-        # XXX: moved this check to Design constructor to allow subdomain graphs to be
-        # constructed gradually while building up the design
-        # Check that each base in the sequence is assigned by exactly one
-        # independent subdomain.
-        # for d in cast(List[Domain], domains):
-        #     d._check_acyclic_subdomain_graph()  # noqa
-        #     d._check_subdomain_graph_is_uniquely_assignable()  # noqa
-
-        self.domains = list(domains)  # type: ignore
-        self.starred_domain_indices = frozenset(starred_domain_indices)  # type: ignore
-        self.label = label
-        self.vendor_fields = vendor_fields
-
-        # don't know why we have to do this, but we get a missing attribute error otherwise
-        # https://stackoverflow.com/questions/70986725/python-dataclass-attribute-missing-when-using-explicit-init-constructor-and
-        self.modifications_int = {}
-
-        self.compute_derived_fields()
-
-    @staticmethod
-    def name_of_part_type(self) -> str:
-        return 'strand'
-
-    def key(self) -> str:
-        return f'Strand({self._hash_domain_names_concatenated})'
-
-    # needed to avoid unhashable type error; see
-    # https://docs.python.org/3/reference/datamodel.html#object.__hash__
-    __hash__ = Part.__hash__
-
-    def individual_parts(self) -> Tuple[Strand, ...]:
-        return self,
-
-    def clone(self, name: str | None) -> Strand:
-        """
-        Returns a copy of this :any:`Strand`. The copy is "shallow" in that the :any:`Domain`'s are shared.
-        This is useful for creating multiple versions of each :any:`Strand`, e.g., for having a
-        variant with an extension.
-
-        WARNING: the :data:`Strand.label` will be shared between them. If it should be copied,
-        this must be done manually. A shallow copy of it can be made by setting
-
-        :param name:
-            new name to give this Strand
-        :return:
-            A copy of this :any:`Strand`.
-        """
-        domains = list(self.domains)
-        starred_domain_indices = list(self.starred_domain_indices)
-        name = name if name is not None else self.name
-        vendor_fields = None if self.vendor_fields is None else self.vendor_fields.clone()
-        return Strand(domains=domains, starred_domain_indices=starred_domain_indices, name=name,
-                      group=self.group, label=self.label, vendor_fields=vendor_fields)
-
-    def compute_derived_fields(self):
-        """
-        Re-computes derived fields of this :any:`Strand`. Should be called after modifications to the
-        Strand. (Done automatically at the start of :meth:`search.search_for_dna_sequences`.)
-        """
-        self._domain_names_concatenated = '-'.join(self.domain_names_tuple())
-        self._hash_domain_names_concatenated = hash(self._domain_names_concatenated)
-        self._compute_all_intersecting_domains()
-
-    def all_intersecting_domains(self) -> List[Domain]:
-        if self._all_intersecting_domains is None:
-            self._compute_all_intersecting_domains()
-        return self._all_intersecting_domains
-
-    def _compute_all_intersecting_domains(self) -> None:
-        # Check that each base in the sequence is assigned by exactly one independent subdomain.
-        # We normally wait until the Design constructor to check for this to raise an exception,
-        # but here we just check to see whether to bother computing self._all_intersecting_domains.
-        for d in cast(List[Domain], self.domains):
-            try:
-                d._check_acyclic_subdomain_graph()  # noqa
-                d._check_subdomain_graph_is_uniquely_assignable()  # noqa
-            except ValueError:
-                return
-
-        self._all_intersecting_domains = []
-        for direct_domain in self.domains:
-            for domain_in_tree in direct_domain.all_domains_intersecting():
-                if domain_in_tree not in self._all_intersecting_domains:
-                    self._all_intersecting_domains.append(domain_in_tree)
-
-    def intersects_domain(self, domain: Domain) -> bool:
-        """
-        :param domain:
-            domain to test for intersection
-        :return:
-            whether this strand intersects `domain`, which is true if either `domain` is in the list
-            :data:`Strand.domains`, or if any of those domains have `domain` in their hierarchical tree
-            as a subdomain or an ancestor
-        """
-        return domain in self.all_intersecting_domains()
-
-    def length(self) -> int:
-        """
-        :return:
-            Sum of lengths of :any:`Domain`'s in this :any:`Strand`.
-            Each :any:`Domain` must have a :any:`DomainPool` assigned so that the length is defined.
-        """
-        return sum(domain.get_length() for domain in self.domains)
-
-    def domain_names_concatenated(self, delim: str = '-') -> str:
-        """
-        :param delim:
-            Delimiter to put between domain names.
-        :return:
-            names of :any:`Domain`'s in this :any:`Strand`, concatenated with `delim` in between.
-        """
-        return delim.join(self.domain_names_tuple())
-
-    def domain_names_tuple(self) -> Tuple[str, ...]:
-        """
-        :return: tuple of names of :any:`Domain`'s in this :any:`Strand`.
-        """
-        domain_names: List[str] = []
-        for idx, domain in enumerate(self.domains):
-            is_starred = idx in self.starred_domain_indices
-            domain_names.append(domain.get_name(is_starred))
-        return tuple(domain_names)
-
-    def vendor_dna_sequence(self) -> str:
-        """
-        :return: DNA sequence as it needs to be typed to order from a synthesis company, with
-            :data:`Modification5Prime`'s,
-            :data:`Modification3Prime`'s,
-            and
-            :data:`ModificationInternal`'s represented with text codes, e.g., "/5Biosg/ACGT" for sequence
-            ACGT with a 5' biotin modification to order from IDT.
-        """
-        self._ensure_modifications_legal(check_offsets_legal=True)
-
-        ret_list: List[str] = []
-        if self.modification_5p is not None and self.modification_5p.vendor_code is not None:
-            ret_list.append(self.modification_5p.vendor_code)
-
-        for offset, base in enumerate(self.sequence(delimiter='')):
-            ret_list.append(base)
-            if offset in self.modifications_int:  # if internal mod attached to base, replace base
-                mod = self.modifications_int[offset]
-                if mod.vendor_code is not None:
-                    if mod.allowed_bases is not None:
-                        if base not in mod.allowed_bases:
-                            msg = f'internal modification {mod} can only replace one of these bases: ' \
-                                  f'{",".join(mod.allowed_bases)}, but the base at offset {offset} is {base}'
-                            raise ValueError(msg)
-                        ret_list[-1] = mod.vendor_code  # replace base with modified base
-                    else:
-                        ret_list.append(mod.vendor_code)  # append modification between two bases
-
-        if self.modification_3p is not None and self.modification_3p.vendor_code is not None:
-            ret_list.append(self.modification_3p.vendor_code)
-
-        return ''.join(ret_list)
-
-    def _ensure_modifications_legal(self, check_offsets_legal: bool = False) -> None:
-        if check_offsets_legal:
-            mod_i_offsets_list = list(self.modifications_int.keys())
-            min_offset = min(mod_i_offsets_list) if len(mod_i_offsets_list) > 0 else None
-            max_offset = max(mod_i_offsets_list) if len(mod_i_offsets_list) > 0 else None
-            if min_offset is not None and min_offset < 0:
-                raise ValueError(f"smallest offset is {min_offset} but must be nonnegative: "
-                                 f"{self.modifications_int}")
-            if max_offset is not None and max_offset > len(self.sequence(delimiter='')):
-                raise ValueError(f"largest offset is {max_offset} but must be at most "
-                                 f"{len(self.sequence(delimiter=''))}: "
-                                 f"{self.modifications_int}")
-
-    def to_json_serializable(self, suppress_indent: bool = True) -> NoIndent | Dict[str, Any]:
-        """
-        :return:
-            Dictionary ``d`` representing this :any:`Strand` that is "naturally" JSON serializable,
-            by calling ``json.dumps(d)``.
-        """
-        dct: Dict[str, Any] = {name_key: self.name, group_key: self.group}
-
-        domains_list = [domain.name for domain in self.domains]
-        dct[domain_names_key] = NoIndent(domains_list) if suppress_indent else domains_list
-
-        starred_domain_indices_list = sorted(list(self.starred_domain_indices))
-        dct[starred_domain_indices_key] = NoIndent(starred_domain_indices_list) if suppress_indent \
-            else starred_domain_indices_list
-
-        if self.label is not None:
-            dct[label_key] = NoIndent(self.label) if suppress_indent else self.label
-
-        if self.vendor_fields is not None:
-            dct[vendor_fields_key] = self.vendor_fields.to_json_serializable(suppress_indent)
-
-        if self.modification_5p is not None:
-            dct[nm.modification_5p_key] = self.modification_5p.id
-
-        if self.modification_3p is not None:
-            dct[nm.modification_3p_key] = self.modification_3p.id
-
-        if len(self.modifications_int) > 0:
-            mods_dict = {}
-            for offset, mod in self.modifications_int.items():
-                mods_dict[f"{offset}"] = mod.id
-            dct[nm.modifications_int_key] = NoIndent(mods_dict) if suppress_indent else mods_dict
-
-        return dct
-
-    @staticmethod
-    def from_json_serializable(json_map: Dict[str, Any],
-                               domain_with_name: Dict[str, Domain],
-                               ) -> Strand:
-        """
-        :return:
-            :any:`Strand` represented by dict `json_map`, assuming it was created by
-            :py:meth:`Strand.to_json_serializable`.
-        """
-        name: str = mandatory_field(Strand, json_map, name_key)
-        domain_names_json = mandatory_field(Strand, json_map, domain_names_key)
-        domains: List[Domain] = [domain_with_name[name] for name in domain_names_json]
-        starred_domain_indices = mandatory_field(Strand, json_map, starred_domain_indices_key)
-
-        group = json_map.get(group_key, default_strand_group)
-
-        label: str = json_map.get(label_key)
-
-        vendor_fields_json = json_map.get(vendor_fields_key)
-        vendor_fields = None
-        if vendor_fields_json is not None:
-            vendor_fields = VendorFields.from_json_serializable(vendor_fields_json)
-
-        strand: Strand = Strand(
-            domains=domains, starred_domain_indices=starred_domain_indices,
-            group=group, name=name, label=label, vendor_fields=vendor_fields)
-        return strand
-
-    def __repr__(self) -> str:
-        return self.name
-
-    def unstarred_domains(self) -> List[Domain]:
-        """
-        :return: list of unstarred :any:`Domain`'s in this :any:`Strand`, in order they appear in
-                 :data:`Strand.domains`
-        """
-        return [domain for idx, domain in enumerate(self.domains) if idx not in self.starred_domain_indices]
-
-    def starred_domains(self) -> List[Domain]:
-        """
-        :return: list of starred :any:`Domain`'s in this :any:`Strand`, in order they appear in
-                 :data:`Strand.domains`
-        """
-        return [domain for idx, domain in enumerate(self.domains) if idx in self.starred_domain_indices]
-
-    def unstarred_domains_set(self) -> OrderedSet[Domain]:
-        """
-        :return: set of unstarred :any:`Domain`'s in this :any:`Strand`
-        """
-        return OrderedSet(self.unstarred_domains())
-
-    def starred_domains_set(self) -> OrderedSet[Domain]:
-        """
-        :return: set of starred :any:`Domain`'s in this :any:`Strand`
-        """
-        return OrderedSet(self.starred_domains())
-
-    def sequence(self, delimiter: str = '') -> str:
-        """
-        :param delimiter:
-            Delimiter string to place between sequences of each :any:`Domain` in this :any:`Strand`.
-            For instance, if `delimiter` = ``'--'``, then it will return a string such as
-            ``ACGTAGCTGA--CGCTAGCTGA--CGATCGATC--GCGATCGAT``
-        :return:
-            DNA sequence assigned to this :any:`Strand`, calculated by concatenating all sequences
-            assigned to its :any:`Domain`'s.
-        :raises ValueError:
-            if any :any:`Domain` of this :any:`Strand` does not have a sequence assigned
-        """
-        seqs = []
-        for idx, domain in enumerate(self.domains):
-            starred = idx in self.starred_domain_indices
-            seqs.append(domain.concrete_sequence(starred))
-        return delimiter.join(seqs)
-
-    def assign_dna(self, sequence: str) -> None:
-        """
-        :param sequence:
-            DNA sequence to assign to this :any:`Strand`.
-            Must have length = :py:meth:`Strand.length`.
-        """
-        if not self.length() == len(sequence):
-            raise ValueError(f'Strand {self.name} has length {self.length()}, but DNA sequence '
-                             f'{sequence} has length {len(sequence)}')
-        start = 0
-        for domain in self.domains:
-            end = start + domain.get_length()
-            domain_sequence = sequence[start:end]
-            domain.set_sequence(domain_sequence)
-            start = end
-
-    @property
-    def fixed(self) -> bool:
-        """True if every :any:`Domain` on this :any:`Strand` has a fixed DNA sequence."""
-        return all(domain.fixed for domain in self.domains)
-
-    def unfixed_domains(self) -> Tuple[Domain, ...]:
-        """
-        :return: all :any:`Domain`'s in this :any:`Strand` where :data:`Domain.fixed` is False
-        """
-        return tuple(domain for domain in self.domains if not domain.fixed)
-
-    @property
-    def name(self) -> str:
-        """
-        :return: name of this :any:`Strand` if it was assigned one, otherwise :any:`Domain` names are
-                 concatenated with '-' joining them
-        """
-        if self._name is None:
-            self._name = self.domain_names_concatenated()
-        return self._name
-        # return self.domain_names_concatenated() if self._name is None else self._name
-
-    @name.setter
-    def name(self, new_name: str) -> None:
-        """
-        Sets name of this :any:`Strand`.
-        """
-        self._name = new_name
-
-    # def complementary_domains(self, other: Strand) -> List[Domain]:
-    #     """
-    #     :param other: another :any:`Strand`
-    #     :return: list of :any:`Domain`'s that are complementary between this :any:`Strand` and `other`,
-    #              in the order they appear in this :any:`Strand`.
-    #     """
-
-    def address_of_domain(self, domain_idx: int) -> 'StrandDomainAddress':
-        """Returns :any:`StrandDomainAddress` of the domain located at domain_idx
-
-        :rparam domain_idx: Index of domain
-        """
-        return StrandDomainAddress(self, domain_idx)
-
-    def address_of_nth_domain_occurence(self, domain_name: str, n: int,
-                                        forward=True) -> 'StrandDomainAddress':
-        """
-        Returns :any:`StrandDomainAddress` of the `n`'th occurence of domain named `domain_name`.
-
-        :param domain_name:
-            name of :any:`Domain` to find address of
-        :param n:
-            which occurrence (in order on the :any:`Strand`)
-            of :any:`Domain` with name `domain_name` to find address of.
-        :param forward:
-            if True, starts searching from 5' end, otherwise starts searching from 3' end.
-        :return:
-            :any:`StrandDomainAddress` of the `n`'th occurence of domain named `domain_name`.
-        """
-        if n < 1:
-            raise ValueError(f'n needs to be at least 1')
-        domain_names = self.domain_names_tuple()
-        idx = -1
-        occurences = 0
-
-        itr = range(0, len(domain_names)) if forward else range(len(domain_names) - 1, -1, -1)
-
-        for i in itr:
-            if domain_names[i] == domain_name:
-                occurences += 1
-                if occurences == n:
-                    idx = i
-                    break
-        if idx == -1:
-            raise ValueError(f'{self} contained less than {n} occurrences of domain {domain_name}')
-
-        return StrandDomainAddress(self, idx)
-
-    def address_of_first_domain_occurence(self, domain_name: str) -> 'StrandDomainAddress':
-        """
-        Returns :any:`StrandDomainAddress` of the first occurrence of domain named domain_name
-        starting from the 5' end.
-        """
-        return self.address_of_nth_domain_occurence(domain_name, 1)
-
-    def address_of_last_domain_occurence(self, domain_name: str) -> 'StrandDomainAddress':
-        """
-        Returns :any:`StrandDomainAddress` of the nth occurrence of domain named domain_name
-        starting from the 3' end.
-        """
-        return self.address_of_nth_domain_occurence(domain_name, 1, forward=False)
-
-    def append_domain(self, domain: Domain, starred: bool = False) -> None:
-        """
-        Appends `domain` to 3' end of this :any:`Strand`.
-
-        :param domain:
-            :any:`Domain` to append
-        :param starred:
-            whether `domain` is starred
-        """
-        self.insert_domain(len(self.domains), domain, starred)
-
-    def prepend_domain(self, domain: Domain, starred: bool = False) -> None:
-        """
-        Prepends `domain` to 5' end of this :any:`Strand` (i.e., the beginning of the :any:`Strand`).
-
-        :param domain:
-            :any:`Domain` to prepend
-        :param starred:
-            whether `domain` is starred
-        """
-        self.insert_domain(0, domain, starred)
-
-    def insert_domain(self, idx: int, domain: Domain, starred: bool = False) -> None:
-        """
-        Inserts `domain` at index `idx` of this :any:`Strand`, with same semantics as Python's List.insert.
-        For example, ``strand.insert(0, domain)`` is equivalent to ``strand.prepend_domain(domain)``
-        and ``strand.insert(len(strand.domains), domain)`` is equivalent to ``strand.append_domain(domain)``.
-
-        :param idx:
-            index at which to insert `domain` into this :any:`Strand`
-        :param domain:
-            :any:`Domain` to append
-        :param starred:
-            whether `domain` is starred
-        """
-        self.domains.insert(idx, domain)
-
-        new_starred_idx = frozenset([idx]) if starred else frozenset()
-
-        # increment all starred indices >= idx
-        starred_domain_indices_at_least_idx = frozenset([idx_
-                                                         for idx_ in self.starred_domain_indices
-                                                         if idx_ >= idx])
-        starred_domain_indices_at_least_idx_inc = frozenset([idx_ + 1
-                                                             for idx_ in starred_domain_indices_at_least_idx
-                                                             if idx_ >= idx])
-        # remove old starred indices >= idx, union in their increments,
-        # and if new domain is starred, union it in also
-        self.starred_domain_indices = self.starred_domain_indices.difference(
-            starred_domain_indices_at_least_idx).union(starred_domain_indices_at_least_idx_inc).union(
-            new_starred_idx)
-
-    def set_fixed_sequence(self, seq: str) -> None:
-        """
-        Sets each domain of this :any:`Strand` to have a substring of `seq`, such that
-        the entire strand has the sequence `seq`. All :any:`Domain`'s in this strand will be fixed
-        after doing this. (And if any of them are already fixed it will raise an error.)
-
-        :param seq:
-            sequence to assign to this :any:`Strand`
-        """
-        idx = 0
-        for domain in self.domains:
-            substring = seq[idx: idx + domain.get_length()]
-            domain.set_fixed_sequence(substring)
-            idx += domain.get_length()
-
-
-@dataclass
-class DomainPair(Part, Iterable[Domain]):
-    domain1: Domain
-    "First domain"
-
-    domain2: Domain
-    "Second domain"
-
-    starred1: bool = False
-    "Whether first domain is starred (not used in most constraints)"
-
-    starred2: bool = False
-    "Whether second domain is starred (not used in most constraints)"
-
-    def __post_init__(self) -> None:
-        # make this symmetric so dict lookups work no matter the order
-        if self.domain1.name > self.domain2.name:
-            self.domain1, self.domain2 = self.domain2, self.domain1
-            self.starred1, self.starred2 = self.starred2, self.starred1
-
-    # needed to avoid unhashable type error; see
-    # https://docs.python.org/3/reference/datamodel.html#object.__hash__
-    __hash__ = Part.__hash__
-
-    @property
-    def name(self) -> str:
-        return self.domain1.get_name(self.starred1) + ", " + self.domain2.get_name(self.starred2)
-
-    def key(self) -> str:
-        return f'DomainPair[{self.name}]'
-
-    @staticmethod
-    def name_of_part_type(self) -> str:
-        return 'domain pair'
-
-    def individual_parts(self) -> Tuple[Domain, ...]:
-        return self.domain1, self.domain2
-
-    @property
-    def fixed(self) -> bool:
-        return self.domain1.fixed and self.domain2.fixed
-
-    def __iter__(self) -> Iterator[Domain]:
-        yield self.domain1
-        yield self.domain2
-
-
-@dataclass
-class StrandPair(Part, Iterable[Strand]):
-    strand1: Strand
-    strand2: Strand
-
-    def __post_init__(self) -> None:
-        # make this symmetric so make dict lookups work
-        if self.strand1.name > self.strand2.name:
-            self.strand1, self.strand2 = self.strand2, self.strand1
-
-    # needed to avoid unhashable type error; see
-    # https://docs.python.org/3/reference/datamodel.html#object.__hash__
-    __hash__ = Part.__hash__
-
-    @property
-    def name(self) -> str:
-        return f'{self.strand1.name}, {self.strand2.name}'
-
-    def key(self) -> str:
-        return f'StrandPair[{self.strand1.name}, {self.strand2.name}]'
-
-    @staticmethod
-    def name_of_part_type(self) -> str:
-        return 'strand pair'
-
-    def individual_parts(self) -> Tuple[Strand, ...]:
-        return self.strand1, self.strand2
-
-    @property
-    def fixed(self) -> bool:
-        return self.strand1.fixed and self.strand2.fixed
-
-    def __iter__(self) -> Iterator[Strand]:
-        yield self.strand1
-        yield self.strand2
-
-
-@dataclass
-class Complex(Part, Iterable[Strand]):
-    strands: Tuple[Strand, ...]
-    """The strands in this complex."""
-
-    def __init__(self, *args: Strand) -> None:
-        """
-        Creates a complex of strands given as arguments, e.g., ``Complex(strand1, strand2)`` creates
-        a 2-strand complex.
-        """
-        for strand in args:
-            if not isinstance(strand, Strand):
-                raise TypeError(f'must pass Strands to constructor for complex, not {strand}')
-        self.strands = tuple(args)
-
-    # needed to avoid unhashable type error; see
-    # https://docs.python.org/3/reference/datamodel.html#object.__hash__
-    __hash__ = Part.__hash__
-
-    @property
-    def name(self) -> str:
-        strand_names = ', '.join(strand.name for strand in self.strands)
-        return f'Complex[{strand_names}]'
-
-    def key(self) -> str:
-        return f'Complex[{self.name}]'
-
-    @staticmethod
-    def name_of_part_type(self) -> str:
-        return 'complex'
-
-    def individual_parts(self) -> Tuple[Strand, ...]:
-        return self.strands
-
-    def __iter__(self) -> Iterator[Strand]:
-        return iter(self.strands)
-
-    def __len__(self) -> int:
-        return len(self.strands)
-
-    def __getitem__(self, i: int) -> Strand:
-        return self.strands[i]
-
-    @property
-    def fixed(self) -> bool:
-        return all(strand.fixed for strand in self.strands)
-
-
-def remove_duplicates(lst: Iterable[T]) -> List[T]:
-    """
-    :param lst:
-        an Iterable of objects
-    :return:
-        a List consisting of elements of `lst` with duplicates removed,
-        while preserving iteration order of `lst`
-        (naive approach using Python set would not preserve order,
-        since iteration order of Python sets is not specified)
-    """
-    # XXX: be careful; original version used set to remove duplicates, but that has unspecified
-    # insertion order, even though Python 3.7 dicts preserve insertion order:
-    # https://softwaremaniacs.org/blog/2020/02/05/dicts-ordered/
-    seen: Set[T] = set()
-    seen_add = seen.add
-    return [x for x in lst if not (x in seen or seen_add(x))]
-
-
-def _export_dummy_scadnano_design_for_idt_export(strands: Iterable[Strand]) -> sc.Design:
-    """
-    Exports a dummy scadnano design from this dsd :any:`Design`.
-    Useful for reusing scadnano methods such as to_idt_bulk_input_format.
-
-    :param strands:
-        strands to export
-    :return:
-        a "dummy" scadnano design, where domains are positioned arbitrarily on helices,
-        with the only goal to make the scadnano Design legal
-    """
-    helices = [sc.Helix(max_offset=strand.length()) for strand in strands]
-    sc_strands = []
-    for helix_idx, strand in enumerate(strands):
-        vendor_fields_export = strand.vendor_fields.to_scadnano_vendor_fields() if strand.vendor_fields is not None else None
-        sc_domains = []
-        prev_end = 0
-        for domain in strand.domains:
-            sc_domain = sc.Domain(helix=helix_idx, forward=True,
-                                  start=prev_end, end=prev_end + domain.get_length())
-            prev_end = sc_domain.end
-            sc_domains.append(sc_domain)
-        sc_strand = sc.Strand(domains=sc_domains, vendor_fields=vendor_fields_export,
-                              dna_sequence=strand.sequence(), name=strand.name)
-
-        # handle modifications
-        if strand.modification_5p is not None:
-            mod = strand.modification_5p
-            sc_mod = sc.Modification5Prime(vendor_code=mod.vendor_code, display_text=mod.vendor_code)
-            sc_strand.modification_5p = sc_mod
-        if strand.modification_3p is not None:
-            mod = strand.modification_3p
-            sc_mod = sc.Modification3Prime(vendor_code=mod.vendor_code, display_text=mod.vendor_code)
-            sc_strand.modification_3p = sc_mod
-        if len(strand.modifications_int) > 0:
-            for offset, mod in strand.modifications_int.items():
-                sc_mod = sc.ModificationInternal(vendor_code=mod.vendor_code,
-                                                 display_text=mod.vendor_code,
-                                                 allowed_bases=mod.allowed_bases)
-                sc_strand.modifications_int[offset] = sc_mod
-
-        sc_strands.append(sc_strand)
-    design = sc.Design(helices=helices, strands=sc_strands, grid=sc.square)
-    return design
-
-
-_96WELL_PLATE_ROWS: List[str] = ['A', 'B', 'C', 'D', 'E', 'F', 'G', 'H']
-_96WELL_PLATE_COLS: List[int] = list(range(1, 13))
-
-_384WELL_PLATE_ROWS: List[str] = [
-    'A', 'B', 'C', 'D', 'E', 'F', 'G', 'H', 'I', 'J', 'K', 'L', 'M', 'N', 'O', 'P']
-_384WELL_PLATE_COLS: List[int] = list(range(1, 25))
-
-
-@unique
-class PlateType(int, Enum):
-    """Represents two different types of plates in which DNA sequences can be ordered."""
-
-    wells96 = 96
-    """96-well plate."""
-
-    wells384 = 384
-    """384-well plate."""
-
-    def rows(self) -> List[str]:
-        return _96WELL_PLATE_ROWS if self is PlateType.wells96 else _384WELL_PLATE_ROWS
-
-    def cols(self) -> List[int]:
-        return _96WELL_PLATE_COLS if self is PlateType.wells96 else _384WELL_PLATE_COLS
-
-    def num_wells_per_plate(self) -> int:
-        """
-        :return:
-            number of wells in this plate type
-        """
-        if self is PlateType.wells96:
-            return 96
-        elif self is PlateType.wells384:
-            return 384
-        else:
-            raise AssertionError('unreachable')
-
-    def min_wells_per_plate(self) -> int:
-        """
-        :return:
-            minimum number of wells in this plate type to avoid extra charge by IDT
-        """
-        if self is PlateType.wells96:
-            return 24
-        elif self is PlateType.wells384:
-            return 96
-        else:
-            raise AssertionError('unreachable')
-
-
-@dataclass
-class Design(JSONSerializable):
-    """
-    Represents a complete design, i.e., a set of DNA :any:`Strand`'s with domains,
-    and :any:`Constraint`'s on the sequences
-    to assign to them via :py:meth:`search.search_for_dna_sequences`.
-    """
-
-    __hash__ = super(object).__hash__
-    # This lets us use the design as a key for lookups requiring two designs to have distinct associations,
-    # for example caching in a Constraint all pairs of domains in the Design, in case the Constraint
-    # is reused for multiple designs in the same program.
-
-    strands: List[Strand]
-    """List of all :any:`Strand`'s in this :any:`Design`."""
-
-    _domains_interned: Dict[str, Domain]
-
-    #################################################
-    # derived fields, so not specified in constructor
-
-    domains: List[Domain] = field(init=False)
-    """
-    List of all :any:`Domain`'s in this :any:`Design`. (without repetitions)
-
-    Computed from :data:`Design.strands`, so not specified in constructor.
-    """
-
-    strands_by_group_name: Dict[str, List[Strand]] = field(init=False)
-    """
-    Dict mapping each group name to a list of the :any:`Strand`'s in this :any:`Design` in the group.
-
-    Computed from :data:`Design.strands`, so not specified in constructor.
-    """
-
-    domain_pools_to_domain_map: Dict[DomainPool, List[Domain]] = field(init=False)
-    """
-    Dict mapping each :any:`DomainPool` to a list of the :any:`Domain`'s in this :any:`Design` in the pool.
-
-    Computed from :data:`Design.strands`, so not specified in constructor.
-    """
-
-    domains_by_name: Dict[str, Domain] = field(init=False)
-    """
-    Dict mapping each name of a :any:`Domain` to the :any:`Domain`'s in this :any:`Design`.
-
-    Computed from :data:`Design.strands`, so not specified in constructor.
-    """
-
-    def __init__(self, strands: Iterable[Strand] = ()) -> None:
-        """
-        :param strands:
-            the :any:`Strand`'s in this :any:`Design`
-        """
-        self.strands = strands if isinstance(strands, list) else list(strands)
-        self.check_all_subdomain_graphs_acyclic()
-        self.check_all_subdomain_graphs_uniquely_assignable()
-        self.compute_derived_fields()
-        self._domains_interned = {}
-
-    def compute_derived_fields(self) -> None:
-        """
-        Computes derived fields of this :any:`Design`. Used to ensure that all fields are valid in case
-        the :any:`Design` was manually modified after being created, before running
-        :meth:`search.search_for_dna_sequences`.
-        """
-        # Get domains not explicitly listed on strands that are part of domain tree.
-        # Also set up quick access to domain by name, and ensure each domain name unique.
-        self.domains_by_name = {}
-        domains = []
-        for strand in self.strands:
-            for domain_in_strand in strand.domains:
-                domains_in_tree = domain_in_strand.all_domains_in_tree()
-                domains.extend(domains_in_tree)
-                for domain_in_tree in domains_in_tree:
-                    name = domain_in_tree.name
-                    if name in self.domains_by_name and domain_in_tree is not self.domains_by_name[name]:
-                        raise ValueError(f'domain names must be unique, '
-                                         f'but I found two different domains with name {domain_in_tree.name}')
-                    self.domains_by_name[domain_in_tree.name] = domain_in_tree
-
-        self.domains = remove_duplicates(domains)
-
-        self.strands_by_group_name = defaultdict(list)
-        for strand in self.strands:
-            self.strands_by_group_name[strand.group].append(strand)
-
-        self.store_domain_pools()
-
-        for strand in self.strands:
-            strand.compute_derived_fields()
-
-    def to_json(self) -> str:
-        """
-        :return:
-            JSON string representing this :any:`Design`.
-        """
-        self.store_domain_pools()
-        # XXX: disabled the indent suppression because it takes a LONG time for a large Design to
-        # convert the NoIndent instances. Since people tend not to look at design.json files that much
-        # (unlike with scadnano scripting, for instance), hopefully this doesn't matter.
-        # return json_encode(self, suppress_indent=True)
-        return json_encode(self, suppress_indent=False)
-
-    def to_json_serializable(self, suppress_indent: bool = True) -> Dict[str, Any]:
-        """
-        :param suppress_indent:
-            Whether to suppress indentation of some objects using the NoIndent object.
-        :return:
-            Dictionary ``d`` representing this :any:`Design` that is "naturally" JSON serializable,
-            by calling ``json.dumps(d)``.
-        """
-
-        dct = {
-            strands_key: [strand.to_json_serializable(suppress_indent) for strand in self.strands],
-            domains_key: [domain.to_json_serializable(suppress_indent) for domain in self.domains],
-            domain_pools_key: [pool.to_json_serializable(suppress_indent) for pool in self.domain_pools()]
-        }
-
-        # modifications
-        mods = self.modifications()
-        if len(mods) > 0:
-            mods_dict = {}
-            for mod in mods:
-                if mod.id not in mods_dict:
-                    mods_dict[mod.id] = mod.to_json_serializable(suppress_indent)
-            dct[nm.design_modifications_key] = mods_dict
-
-        return dct
-
-    def write_design_file(self, directory: str = '.', filename: str | None = None,
-                          extension: str = 'json') -> None:
-        """
-        Write JSON file representing this :any:`Design`,
-        which can be imported via the method :meth:`Design.from_design_file`,
-        with the output file having the same name as the running script but with ``.py`` changed to
-        ``.json``,
-        unless `filename` is explicitly specified.
-        For instance, if the script is named ``my_design.py``,
-        then the design will be written to ``my_design.json``.
-        If `extension` is specified (but `filename` is not), then the design will be written to
-        ``my_design.<extension>``
-
-        The string written is that returned by :meth:`Design.to_json`.
-
-        :param directory:
-            directory in which to put file (default: current working directory)
-        :param filename:
-            filename (default: name of script with ``.py`` replaced by
-            ``.sc``).
-            Mutually exclusive with `extension`
-        :param extension:
-            extension for filename (default: ``.sc``)
-            Mutually exclusive with `filename`
-        """
-        content = self.to_json()
-        sc.write_file_same_name_as_running_python_script(content, extension, directory, filename)
-
-    @staticmethod
-    def from_design_file(filename: str) -> Design:
-        """
-        :param filename:
-            name of JSON file describing the :any:`Design`
-        :return:
-            :any:`Design` described by the JSON file with name `filename`, assuming it was created using
-            :py:meth`Design.to_json`.
-        """
-        with open(filename, 'r') as f:
-            json_str = f.read()
-        return Design.from_json(json_str)
-
-    @staticmethod
-    def from_json(json_str: str) -> Design:
-        """
-        :param json_str:
-            The string representing the :any:`Design` as a JSON object.
-        :return:
-            :any:`Design` described by this JSON string, assuming it was created using
-            :py:meth`Design.to_json`.
-        """
-        json_map = json.loads(json_str)
-        design: Design = Design.from_json_serializable(json_map)
-        return design
-
-    @staticmethod
-    def from_json_serializable(json_map: Dict[str, Any]) -> Design:
-        """
-        :param json_map:
-            JSON serializable object encoding this :any:`Design`, as returned by
-            :py:meth:`Design.to_json_serializable`.
-        :return:
-            :any:`Design` represented by dict `json_map`, assuming it was created by
-            :py:meth:`Design.to_json_serializable`. No constraints are populated.
-        """
-        pools_json = mandatory_field(Design, json_map, domain_pools_key)
-        pools: List[DomainPool] = [DomainPool.from_json_serializable(pool_json) for pool_json in pools_json]
-        pool_with_name: Dict[str, DomainPool] = {pool.name: pool for pool in pools}
-
-        domains_json = mandatory_field(Design, json_map, domains_key)
-        domains: List[Domain] = [
-            Domain.from_json_serializable(domain_json, pool_with_name=pool_with_name)
-            for domain_json in domains_json]
-        domain_with_name = {domain.name: domain for domain in domains}
-
-        strands_json = mandatory_field(Design, json_map, strands_key)
-        strands = [Strand.from_json_serializable(json_map=strand_json, domain_with_name=domain_with_name)
-                   for strand_json in strands_json]
-
-        # modifications in whole design
-        if nm.design_modifications_key in json_map:
-            all_mods_json = json_map[nm.design_modifications_key]
-            all_mods = {}
-            for mod_key, mod_json in all_mods_json.items():
-                mod = nm.Modification.from_json(mod_json)
-                mod = dataclasses.replace(mod, id=mod_key)
-                all_mods[mod_key] = mod
-            Design.assign_modifications_to_strands(strands, strands_json, all_mods)
-
-        return Design(strands=strands)
-
-    def add_strand(self,
-                   domain_names: List[str] | None = None,
-                   domains: List[Domain] | None = None,
-                   starred_domain_indices: Iterable[int] | None = None,
-                   group: str = default_strand_group,
-                   name: str | None = None,
-                   label: str | None = None,
-                   vendor_fields: VendorFields | None = None,
-                   ) -> Strand:
-        """
-        This is an alternative way to create strands instead of calling the :any:`Strand` constructor
-        explicitly. It behaves similarly to the :any:`Strand` constructor, but it has an option
-        to specify :any:`Domain`'s simply by giving a name.
-
-        A :any:`Strand` can be created either by listing explicit :any:`Domain` objects via parameter
-        `domains` (as in the :any:`Strand` constructor), or by giving names via parameter `domain_names`.
-        If `domain_names` is specified, then by convention those that end with a ``*`` are
-        assumed to be starred.
-
-        In particular, :any:`Domain` objects are created as needed, whenever the :any:`Design` sees
-        a new domain name that has not been encountered.
-        Also, :any:`Domain`'s created in this way are "interned" as variables
-        in a cache stored in the :any:`Design` object;
-        no two :any:`Domain`'s with the same name in this design will be created,
-        and subsequent uses of the same name will refer to the same :any:`Domain` object.
-
-        :param domain_names:
-            Names of the :any:`Domain`'s on this :any:`Strand`.
-            :any:`Domain` objects are created by the :any:`Design` as needed whenever a new domain name
-            is specified; if the domain name has already been used (or its complement via the convention
-            that names ending in a `*` are the complement of the domain whose name is equal but without
-            ending in a `*`), then the same :any:`Domain` object is reused.
-            Mutually exclusive with :data:`Strand.domains` and :data:`Strand.starred_domain_indices`.
-        :param domains:
-            list of :any:`Domain`'s on this :any:`Strand`.
-            Mutually exclusive with :data:`Strand.domain_names`, and must be specified jointly with
-            :data:`Strand.starred_domain_indices`.
-        :param starred_domain_indices:
-            Indices of :any:`Domain`'s in `domains` that are starred.
-            Mutually exclusive with :data:`Strand.domain_names`, and must be specified jointly with
-            :data:`Strand.domains`.
-        :param group:
-            name of group of this :any:`Strand`.
-        :param name:
-            Name of this :any:`Strand`.
-        :param label:
-            Label to associate with this :any:`Strand`.
-        :param vendor_fields:
-            :any:`VendorFields` object to associate with this :any:`Strand`; needed to call
-            methods for exporting to IDT formats (e.g., :meth:`Strand.write_idt_bulk_input_file`)
-        :return:
-            the :any:`Strand` that is created
-        """
-        if (domain_names is not None and not (domains is None and starred_domain_indices is None)) or \
-                (domain_names is None and not (domains is not None and starred_domain_indices is not None)):
-            raise ValueError('exactly one of domain_names or '
-                             'domains and starred_domain_indices must be non-None\n'
-                             f'domain_names: {domain_names}\n'
-                             f'domains: {domains}\n'
-                             f'starred_domain_indices: {starred_domain_indices}')
-
-        elif domain_names is not None:
-            domains = []
-            starred_domain_indices = OrderedSet()
-            for idx, domain_name in enumerate(domain_names):
-                is_starred = domain_name.endswith('*')
-                if is_starred:
-                    domain_name = domain_name[:-1]
-
-                # domain = Domain(name) if name not in _domains_interned else _domains_interned[name]
-                domain: Domain
-                if domain_name not in self._domains_interned:
-                    domain = Domain(name=domain_name)
-                    self._domains_interned[domain_name] = domain
-                else:
-                    domain = self._domains_interned[domain_name]
-
-                domains.append(domain)
-                if is_starred:
-                    starred_domain_indices.add(idx)
-
-        domains_of_strand = list(domains)  # type: ignore
-        strand = Strand(domains=domains_of_strand,
-                        starred_domain_indices=starred_domain_indices,
-                        group=group,
-                        name=name,
-                        label=label,
-                        vendor_fields=vendor_fields)
-
-        for existing_strand in self.strands:
-            if strand.name == existing_strand.name:
-                raise ValueError(f'strand name {strand.name} already exists for this strand:\n'
-                                 f'  {existing_strand}\n'
-                                 f'so it cannot be used for the new strand\n'
-                                 f'  {strand}')
-        self.strands.append(strand)
-
-        for domain_in_strand in strand.domains:
-            domains_in_tree = domain_in_strand.all_domains_in_tree()
-            for domain in domains_in_tree:
-                if domain not in self.domains:
-                    self.domains.append(domain)
-                name = domain.name
-                if name in self.domains_by_name and domain is not self.domains_by_name[name]:
-                    raise ValueError(f'domain names must be unique, '
-                                     f'but I found two different domains with name {domain.name}')
-                self.domains_by_name[domain.name] = domain
-
-        return strand
-
-    @staticmethod
-    def assign_modifications_to_strands(strands: List[Strand], strand_jsons: List[dict],
-                                        all_mods: Dict[str, nm.Modification]) -> None:
-        for strand, strand_json in zip(strands, strand_jsons):
-            if nm.modification_5p_key in strand_json:
-                mod_name = strand_json[nm.modification_5p_key]
-                strand.modification_5p = cast(nm.Modification5Prime, all_mods[mod_name])
-            if nm.modification_3p_key in strand_json:
-                mod_name = strand_json[nm.modification_3p_key]
-                strand.modification_3p = cast(nm.Modification3Prime, all_mods[mod_name])
-            if nm.modifications_int_key in strand_json:
-                mod_names_by_offset = strand_json[nm.modifications_int_key]
-                for offset_str, mod_name in mod_names_by_offset.items():
-                    offset = int(offset_str)
-                    strand.modifications_int[offset] = cast(nm.ModificationInternal, all_mods[mod_name])
-
-    def modifications(self, mod_type: nm.ModificationType | None = None) -> Set[nm.Modification]:
-        """
-        Returns either set of all :any:`modifications.Modification`'s in this :any:`Design`,
-        or set of all modifications of a given type (5', 3', or internal).
-
-        :param mod_type:
-            type of modifications (5', 3', or internal); if not specified, all three types are returned
-        :return:
-            Set of all modifications in this :any:`Design` (possibly of a given type).
-        """
-        if mod_type is None:
-            mods_5p = {strand.modification_5p for strand in self.strands if
-                       strand.modification_5p is not None}
-            mods_3p = {strand.modification_3p for strand in self.strands if
-                       strand.modification_3p is not None}
-            mods_int = {mod for strand in self.strands for mod in strand.modifications_int.values()}
-
-            all_mods = mods_5p | mods_3p | mods_int
-
-        elif mod_type is nm.ModificationType.five_prime:
-            all_mods = {strand.modification_5p for strand in self.strands if
-                        strand.modification_5p is not None}
-
-        elif mod_type is nm.ModificationType.three_prime:
-            all_mods = {strand.modification_3p for strand in self.strands if
-                        strand.modification_3p is not None}
-
-        elif mod_type is nm.ModificationType.internal:
-            all_mods = {mod for strand in self.strands for mod in strand.modifications_int.values()}
-
-        else:
-            raise AssertionError('should be unreachable')
-
-        self._ensure_mods_unique_names(all_mods)
-
-        return all_mods
-
-    @staticmethod
-    def _ensure_mods_unique_names(all_mods: Set[nm.Modification]) -> None:
-        mods_dict = {}
-        for mod in all_mods:
-            if mod.id not in mods_dict:
-                mods_dict[mod.id] = mod
-            else:
-                other_mod = mods_dict[mod.id]
-                raise ValueError(f'two different modifications share the id {mod.id}; '
-                                 f'one is\n  {mod}\nand the other is\n  {other_mod}')
-
-    def to_idt_bulk_input_format(self,
-                                 delimiter: str = ',',
-                                 domain_delimiter: str = '',
-                                 key: KeyFunction[Strand] | None = None,
-                                 warn_duplicate_name: bool = False,
-                                 only_strands_with_vendor_fields: bool = False,
-                                 strands: Iterable[Strand] | None = None) -> str:
-        """Called by :meth:`Design.write_idt_bulk_input_file` to determine what string to write to
-        the file. This function can be used to get the string directly without creating a file.
-
-        Parameters have the same meaning as in :meth:`Design.write_idt_bulk_input_file`.
-
-        :return:
-            string that is written to the file in the method :meth:`Design.write_idt_bulk_input_file`.
-        """
-        if strands is None:
-            strands = self.strands
-        sc_design = _export_dummy_scadnano_design_for_idt_export(strands)
-        return sc_design.to_idt_bulk_input_format(
-            delimiter=delimiter,
-            domain_delimiter=domain_delimiter,
-            key=key,
-            warn_duplicate_name=warn_duplicate_name,
-            only_strands_with_vendor_fields=only_strands_with_vendor_fields,
-        )
-
-    def write_idt_bulk_input_file(self, *,
-                                  filename: str = None,
-                                  directory: str = '.',
-                                  key: KeyFunction[Strand] | None = None,
-                                  extension: str | None = None,
-                                  delimiter: str = ',',
-                                  domain_delimiter: str = '',
-                                  warn_duplicate_name: bool = True,
-                                  only_strands_with_vendor_fields: bool = False,
-                                  strands: Iterable[Strand] | None = None) -> None:
-        """Write ``.idt`` text file encoding the strands of this :any:`Design` with the field
-        :data:`Strand.vendor_fields`, suitable for pasting into the "Bulk Input" field of IDT
-        (Integrated DNA Technologies, Coralville, IA, https://www.idtdna.com/),
-        with the output file having the same name as the running script but with ``.py`` changed to ``.idt``,
-        unless `filename` is explicitly specified.
-        For instance, if the script is named ``my_origami.py``,
-        then the sequences will be written to ``my_origami.idt``.
-        If `filename` is not specified but `extension` is, then that extension is used instead of ``idt``.
-        At least one of `filename` or `extension` must be ``None``.
-
-        The string written is that returned by :meth:`Design.to_idt_bulk_input_format`.
-
-        :param filename:
-            optional custom filename to use (instead of currently running script)
-        :param directory:
-            specifies a directory in which to place the file, either absolute or relative to
-            the current working directory. Default is the current working directory.
-        :param key:
-            `key function <https://docs.python.org/3/howto/sorting.html#key-functions>`_ used to determine
-            order in which to output strand sequences. Some useful defaults are provided by
-            :meth:`strand_order_key_function`
-        :param extension:
-            alternate filename extension to use (instead of idt)
-        :param delimiter:
-            is the symbol to delimit the four IDT fields name,sequence,scale,purification.
-        :param domain_delimiter:
-            symbol(s) to put in between DNA sequences of different domains in a strand.
-        :param warn_duplicate_name:
-            if ``True`` prints a warning when two different :any:`Strand`'s have the same
-            :data:`VendorFields.name` and the same :meth:`Strand.sequence`. A ValueError
-            is raised (regardless of the value of this parameter)
-            if two different :any:`Strand`'s have the same name but different sequences, IDT scales, or IDT
-            purifications.
-        :param only_strands_with_vendor_fields:
-            If False (the default), all non-scaffold sequences are output, with reasonable default values
-            chosen if the field :data:`Strand.vendor_fields` is missing.
-            If True, then strands lacking the field :data:`Strand.vendor_fields` will not be exported.
-        :param strands:
-            strands to export; if not specified, all strands in design are exported.
-            NOTE: it is not checked that each :any:`Strand` in `strands` is actually contained in this
-            any:`Design`
-        """
-        contents = self.to_idt_bulk_input_format(delimiter=delimiter,
-                                                 domain_delimiter=domain_delimiter,
-                                                 key=key,
-                                                 warn_duplicate_name=warn_duplicate_name,
-                                                 only_strands_with_vendor_fields=only_strands_with_vendor_fields,
-                                                 strands=strands)
-        if extension is None:
-            extension = 'idt'
-        sc.write_file_same_name_as_running_python_script(contents, extension, directory, filename)
-
-    def write_idt_plate_excel_file(self, *,
-                                   filename: str = None,
-                                   directory: str = '.',
-                                   key: KeyFunction[Strand] | None = None,
-                                   warn_duplicate_name: bool = False,
-                                   only_strands_with_vendor_fields: bool = False,
-                                   use_default_plates: bool = True, warn_using_default_plates: bool = True,
-                                   plate_type: PlateType = PlateType.wells96,
-                                   strands: Iterable[Strand] | None = None) -> None:
-        """
-        Write ``.xls`` (Microsoft Excel) file encoding the strands of this :any:`Design` with the field
-        :data:`Strand.vendor_fields`, suitable for uploading to IDT
-        (Integrated DNA Technologies, Coralville, IA, https://www.idtdna.com/)
-        to describe a 96-well or 384-well plate
-        (https://www.idtdna.com/site/order/plate/index/dna/),
-        with the output file having the same name as the running script but with ``.py`` changed to ``.xls``,
-        unless `filename` is explicitly specified.
-        For instance, if the script is named ``my_origami.py``,
-        then the sequences will be written to ``my_origami.xls``.
-
-        If the last plate has fewer than 24 strands for a 96-well plate, or fewer than 96 strands for a
-        384-well plate, then the last two plates are rebalanced to ensure that each plate has at least
-        that number of strands, because IDT charges extra for a plate with too few strands:
-        https://www.idtdna.com/pages/products/custom-dna-rna/dna-oligos/custom-dna-oligos
-
-        :param filename:
-            custom filename if default (explained above) is not desired
-        :param directory:
-            specifies a directory in which to place the file, either absolute or relative to
-            the current working directory. Default is the current working directory.
-        :param key:
-            `key function <https://docs.python.org/3/howto/sorting.html#key-functions>`_ used to determine
-            order in which to output strand sequences. Some useful defaults are provided by
-            :meth:`strand_order_key_function`
-        :param warn_duplicate_name:
-            if ``True`` prints a warning when two different :any:`Strand`'s have the same
-            :data:`VendorFields.name` and the same :meth:`Strand.sequence`. A ValueError is
-            raised (regardless of the value of this parameter)
-            if two different :any:`Strand`'s have the same name but different sequences, IDT scales, or IDT
-            purifications.
-        :param only_strands_with_vendor_fields:
-            If False (the default), all non-scaffold sequences are output, with reasonable default values
-            chosen if the field :data:`Strand.vendor_fields` is missing.
-            (though scaffold is included if `export_scaffold` is True).
-            If True, then strands lacking the field :data:`Strand.vendor_fields` will not be exported.
-            If False, then `use_default_plates` must be True.
-        :param use_default_plates:
-            Use default values for plate and well (ignoring those in :data:`Strand.vendor_fields`, which
-            may be None). If False, each Strand to export must have the field :data:`Strand.vendor_fields`,
-            so in particular the parameter `only_strands_with_idt` must be True.
-        :param warn_using_default_plates:
-            specifies whether, if `use_default_plates` is True, to print a warning for strands whose
-            :data:`Strand.vendor_fields` has the fields :data:`VendorFields.plate` and :data:`VendorFields.well`,
-            since `use_default_plates` directs these fields to be ignored.
-        :param plate_type:
-            a :any:`PlateType` specifying whether to use a 96-well plate or a 384-well plate
-            if the `use_default_plates` parameter is ``True``.
-            Ignored if `use_default_plates` is ``False``, because in that case the wells are explicitly set
-            by the user, who is free to use coordinates for either plate type.
-        :param strands:
-            strands to export; if not specified, all strands in design are exported.
-            NOTE: it is not checked that each :any:`Strand` in `strands` is actually contained in this
-            any:`Design`
-        """
-        if strands is None:
-            strands = self.strands
-        sc_design = _export_dummy_scadnano_design_for_idt_export(strands)
-        sc_design.write_idt_plate_excel_file(directory=directory,
-                                             filename=filename,
-                                             key=key,
-                                             warn_duplicate_name=warn_duplicate_name,
-                                             only_strands_with_vendor_fields=only_strands_with_vendor_fields,
-                                             use_default_plates=use_default_plates,
-                                             warn_using_default_plates=warn_using_default_plates,
-                                             plate_type=plate_type)
-
-    def store_domain_pools(self) -> None:
-        self.domain_pools_to_domain_map = defaultdict(list)
-        for domain in self.domains:
-            if domain._pool is not None:  # noqa
-                self.domain_pools_to_domain_map[domain.pool].append(domain)
-
-    def domain_pools(self) -> List[DomainPool]:
-        """
-        :return:
-            list of all :any:`DomainPool`'s in this :any:`Design`
-        """
-        return list(self.domain_pools_to_domain_map.keys())
-
-    def domains_by_pool_name(self, domain_pool_name: str) -> List[Domain]:
-        """
-        :param domain_pool_name: name of a :any:`DomainPool`
-        :return: the :any:`Domain`'s in `domain_pool`
-        """
-        domains_in_pool: List[Domain] = []
-        for domain in self.domains:
-            if domain.pool.name == domain_pool_name:
-                domains_in_pool.append(domain)
-        return domains_in_pool
-
-    @staticmethod
-    def from_scadnano_file(
-            sc_filename: str,
-            fix_assigned_sequences: bool = True,
-            ignored_strands: Iterable[Strand] | None = None
-    ) -> Design:
-        """
-        Converts a scadnano Design stored in file named `sc_filename` to a a :any:`Design` for doing
-        DNA sequence design.
-        Each Strand name and Domain name from the scadnano Design are assigned as
-        :data:`Strand.name` and :data:`Domain.name` in the obvious way.
-        Assumes each Strand label is a string describing the strand group.
-
-        The scadnano package must be importable.
-
-        Also assigns sequences from domains in sc_design to those of the returned :any:`Design`.
-        If `fix_assigned_sequences` is true, then these DNA sequences are fixed; otherwise not.
-
-        :param sc_filename:
-            Name of file containing scadnano Design.
-        :param fix_assigned_sequences:
-            Whether to fix the sequences that are assigned from those found in `sc_design`.
-        :param ignored_strands:
-            Strands to ignore
-        :return:
-            An equivalent :any:`Design`, ready to be given constraints for DNA sequence design.
-        :raises TypeError:
-            If any scadnano strand label is not a string.
-        """
-        sc_design = sc.Design.from_scadnano_file(sc_filename)
-        return Design.from_scadnano_design(sc_design, fix_assigned_sequences, ignored_strands)
-
-    @staticmethod
-    def from_scadnano_design(sc_design: sc.Design,
-                             fix_assigned_sequences: bool = True,
-                             ignored_strands: Iterable[Strand] | None = None,
-                             warn_existing_domain_labels: bool = True) -> Design:
-        """
-        Converts a scadnano Design `sc_design` to a a :any:`Design` for doing DNA sequence design.
-        Each Strand name and Domain name from the scadnano Design are assigned as
-        :data:`Strand.name` and :data:`Domain.name` in the obvious way.
-        Assumes each Strand label is a string describing the strand group.
-
-        The scadnano package must be importable.
-
-        Also assigns sequences from domains in sc_design to those of the returned :any:`Design`.
-        If `fix_assigned_sequences` is true, then these DNA sequences are fixed; otherwise not.
-
-        :param sc_design:
-            Instance of scadnano.Design from the scadnano Python scripting library.
-        :param fix_assigned_sequences:
-            Whether to fix the sequences that are assigned from those found in `sc_design`.
-        :param ignored_strands:
-            Strands to ignore; none are ignore if not specified.
-        :param warn_existing_domain_labels:
-            If True, logs warning when dsd :any:`Domain` already has a label and so does scadnano domain,
-            since scadnano label will not be assigned to the dsd :any:`Domain`.
-        :return:
-            An equivalent :any:`Design`, ready to be given constraints for DNA sequence design.
-        :raises TypeError:
-            If any scadnano strand label is not a string.
-        """
-
-        # check types
-        if not isinstance(sc_design, sc.Design):
-            raise TypeError(f'sc_design must be an instance of scadnano.Design, but it is {type(sc_design)}')
-        if ignored_strands is not None:
-            for ignored_strand in ignored_strands:
-                if not isinstance(ignored_strand, sc.Strand):
-                    raise TypeError('each ignored strand must be an instance of scadnano.Strand, but one is '
-                                    f'{type(ignored_strand)}: {ignored_strand}')
-
-        # filter out ignored strands
-        strands_to_include = [strand for strand in sc_design.strands if strand not in ignored_strands] \
-            if ignored_strands is not None else sc_design.strands
-
-        # warn if not labels are dicts containing group_name_key on strands
-        for sc_strand in strands_to_include:
-            if (isinstance(sc_strand.label, dict) and group_key not in sc_strand.label) or \
-                    (not isinstance(sc_strand.label, dict) and not hasattr(sc_strand.label, group_key)):
-                logger.warning(f'Strand label {sc_strand.label} should be an object with attribute named '
-                               f'"{group_key}" (for instance a dict or namedtuple).\n'
-                               f'  The label is type {type(sc_strand.label)}. '
-                               f'In order to auto-populate StrandGroups, ensure the label has attribute '
-                               f'named "{group_key}" with associated value of type str.')
-            else:
-                label_value = Design.get_group_name_from_strand_label(sc_strand)
-                if not isinstance(label_value, str):
-                    logger.warning(f'Strand label {sc_strand.label} has attribute named '
-                                   f'"{group_key}", but its associated value is not a string.\n'
-                                   f'The value is type {type(label_value)}. '
-                                   f'In order to auto-populate StrandGroups, ensure the label has attribute '
-                                   f'named "{group_key}" with associated value of type str.')
-
-                # raise TypeError(f'strand label {sc_strand.label} must be a dict, '
-                #                 f'but instead is type {type(sc_strand.label)}')
-
-        # groups scadnano strands by strand labels
-        sc_strand_groups: DefaultDict[str, List[sc.Strand]] = defaultdict(list)
-        for sc_strand in strands_to_include:
-            assigned = False
-            if hasattr(sc_strand.label, group_key) or (
-                    isinstance(sc_strand.label, dict) and group_key in sc_strand.label):
-                group = Design.get_group_name_from_strand_label(sc_strand)
-                if isinstance(group, str):
-                    sc_strand_groups[group].append(sc_strand)
-                    assigned = True
-            if not assigned:
-                sc_strand_groups[default_strand_group].append(sc_strand)
-
-        # make dsd StrandGroups, taking names from Strands and Domains,
-        # and assign (and maybe fix) DNA sequences
-        strand_names: Set[str] = set()
-        design: Design = Design()
-        for group, sc_strands in sc_strand_groups.items():
-            for sc_strand in sc_strands:
-                # do not include strands with the same name more than once
-                if sc_strand.name in strand_names:
-                    logger.debug('In scadnano design, found duplicate instance of strand with name '
-                                 f'{sc_strand.name}; skipping all but the first when creating dsd design. '
-                                 f'Please ensure that this strand really is supposed to have the same name.')
-                    continue
-
-                domain_names: List[str] = [domain.name for domain in sc_strand.domains]
-                sequence = sc_strand.dna_sequence
-                nuad_strand: Strand = design.add_strand(domain_names=domain_names,
-                                                        group=group,
-                                                        name=sc_strand.name,
-                                                        label=sc_strand.label)
-                # assign sequence
-                if sequence is not None:
-                    for dsd_domain, sc_domain in zip(nuad_strand.domains, sc_strand.domains):
-                        domain_sequence = sc_domain.dna_sequence
-                        # if this is a starred domain,
-                        # take the WC complement first so the dsd Domain stores the "canonical" sequence
-                        if sc_domain.name[-1] == '*':
-                            domain_sequence = nv.wc(domain_sequence)
-                        if sc.DNA_base_wildcard not in domain_sequence:
-                            if fix_assigned_sequences:
-                                dsd_domain.set_fixed_sequence(domain_sequence)
-                            else:
-                                dsd_domain.set_sequence(domain_sequence)
-
-                # set domain labels
-                for dsd_domain, sc_domain in zip(nuad_strand.domains, sc_strand.domains):
-                    if dsd_domain.label is None:
-                        dsd_domain.label = sc_domain.label
-                    elif sc_domain.label is not None and warn_existing_domain_labels:
-                        logger.warning(f'warning; dsd domain already has label {dsd_domain.label}; '
-                                       f'skipping assignment of scadnano label {sc_domain.label}')
-
-                strand_names.add(nuad_strand.name)
-
-        design.compute_derived_fields()
-
-        return design
-
-    @staticmethod
-    def get_group_name_from_strand_label(sc_strand: Strand) -> Any:
-        if hasattr(sc_strand.label, group_key):
-            return getattr(sc_strand.label, group_key)
-        elif isinstance(sc_strand.label, dict) and group_key in sc_strand.label:
-            return sc_strand.label[group_key]
-        else:
-            raise AssertionError(f'label does not have either an attribute or a dict key "{group_key}"')
-
-    def assign_fields_to_scadnano_design(self, sc_design: sc.Design,
-                                         ignored_strands: Iterable[Strand] = (),
-                                         overwrite: bool = False):
-        """
-        Assigns DNA sequence, VendorFields, and StrandGroups (as a key in a scadnano String.label dict
-        under key "group").
-        TODO: document more
-        """
-        self.assign_sequences_to_scadnano_design(sc_design, ignored_strands, overwrite)
-        self.assign_strand_groups_to_labels(sc_design, ignored_strands, overwrite)
-        self.assign_idt_fields_to_scadnano_design(sc_design, ignored_strands, overwrite)
-        self.assign_modifications_to_scadnano_design(sc_design, ignored_strands, overwrite)
-
-    def assign_sequences_to_scadnano_design(self, sc_design: sc.Design,
-                                            ignored_strands: Iterable[Strand] = (),
-                                            overwrite: bool = False) -> None:
-        """
-        Assigns sequences from this :any:`Design` into `sc_design`.
-
-        Also writes a label to each scadnano strand. If the label is None a new one is created as
-        a dict with a key `group`. The name of the StrandGroup of the nuad design is the value
-        to assign to this key. If the scadnano strand label is already a dict, it adds this key.
-        If the strand label is not None or a dict, an exception is raised.
-
-        Assumes that each domain name in domains in `sc_design` is a :data:`Domain.name` of a
-        :any:`Domain` in this :any:`Design`.
-
-        If multiple strands in `sc_design` share the same name, then all of them are assigned the
-        DNA sequence of the nuad :any:`Strand` with that name.
-
-        :param sc_design:
-            a scadnano design.
-        :param ignored_strands:
-            strands in the scadnano design that are to be ignored by the sequence designer.
-        :param overwrite:
-            if True, overwrites existing sequences; otherwise gives an error if an existing sequence
-            disagrees with the newly assigned sequence
-        """
-
-        # filter out ignored strands
-        sc_strands_to_include = [strand for strand in sc_design.strands if strand not in ignored_strands]
-
-        # check types
-        if not isinstance(sc_design, sc.Design):
-            raise TypeError(f'sc_design must be an instance of scadnano.Design, but it is {type(sc_design)}')
-
-        # dict mapping tuples of domain names to strands that have those domains in that order
-        # sc_domain_name_tuples = {strand.domain_names_tuple(): strand for strand in self.strands}
-        sc_domain_name_tuples: Dict[Tuple[str, ...], Strand] = {}
-        for strand in self.strands:
-            domain_names_tuple = strand.domain_names_tuple()
-            sc_domain_name_tuples[domain_names_tuple] = strand
-
-        for sc_strand in sc_strands_to_include:
-            domain_names = [domain.name for domain in sc_strand.domains]
-            if sc_strand.dna_sequence is None or overwrite:
-                assert None not in domain_names
-                self._assign_to_strand_without_checking_existing_sequence(sc_strand, sc_design)
-            elif None not in domain_names:
-                self._assign_to_strand_with_partial_sequence(sc_strand, sc_design, sc_domain_name_tuples)
-            else:
-                logger.warning('Skipping assignment of DNA sequence to scadnano strand with sequence '
-                               f'{sc_strand.dna_sequence}, since it has at least one domain name '
-                               f'that is None.\n'
-                               f'Make sure that this is a strand you intended to leave out of the '
-                               f'sequence design process')
-
-    def shared_strands_with_scadnano_design(self, sc_design: sc.Design,
-                                            ignored_strands: Iterable[Strand] = ()) \
-            -> List[Tuple[Strand, List[sc.Strand]]]:
-        """
-        Returns a list of pairs (nuad_strand, sc_strands), where nuad_strand has the same name
-        as all scadnano Strands in sc_strands, but only scadnano strands are included in the
-        list that do not appear in `ignored_strands`.
-        """
-        sc_strands_to_include = [strand for strand in sc_design.strands if strand not in ignored_strands]
-        nuad_strands_by_name = {strand.name: strand for strand in self.strands}
-
-        sc_strands_by_name: Dict[str, List[sc.Strand]] = defaultdict(list)
-        for sc_strand in sc_strands_to_include:
-            sc_strands_by_name[sc_strand.name].append(sc_strand)
-
-        pairs = []
-        for name, nuad_strand in nuad_strands_by_name.items():
-            if name in sc_strands_by_name:
-                sc_strands = sc_strands_by_name[name]
-                pairs.append((nuad_strand, sc_strands))
-
-        return pairs
-
-    def assign_strand_groups_to_labels(self, sc_design: sc.Design,
-                                       ignored_strands: Iterable[Strand] = (),
-                                       overwrite: bool = False) -> None:
-        """
-        TODO: document this
-        """
-        strand_pairs = self.shared_strands_with_scadnano_design(sc_design, ignored_strands)
-
-        for nuad_strand, sc_strands in strand_pairs:
-            for sc_strand in sc_strands:
-                if nuad_strand.group is not None:
-                    if sc_strand.label is None:
-                        sc_strand.label = {}
-                    elif not isinstance(sc_strand.label, dict):
-                        raise ValueError(f'cannot assign strand group to strand {sc_strand.name} '
-                                         f'because it already has a label that is not a dict. '
-                                         f'It must either have label None or a dict.')
-
-                    # if we get here, then sc_strand.label is a dict. Need to check whether
-                    # it already has a 'group' key.
-                    if group_key in sc_strand.label is not None and not overwrite:
-                        raise ValueError(f'Cannot assign strand group from nuad strand to scadnano strand '
-                                         f'{sc_strand.name} (through its label field) because the '
-                                         f'scadnano strand already has a label with group key '
-                                         f'\n{sc_strand.label[group_key]}. '
-                                         f'Set overwrite to True to force an overwrite.')
-                    sc_strand.label[group_key] = nuad_strand.group
-
-    def assign_idt_fields_to_scadnano_design(self, sc_design: sc.Design,
-                                             ignored_strands: Iterable[Strand] = (),
-                                             overwrite: bool = False) -> None:
-        """
-        Assigns :any:`VendorFields` from this :any:`Design` into `sc_design`.
-
-        If multiple strands in `sc_design` share the same name, then all of them are assigned the
-        IDT fields of the dsd :any:`Strand` with that name.
-
-        :param sc_design:
-            a scadnano design.
-        :param ignored_strands:
-            strands in the scadnano design that are to be not assigned.
-        :param overwrite:
-            whether to overwrite existing fields.
-        :raises ValueError:
-            if scadnano strand already has any modifications assigned
-        """
-        # filter out ignored strands
-        strand_pairs = self.shared_strands_with_scadnano_design(sc_design, ignored_strands)
-
-        for nuad_strand, sc_strands in strand_pairs:
-            for sc_strand in sc_strands:
-                if nuad_strand.vendor_fields is not None:
-                    if sc_strand.vendor_fields is not None and not overwrite:
-                        raise ValueError(f'Cannot assign IDT fields from dsd strand to scadnano strand '
-                                         f'{sc_strand.name} because the scadnano strand already has '
-                                         f'IDT fields assigned:\n{sc_strand.vendor_fields}. '
-                                         f'Set overwrite to True to force an overwrite.')
-                    sc_strand.vendor_fields = nuad_strand.vendor_fields.to_scadnano_vendor_fields()
-
-    def assign_modifications_to_scadnano_design(self, sc_design: sc.Design,
-                                                ignored_strands: Iterable[Strand] = (),
-                                                overwrite: bool = False) -> None:
-        """
-        Assigns :any:`modifications.Modification`'s from this :any:`Design` into `sc_design`.
-
-        If multiple strands in `sc_design` share the same name, then all of them are assigned the
-        modifications of the dsd :any:`Strand` with that name.
-
-        :param sc_design:
-            a scadnano design.
-        :param ignored_strands:
-            strands in the scadnano design that are to be not assigned.
-        :param overwrite:
-            whether to overwrite existing fields in scadnano design
-        :raises ValueError:
-            if scadnano strand already has any modifications assigned
-        """
-        print('WARNING: the method assign_modifications_to_scadnano_design has not been tested yet '
-              'and may have errors')
-        # filter out ignored strands
-        sc_strands_to_include = [strand for strand in sc_design.strands if strand not in ignored_strands]
-
-        nuad_strands_by_name = {strand.name: strand for strand in self.strands}
-        for sc_strand in sc_strands_to_include:
-            nuad_strand: Strand = nuad_strands_by_name[sc_strand.name]
-            if nuad_strand.modification_5p is not None:
-                if sc_strand.modification_5p is not None and not overwrite:
-                    raise ValueError(f'Cannot assign 5\' modification from dsd strand to scadnano strand '
-                                     f'{sc_strand.name} because the scadnano strand already has a 5\''
-                                     f'modification assigned:\n{sc_strand.modification_5p}. '
-                                     f'Set overwrite to True to force an overwrite.')
-                sc_strand.modification_5p = nuad_strand.modification_5p.to_scadnano_modification()
-
-            if nuad_strand.modification_3p is not None:
-                if sc_strand.modification_3p is not None and not overwrite:
-                    raise ValueError(f'Cannot assign 3\' modification from dsd strand to scadnano strand '
-                                     f'{sc_strand.name} because the scadnano strand already has a 3\''
-                                     f'modification assigned:\n{sc_strand.modification_3p}. '
-                                     f'Set overwrite to True to force an overwrite.')
-                sc_strand.modification_3p = nuad_strand.modification_3p.to_scadnano_modification()
-
-            for offset, mod_int in nuad_strand.modifications_int.items():
-                if offset in sc_strand.modifications_int is not None and not overwrite:
-                    raise ValueError(f'Cannot assign internal modification from dsd strand to '
-                                     f'scadnano strand {sc_strand.name} at offset {offset} '
-                                     f'because the scadnano strand already has an internal '
-                                     f'modification assigned at that offset:\n'
-                                     f'{sc_strand.modifications_int[offset]} .'
-                                     f'Set overwrite to True to force an overwrite.')
-                sc_strand.modifications_int[offset] = mod_int.to_scadnano_modification()
-
-    def _assign_to_strand_without_checking_existing_sequence(
-            self,
-            sc_strand: sc.Strand,
-            sc_design: sc.Design
-    ) -> None:
-        # check types
-        if not isinstance(sc_design, sc.Design):
-            raise TypeError(f'sc_design must be an instance of scadnano.Design, but it is {type(sc_design)}')
-        if not isinstance(sc_strand, sc.Strand):
-            raise TypeError(f'sc_strand must be an instance of scadnano.Strand, but it is {type(sc_strand)}')
-
-        sequence_list: List[str] = []
-        for sc_domain in sc_strand.domains:
-            domain_name = sc_domain.name
-            if domain_name is None:
-                raise AssertionError('did not expect domain_name to be None')
-            starred = domain_name[-1] == '*'
-            if starred:
-                domain_name = domain_name[:-1]
-            dsd_domain = self.domains_by_name.get(domain_name)
-            if dsd_domain is None:
-                raise AssertionError(f'expected domain_name {domain_name} to be a key in domains_by_name '
-                                     f'{list(self.domains_by_name.keys())}')
-            domain_sequence = dsd_domain.concrete_sequence(starred)
-            sequence_list.append(domain_sequence)
-        strand_sequence = ''.join(sequence_list)
-        sc_strand.set_dna_sequence(strand_sequence)
-
-    @staticmethod
-    def _assign_to_strand_with_partial_sequence(sc_strand: sc.Strand,
-                                                sc_design: sc.Design,
-                                                sc_domain_name_tuples: Dict[Tuple[str, ...], Strand]) -> None:
-
-        # check types
-        if not isinstance(sc_design, sc.Design):
-            raise TypeError(f'sc_design must be an instance of scadnano.Design, but it is {type(sc_design)}')
-        if not isinstance(sc_strand, sc.Strand):
-            raise TypeError(f'sc_strand must be an instance of scadnano.Strand, but it is {type(sc_strand)}')
-
-        # sigh: we don't have a great way to track which strand in sc_design corresponds to the same
-        # strand in dsd_design (self), so we collect list of domain names in sc_strand and see if there's
-        # a strand in dsd_design with the same domain names in the same order. If not we assume the strand
-        # was not part of dsd_design
-        domain_name_list: List[str] = []
-        for sc_domain in sc_strand.domains:
-            domain_name = sc_domain.name
-            if domain_name is None:
-                raise AssertionError('did not expect domain_name to be None')
-            domain_name_list.append(domain_name)
-
-        domain_names = tuple(domain_name_list)
-        dsd_strand = sc_domain_name_tuples.get(domain_names)
-        if dsd_strand is None:
-            logger.warning('Skipping assignment of DNA sequence to scadnano strand with domains '
-                           f'{"-".join(domain_names)}.\n'
-                           f'Make sure that this is a strand you intended to leave out of the '
-                           f'sequence design process')
-            return
-
-        wildcard: str = sc.DNA_base_wildcard
-
-        sequence_list: List[str] = []
-        for sc_domain, dsd_domain, domain_name in zip(sc_strand.domains, dsd_strand.domains, domain_names):
-            starred = domain_name[-1] == '*'
-            sc_domain_sequence = sc_domain.dna_sequence
-
-            # if we're in this method, then domains of sc_strand should have a partial assignment
-            assert sc_domain_sequence is not None
-            # now we detect whether this domain was assigned or not
-            if wildcard in sc_domain_sequence:
-                # if there are any '?' wildcards, then all of them should be wildcards
-                assert sc_domain_sequence == wildcard * len(sc_domain_sequence)
-                # if not assigned in sc_strand, we assign from dsd
-                domain_sequence = dsd_domain.concrete_sequence(starred)
-            else:
-                # otherwise we stick with the sequence that was already assigned in sc_domain
-                domain_sequence = sc_domain_sequence
-                # but let's make sure dsd didn't actually change that sequence; it should have been fixed
-                dsd_domain_sequence = dsd_domain.concrete_sequence(starred)
-                if domain_sequence != dsd_domain_sequence:
-                    raise AssertionError(f'\n    domain_sequence = {domain_sequence} is unequal to\n'
-                                         f'dsd_domain_sequence = {dsd_domain_sequence}')
-            sequence_list.append(domain_sequence)
-        strand_sequence = ''.join(sequence_list)
-        sc_design.assign_dna(strand=sc_strand, sequence=strand_sequence, assign_complement=False,
-                             check_length=True)
-
-    def copy_sequences_from(self, other: Design) -> None:
-        """
-        Assuming every :any:`Domain` in this :any:`Design` is has a matching (same name) :any:`Domain` in
-        `other`, copies sequences from `other` into this :any:`Design`.
-
-        :param other:
-            other :any:`Design` from which to copy sequences
-        """
-        # see if self.domains needs to be initialized
-        computed_derived_fields = False
-        if self.domains is None:
-            self.compute_derived_fields()
-            computed_derived_fields = True
-
-        # copy sequences
-        for domain in self.domains:
-            other_domain = other.domains_by_name[domain.name]
-            if other_domain.fixed:
-                domain.set_fixed_sequence(other_domain.sequence())
-            elif other_domain.has_sequence():
-                domain.set_sequence(other_domain.sequence())
-
-        # no need to compute_derived_fields if we already called it above,
-        # since new sequences won't change derived fields
-        if not computed_derived_fields:
-            self.compute_derived_fields()
-
-    def check_all_subdomain_graphs_acyclic(self) -> None:
-        """
-        Check that all domain graphs (if subdomains are used) are acyclic.
-        """
-        for strand in self.strands:
-            # Check that each base in the sequence is assigned by exactly one
-            # independent subdomain.
-            for d in cast(List[Domain], strand.domains):
-                d._check_acyclic_subdomain_graph()  # noqa
-
-    def check_all_subdomain_graphs_uniquely_assignable(self) -> None:
-        """
-        Check that subdomain graphs are consistent and raise error if not.
-        """
-        for strand in self.strands:
-            # Check that each base in the sequence is assigned by exactly one
-            # independent subdomain.
-            for d in cast(List[Domain], strand.domains):
-                d._check_acyclic_subdomain_graph()  # noqa
-                d._check_subdomain_graph_is_uniquely_assignable()  # noqa
-
-    def check_names_unique(self) -> None:
-        # domain names already checked in compute_derived_fields()
-        self.check_strand_names_unique()
-        self.check_domain_pool_names_unique()
-
-    def check_strand_names_unique(self) -> None:
-        strands_by_name = {}
-        for strand in self.strands:
-            name = strand.name
-            if name in strands_by_name:
-                raise ValueError(f'found two strands with name {name}:\n'
-                                 f'  {strand}\n'
-                                 f'and\n'
-                                 f'  {strands_by_name[name]}')
-
-    def check_domain_pool_names_unique(self) -> None:
-        # self.domain_pools() already computed by compute_derived_fields()
-        domain_pools_by_name = {}
-        for pool in self.domain_pools():
-            name = pool.name
-            if name in domain_pools_by_name:
-                raise ValueError(f'found two DomainPools with name {name}:\n'
-                                 f'  {pool}\n'
-                                 f'and\n'
-                                 f'  {domain_pools_by_name[name]}')
-            else:
-                domain_pools_by_name[pool.name] = pool
-
-
-# represents a "Design Part", e.g., Strand, Tuple[Domain, Domain], etc... whatever portion of the Design
-# is checked by the constraint
-# NOTE: this is needed in addition to the abstract base class Part, because it allows mypy type checking
-# of the various different types of evaluate and evaluate_bulk functions. Otherwise they have more
-# abstract type signatures, and we can't write something like evaluate(strand: Strand)
-# Maybe if we eventually get rid of the parts and only pass in the sequences, this will not be needed.
-DesignPart = TypeVar('DesignPart',
-                     Domain,
-                     Strand,
-                     DomainPair,
-                     StrandPair,
-                     Complex,
-                     Design)
-
-
-<<<<<<< HEAD
-=======
-# eq=False gives us the default object.__hash__ id-based hashing
-# needs to be on all classes in the hierarchy for this to work
-@dataclass(eq=False)
-class Constraint(Generic[DesignPart], ABC):
-    """
-    Abstract base class of all "soft" constraints to apply when running
-    :meth:`search.search_for_dna_sequences`.
-    Unlike a :any:`NumpyFilter` or a :any:`SequenceFilter`, which disallow certain DNA sequences
-    from ever being assigned to a :any:`Domain`, a :any:`Constraint` can be violated during the search.
-    The goal of the search is to reduce the number of violated :any:`Constraint`'s.
-    See :meth:`search.search_for_dna_sequences` for a more detailed description of how the search algorithm
-    interacts with the constraints.
-
-    You will not use this class directly, but instead its concrete subclasses
-    :any:`DomainConstraint`,
-    :any:`StrandConstraint`,
-    :any:`DomainPairConstraint`,
-    :any:`StrandPairConstraint`,
-    :any:`ComplexConstraint`,
-    which are subclasses of :any:`SingularConstraint`,
-    :any:`DomainsConstraint`,
-    :any:`StrandsConstraint`,
-    :any:`DomainPairsConstraint`,
-    :any:`StrandPairsConstraint`,
-    which are subclasses of :any:`BulkConstraint`,
-    or
-    :any:`DesignConstraint`.
-    """
-
-    __hash__ = super(object).__hash__
-
-    description: str
-    """
-    Description of the constraint, e.g., 'strand has secondary structure exceeding -2.0 kcal/mol' suitable
-    for printing in a long text report.
-    """
-
-    short_description: str = ''
-    """
-    Very short description of the constraint suitable for compactly logging to the screen, where
-    many of these short descriptions must fit onto one line, e.g., 'strand ss' or 'dom pair nupack'
-    """
-
-    weight: float = 1.0
-    """
-    Constant multiplier Weight of the problem; the higher the total weight of all the :any:`Constraint`'s 
-    a :any:`Domain` has caused, the greater likelihood its sequence is changed when stochastically searching 
-    for sequences to satisfy all constraints.
-    """
-
-    score_transfer_function: Optional[Callable[[float], float]] = None
-    """
-    See :data:`nuad.search.SearchParameters.score_transfer_function`.
-    
-    If specified, this will override the one specified in 
-    :data:`nuad.search.SearchParameters.score_transfer_function`.
-    """
-
-    @staticmethod
-    @abstractmethod
-    def part_name() -> str:
-        """
-        Returns name of the :any:`Part` that this :any:`Constraint` tests.
-
-        :return:
-            name of the :any:`Part` that this :any:`Constraint` tests
-            (e.g., "domain", "strand pair")
-        """
-        raise NotImplementedError()
-
-
-def _raise_unreachable():
-    raise AssertionError('This should be unreachable')
-
-
->>>>>>> d161aa88
-@dataclass
-class Result(Generic[DesignPart]):
-    """
-    A :any:`Result` is returned from the function :data:`SingularConstraint.evaluate`, and a list of
-    :any:`Result`'s is returned from the function :data:`BulkConstraint.evaluate_bulk`, describing the
-    result of evaluating the constraint on the design "part".
-
-    A :any:`Result` must have an "excess" and "summary" specified.
-
-    Optionally one may also specify a "value", which helps in graphically displaying the results of
-    evaluating constraints using the function :meth:`display_report`.
-
-    For example, if the constraint checks that the NUPACK complex free energy of a strand is at least
-    -2.5 kcal/mol, and a strand has energy -3.4 kcal/mol, then the following are sensible values for
-    these fields:
-
-    - ``value`` = ``-3.4``
-    - ``unit`` = ``"kcal/mol"``
-    - ``excess`` = ``-0.9``
-    - ``summary`` = ``"-3.4 kcal/mol"``
-    """
-
-    excess: float
-    """
-    The excess is a nonnegative value that is turned into a score, and the search minimizes the total score 
-    of all constraint evaluations. Setting this to 0 (or a negative value) means the constraint 
-    is satisfied, and setting it to a positive value means the constraint is violated. The interpretation
-    is that the larger `excess` is, the more the constraint is violated.
-
-    For example, a common value for excess is the amount by which the NUPACK complex free energy exceeds
-    a threshold.
-    """
-
-    hidden_excess: float
-
-    _summary: Optional[str] = None
-
-    value: float | None = None
-    """
-    If this is a "numeric" constraint, i.e., checking some number such as the complex free energy of a 
-    strand and comparing it to a threshold, this is the "raw" value. It is optional, but if specified,
-    then the raw values can be plotted in a Jupyter notebook by the function :meth:`display_report`.
-
-    Optional units (e.g., 'kcal/mol') can be specified in the field :data:`Result.units`.
-    """
-
-    unit: str | None = None
-    """
-    Optional units for :data:`Result.value`, e.g., ``'kcal/mol'``. 
-
-    If specified, then the units are used in text reports
-    and to label the y-axis in  plots created by :meth:`search.display_report`.
-    """
-
-    score: float = field(init=False)
-    """
-    Set by the search algorithm based on :data:`Result.excess` as well as other data such as the 
-    constraint's weight and the :data:`SearchParameters.score_transfer_function`.
-    """
-
-    part: DesignPart = field(init=False)
-    """
-    Set by the search algorithm based on the part that was evaluated.
-    """
-
-    def __init__(self,
-                 excess: float,
-                 summary: str | None = None,
-                 value: float | None = None,
-                 unit: str | None = None) -> None:
-        self.excess = excess
-        if summary is None:
-            if value is None:
-                raise ValueError('at least one of value or summary must be specified')
-            # note summary getter calculates summary from value if summary is None,
-            # so no need to set it here
-        else:
-            self._summary = summary
-        if value is not None:
-            self.value = value
-            self.unit = unit
-        else:
-            if unit is not None:
-                raise ValueError('units cannot be specified if value is None')
-
-        self.score = 0.0
-        self.part = None  # type:ignore
-
-    @property
-    def summary(self) -> str:
-        """
-        This string is displayed in the text report on constraints, after the name of the "part" (e.g.,
-        strand, pair of domains, pair of strands).
-
-        It can be set explicitly, or calculated from :data:`Result.value` if not set explicitly.
-        """
-        if self._summary is None:
-            # This formatting is "short pretty": https://pint.readthedocs.io/en/stable/user/formatting.html
-            # e.g., kcal/mol instead of kilocalorie / mol
-            # also 2 decimal places to make numbers line up nicely
-            # self.value.default_format = '.2fC~'
-            summary_str = f'{self.value:6.2f}'
-            if self.unit is not None:
-                summary_str += f' {self.unit}'
-            return str(summary_str)
-        else:
-            return self._summary
-
-    @summary.setter
-    def summary(self, summary: str) -> None:
-        self._summary = summary
-
-
-# eq=False gives us the default object.__hash__ id-based hashing
-# needs to be on all classes in the hierarchy for this to work
-@dataclass(eq=False)
-class Constraint(Generic[DesignPart], ABC):
-    """
-    Abstract base class of all "soft" constraints to apply when running
-    :meth:`search.search_for_dna_sequences`.
-    Unlike a :any:`NumpyFilter` or a :any:`SequenceFilter`, which disallow certain DNA sequences
-    from ever being assigned to a :any:`Domain`, a :any:`Constraint` can be violated during the search.
-    The goal of the search is to reduce the number of violated :any:`Constraint`'s.
-    See :meth:`search.search_for_dna_sequences` for a more detailed description of how the search algorithm
-    interacts with the constraints.
-
-    You will not use this class directly, but instead its concrete subclasses
-    :any:`DomainConstraint`,
-    :any:`StrandConstraint`,
-    :any:`DomainPairConstraint`,
-    :any:`StrandPairConstraint`,
-    :any:`ComplexConstraint`,
-    which are subclasses of :any:`SingularConstraint`,
-    :any:`DomainsConstraint`,
-    :any:`StrandsConstraint`,
-    :any:`DomainPairsConstraint`,
-    :any:`StrandPairsConstraint`,
-    which are subclasses of :any:`BulkConstraint`,
-    or
-    :any:`DesignConstraint`.
-    """
-
-    __hash__ = super(object).__hash__
-
-    description: str
-    """
-    Description of the constraint, e.g., 'strand has secondary structure exceeding -2.0 kcal/mol' suitable
-    for printing in a long text report.
-    """
-
-    short_description: str = ''
-    """
-    Very short description of the constraint suitable for compactly logging to the screen, where
-    many of these short descriptions must fit onto one line, e.g., 'strand ss' or 'dom pair nupack'
-    """
-
-    weight: float = 1.0
-    """
-    Constant multiplier Weight of the problem; the higher the total weight of all the :any:`Constraint`'s 
-    a :any:`Domain` has caused, the greater likelihood its sequence is changed when stochastically searching 
-    for sequences to satisfy all constraints.
-    """
-
-    score_transfer_function: Callable[[float], float] = default_score_transfer_function
-    """
-    Score transfer function to use. When a constraint is violated, the constraint returns a nonnegative
-    float (the score) indicating the "severity" of the violation. For example, if a :any:`Strand` has 
-    secondary structure energy exceeding a threshold, the score returned is the difference between 
-    the energy and the threshold.
-    
-    The score is then passed through the `score_transfer_function`.
-    The default is the squared ReLU function: f(x) = max(0, x^2).
-    This "punishes" more severe violations more, for example, it would
-    bring down the total score of violations more to reduce a violation 3 kcal/mol in excess of its
-    threshold to 2 kcal/mol excess,
-    than to reduce a violation only 1 kcal/mol in excess of its threshold down to 0.
-    """
-
-    threshold: float | None = None
-    """
-    If this constraint involves comparing a number to a threshold, this is the threshold.
-    
-    It is assumed that it is a negative number, and that the constrain is for some value
-    (like an energy measured by NUPACK) to be greater than the threshold. This is used in a heuristic
-    in the stochastical local search where we use a "hidden" threshold closer to 0 for the search
-    but use this value for calculating scores. See this issue for more explanation:
-    
-    https://github.com/UC-Davis-molecular-computing/nuad/issues/268
-    """
-
-    @staticmethod
-    @abstractmethod
-    def part_name() -> str:
-        """
-        Returns name of the :any:`Part` that this :any:`Constraint` tests.
-
-        :return:
-            name of the :any:`Part` that this :any:`Constraint` tests
-            (e.g., "domain", "strand pair")
-        """
-        raise NotImplementedError()
-
-
-def _raise_unreachable():
-    raise AssertionError('This should be unreachable')
-
-
-@dataclass(eq=False)
-class SingularConstraint(Constraint[DesignPart], Generic[DesignPart], ABC):
-    evaluate: Callable[[Tuple[str, ...], DesignPart | None], Result[DesignPart]] = \
-        lambda _: _raise_unreachable()
-    """
-    Essentially a wrapper for a function that evaluates the :any:`Constraint`. 
-    It takes as input a tuple of DNA sequences 
-    (Python strings) and an optional :any:`Part`, where :any:`Part` is one of 
-    :any:`Domain`, :any:`Strand`, :any:`DomainPair`, :any:`StrandPair`, or :any:`Complex`
-    (the latter being an alias for arbitrary-length tuple of :any:`Strand`'s).
-
-    The second argument will be None if :data:`SingularConstraint.parallel` is True 
-    (since it's more expensive to serialize the :any:`Domain` and :any:`Strand` objects than strings for 
-    passing data to processes executing in parallel).
-     
-    Thus, if the :any:`Constraint` needs to use more data about the :any:`Part` than just its DNA sequence, 
-    by accessing the second argument, :data:`Constraint.parallel` should be set to False.
-    
-    It should return a :any:`Result` object.
-    """
-
-    parallel: bool = False
-    """
-    Whether or not to use parallelization across multiple processes to take advantage of multiple
-    processors/cores, by calling :data:`SingularConstraint.evaluate` on different DesignParts
-    in separate processes.
-    """
-
-    def __post_init__(self) -> None:
-        if self.evaluate is None:
-            raise ValueError(f'_evaluate must be set for a {self.__class__.__name__}')
-
-        if len(self.short_description) == 0:
-            # self.short_description = self.description
-            object.__setattr__(self, 'short_description', self.description)
-
-        if self.weight <= 0:
-            raise ValueError(f'weight must be positive but it is {self.weight}')
-
-    def call_evaluate(self, seqs: Tuple[str, ...], part: DesignPart | None,
-<<<<<<< HEAD
-                      hidden_threshold_heuristic: bool) -> Result[DesignPart]:
-=======
-                      score_transfer_function: Callable[[float], float]) -> Result[DesignPart]:
->>>>>>> d161aa88
-        """
-        Evaluates this :any:`Constraint` using function :data:`SingularConstraint.evaluate`
-        supplied in constructor.
-
-        :param seqs:
-            sequence(s) of relevant :any:`Part`, e.g., if `part` is a pair of :any:`Strand`'s,
-            then `seqs` is a pair of strings
-        :param part:
-            the :any:`Part` to be evaluated. Might be None if parallelization is being used,
-            since it is cheaper to serialize only the sequence(s) than the entire :any:`Part`
-            for passing to other processes to evaluate in parallel.
-<<<<<<< HEAD
-        :param hidden_threshold_heuristic:
-            TODO: document this
-=======
-        :param score_transfer_function:
-            function to apply to the excess value of the :any:`Result` returned by the evaluate function,
-            to compute the score.
->>>>>>> d161aa88
-        :return:
-            a :any:`Result` object
-        """
-        result = (self.evaluate)(seqs, part)  # noqa
-        if result.excess < 0.0:
-            result.excess = 0.0
-<<<<<<< HEAD
-        excess = result.excess
-        if hidden_threshold_heuristic:
-            if excess > 0 and self.threshold is not None and self.threshold < 0:
-                excess -= self.threshold * 0.2
-                result.hidden_excess = excess
-        result.score = self.weight * self.score_transfer_function(excess)
-=======
-        result.score = self.weight * score_transfer_function(result.excess)
->>>>>>> d161aa88
-        result.part = part
-        return result
-
-
-@dataclass(eq=False)
-class BulkConstraint(Constraint[DesignPart], Generic[DesignPart], ABC):
-    evaluate_bulk: Callable[[Sequence[DesignPart]], List[Result]] = \
-        lambda _: _raise_unreachable()
-
-    def call_evaluate_bulk(self, parts: Sequence[DesignPart],
-                           score_transfer_function: Callable[[float], float]) -> List[Result]:
-        results: List[Result[DesignPart]] = (self.evaluate_bulk)(parts)  # noqa
-        # apply weight and transfer scores
-        for result, part in zip(results, parts):
-            if result.excess < 0.0:
-                result.excess = 0.0
-            result.score = self.weight * score_transfer_function(result.excess)
-            result.part = part
-        return results
-
-
-_no_summary_string = "No summary for this constraint. " \
-                     "To generate one, pass a function as the parameter named " \
-                     '"summary" when creating the Constraint.'
-
-
-@dataclass(eq=False)
-class ConstraintWithDomains(Generic[DesignPart]):  # noqa
-    domains: Tuple[Domain, ...] | None = None
-    """
-    Tuple of :any:`Domain`'s to check; if not specified, all :any:`Domain`'s in :any:`Design` are checked.
-    """
-
-
-@dataclass(eq=False)
-class ConstraintWithStrands(Generic[DesignPart]):  # noqa
-    strands: Tuple[Strand, ...] | None = None
-    """
-    Tuple of :any:`Strand`'s to check; if not specified, all :any:`Strand`'s in :any:`Design` are checked.
-    """
-
-
-@dataclass(eq=False)  # type: ignore
-class DomainConstraint(ConstraintWithDomains[Domain], SingularConstraint[Domain]):
-    """Constraint that applies to a single :any:`Domain`."""
-
-    def __post_init__(self) -> None:
-        if self.evaluate is None:
-            raise ValueError('_evaluate must be specified for a DomainConstraint')
-        super().__post_init__()
-
-    @staticmethod
-    def part_name() -> str:
-        return 'domain'
-
-
-@dataclass(eq=False)  # type: ignore
-class StrandConstraint(ConstraintWithStrands[Strand], SingularConstraint[Strand]):
-    """Constraint that applies to a single :any:`Strand`."""
-
-    def __post_init__(self) -> None:
-        if self.evaluate is None:
-            raise ValueError('_evaluate must be specified for a StrandConstraint')
-        super().__post_init__()
-
-    @staticmethod
-    def part_name() -> str:
-        return 'strand'
-
-
-# check all pairs of domains unless one is an ancestor of another in a subdomain tree
-def not_subdomain(dom1: Domain, dom2: Domain) -> bool:
-    return not dom1.contains_in_subtree(dom2) and not dom2.contains_in_subtree(dom1)
-
-
-# check all pairs of domains unless one is an ancestor of another in a subdomain tree,
-# but only if one is a strict subdomain of another (i.e., not equal)
-def not_strict_subdomain(dom1: Domain, dom2: Domain) -> bool:
-    if dom1 == dom2:
-        return True
-    return not_subdomain(dom1, dom2)
-
-
-@dataclass(eq=False)
-class ConstraintWithDomainPairs(Constraint[DesignPart], Generic[DesignPart]):  # noqa
-    domain_pairs: Tuple[DomainPair, ...] | None = None
-    """
-    List of :any:`DomainPair`'s to check; if not specified, all pairs in :any:`Design` are checked.
-    
-    This can be specified manmually, or alternately is set internally in the constructor based on 
-    the optional ``__init__`` parameter `pairs`. 
-    """
-
-    pairs: InitVar[Iterable[Tuple[Domain, Domain], ...] | None] = None
-    """
-    Init-only variable (specified in constructor, but is not a field in the class) for specifying
-    pairs of domains to check; if not specified, all pairs in :any:`Design` are checked, unless 
-    :data:`ConstraintWithDomainPairs.domain_pairs` is specified.
-    """
-
-    check_domain_against_itself: bool = True
-    """
-    Whether to check a domain against itself when checking all pairs of :any:`Domain`'s in the :any:`Design`. 
-    Only used if :data:`ConstraintWithDomainPairs.pairs` is not specified, otherwise it is ignored.
-    """
-
-    def __post_init__(self, pairs: Iterable[Tuple[Domain, Domain]] | None) -> None:
-        _check_at_most_one_parameter_specified(self.domain_pairs, pairs, 'domain_pairs', 'pairs')
-
-        if self.domain_pairs is None:
-            domain_pairs = None if pairs is None else tuple(DomainPair(d1, d2) for d1, d2 in pairs)
-            object.__setattr__(self, 'domain_pairs', domain_pairs)
-
-
-def _check_at_most_one_parameter_specified(param1: Any, param2: Any, name1: str, name2: str) -> None:
-    if param1 is not None and param2 is not None:
-        raise ValueError(f'must specify at most one of parameters {name1} or {name2}, '
-                         f'but both are not None:\n'
-                         f'{name1}: {param1}\n'
-                         f'{name2}: {param2}')
-
-
-def _check_at_least_one_parameter_specified(param1: Any, param2: Any, name1: str, name2: str) -> None:
-    if param1 is None and param2 is None:
-        raise ValueError(f'must specify at least one of parameters {name1} or {name2}, '
-                         f'but both are None')
-
-
-def _check_exactly_one_parameter_specified(param1: Any, param2: Any, name1: str, name2: str) -> None:
-    if param1 is not None and param2 is not None:
-        raise ValueError(f'must specify exactly one of parameters {name1} or {name2}, '
-                         f'but both are not None:\n'
-                         f'{name1}: {param1}\n'
-                         f'{name2}: {param2}')
-    if param1 is None and param2 is None:
-        raise ValueError(f'must specify exactly one of parameters {name1} or {name2}, '
-                         f'but both are None')
-
-
-@dataclass(eq=False)
-class ConstraintWithStrandPairs(Constraint[DesignPart], Generic[DesignPart]):  # noqa
-    strand_pairs: Tuple[StrandPair, ...] | None = None
-    """
-    List of :any:`StrandPair`'s to check; if not specified, all pairs in :any:`Design` are checked.
-    
-    This can be specified manmually, or alternately is set internally in the constructor based on 
-    the optional ``__init__`` parameter `pairs`. 
-    """
-
-    pairs: InitVar[Iterable[Tuple[Strand, Strand], ...] | None] = None
-    """
-    Init-only variable (specified in constructor, but is not a field in the class) for specifying
-    pairs of strands; if not specified, all pairs in :any:`Design` are checked, unless 
-    :data:`ConstraintWithStrandPairs.strand_pairs` is specified.
-    """
-
-    check_strand_against_itself: bool = True
-    """
-    Whether to check a strand against itself when checking all pairs of :any:`Strand`'s in the :any:`Design`. 
-    Only used if :data:`ConstraintWithStrandPairs.pairs` is not specified, otherwise it is ignored.
-    """
-
-    # TODO: implement more efficient hash function for constraints; currently it probably uses pairs;
-    #   or it may be simplest just to remove the frozen and eq from annotation and use default id-based hash
-
-    def __post_init__(self, pairs: Iterable[Tuple[Strand, Strand]] | None) -> None:
-        _check_at_most_one_parameter_specified(self.strand_pairs, pairs, 'strand_pairs', 'pairs')
-        if self.strand_pairs is None:
-            strand_pairs = None if pairs is None else tuple(StrandPair(s1, s2) for s1, s2 in pairs)
-            object.__setattr__(self, 'strand_pairs', strand_pairs)
-
-
-@dataclass(eq=False)  # type: ignore
-class DomainPairConstraint(ConstraintWithDomainPairs[DomainPair],
-                           SingularConstraint[DomainPair]):
-    """Constraint that applies to a pair of :any:`Domain`'s.
-
-    These should be symmetric, meaning that the constraint will give the same evaluation whether its
-    evaluate method is given the pair (domain1, domain2), or the pair (domain2, domain1)."""
-
-    @staticmethod
-    def part_name() -> str:
-        return 'domain pair'
-
-
-@dataclass(eq=False)  # type: ignore
-class StrandPairConstraint(ConstraintWithStrandPairs[StrandPair],
-                           SingularConstraint[StrandPair]):
-    """Constraint that applies to a pair of :any:`Strand`'s.
-
-    These should be symmetric, meaning that the constraint will give the same evaluation whether its
-    evaluate method is given the pair (strand1, strand2), or the pair (strand2, strand1)."""
-
-    @staticmethod
-    def part_name() -> str:
-        return 'strand pair'
-
-
-@dataclass(eq=False)  # type: ignore
-class DomainsConstraint(ConstraintWithDomains[Domain], BulkConstraint[Domain]):
-    """
-    Constraint that applies to a several :any:`Domain`'s.
-
-    The difference with :any:`DomainConstraint` is that
-    the caller may want to process all :any:`Domain`'s at once, e.g., by giving many of them to a third-party
-    program such as ViennaRNA, which may be more efficient than repeatedly calling a Python function.
-
-    It *is* assumed that the constraint works by checking one :any:`Domain` at a time. After computing
-    initial violations of constraints, subsequent calls to this constraint only give the domain that was
-    mutated, not the entire of :any:`Domain`'s in the whole :any:`Design`.
-    Use :any:`DesignConstraint` for constraints that require every :any:`Domain` in the :any:`Design`.
-    """
-
-    @staticmethod
-    def part_name() -> str:
-        return 'domain'
-
-
-@dataclass(eq=False)  # type: ignore
-class StrandsConstraint(ConstraintWithStrands[Strand], BulkConstraint[Strand]):
-    """
-    Constraint that applies to a several :any:`Strand`'s.
-
-    The difference with :any:`StrandConstraint` is that
-    the caller may want to process all :any:`Strand`'s at once, e.g., by giving many of them to a third-party
-    program such as ViennaRNA.
-
-    It *is* assumed that the constraint works by checking one :any:`Strand` at a time. After computing
-    initial violations of constraints, subsequent calls to this constraint only give strands containing
-    the domain that was mutated, not the entire of :any:`Strand`'s in the whole :any:`Design`.
-    Use :any:`DesignConstraint` for constraints that require every :any:`Strand` in the :any:`Design`.
-    """
-
-    @staticmethod
-    def part_name() -> str:
-        return 'strand'
-
-
-@dataclass(eq=False)  # type: ignore
-class DomainPairsConstraint(ConstraintWithDomainPairs[DomainPair], BulkConstraint[DomainPair]):
-    """
-    Similar to :any:`DomainsConstraint` but operates on a specified list of pairs of :any:`Domain`'s.
-    """
-
-    @staticmethod
-    def part_name() -> str:
-        return 'domain pair'
-
-
-@dataclass(eq=False)  # type: ignore
-class StrandPairsConstraint(ConstraintWithStrandPairs[StrandPair], BulkConstraint[StrandPair]):
-    """
-    Similar to :any:`StrandsConstraint` but operates on a specified list of pairs of :any:`Strand`'s.
-    """
-
-    @staticmethod
-    def part_name() -> str:
-        return 'strand pair'
-
-
-@dataclass(eq=False)  # type: ignore
-class DesignConstraint(Constraint[Design]):
-    """
-    Constraint that applies to the entire :any:`Design`. This is used for any :any:`Constraint` that
-    does not naturally fit the structure of the other types of constraints.
-
-    Unlike other constraints, which specify either :data:`Constraint._evaluate` or
-    :data:`Constraint._evaluate_bulk`, a :any:`DesignConstraint` leaves both of these unspecified and
-    specifies :data:`DesignConstraint._evaluate_design` instead.
-    """
-
-    evaluate_design: Callable[[Design, Iterable[Domain]], List[Tuple[DesignPart, float, str]]] = \
-        lambda _: _raise_unreachable()
-    """
-    Evaluates the :any:`Design` (first argument), possibly taking into account which :any:`Domain`'s have
-    changed in the last iteration (second argument).
-    
-    Returns a list of tuples (`part`, `score`, `summary`), 
-    one tuple per violation of the :any:`DesignConstraint`.
-    
-    `part` is the part of the :any:`Design` that caused the violation.
-    It must be one of :any:`Domain`, :any:`Strand`, pair of `Domain`'s, or tuple of :any:`Strand`'s.
-    
-    `score` is the score of the violation.
-    
-    `summary` is a 1-line summary of the violation to put into the generated reports.
-    """
-
-    def __post_init__(self) -> None:
-        if self.evaluate_design is None:
-            raise ValueError('_evaluate_design should be specified in a DesignConstraint')
-
-    def call_evaluate_design(self, design: Design, domains_changed: Iterable[Domain],
-                             score_transfer_function: Callable[[float], float]) \
-            -> List[Result]:
-        results = (self._evaluate_bulk)(design, domains_changed)  # noqa
-        # apply weight and transfer scores
-        for result in zip(results):
-            if result.excess < 0.0:
-                result.excess = 0.0
-            result.score = self.weight * score_transfer_function(result.excess)
-            result.part = design
-        return results
-
-    @staticmethod
-    def part_name() -> str:
-        return 'whole design'
-
-
-def verify_designs_match(design1: Design, design2: Design, check_fixed: bool = True) -> None:
-    """
-    Verifies that two designs match, other than their constraints. This is useful when loading a
-    design that has been saved in the middle of searching for DNA sequences, to verify that it matches
-    a design created before the DNA sequence search started.
-
-    :param design1:
-        A :any:`Design`.
-    :param design2:
-        Another :any:`Design`.
-    :param check_fixed:
-        Whether to check for fixed sequences equal between the two (may want to not check in case these
-        are set later).
-    :raises ValueError:
-        If the designs do not match.
-        Here is what is checked:
-        - strand names and group names appear in the same order
-        - domain names and pool names appear in the same order in strands with the same name
-        - :data:`Domain.fixed` matches between :any:`Domain`'s
-    """
-    for idx, (strand1, strand2) in enumerate(zip(design1.strands, design2.strands)):
-        if strand1.name != strand2.name:
-            raise ValueError(f'strand names at position {idx} don\'t match: '
-                             f'{strand1.name} and {strand2.name}')
-        if (strand1.group is not None
-                and strand2.group is not None
-                and strand1.group != strand2.group):  # noqa
-            raise ValueError(f'strand {strand2.name} group name does not match:'
-                             f'design1 strand {strand1.name} group = {strand1.group},\n'
-                             f'design2 strand {strand2.name} group = {strand2.group}')
-        for domain1, domain2 in zip(strand1.domains, strand2.domains):
-            if domain1.name != domain2.name:
-                raise ValueError(f'domain of strand {strand2.name} don\'t match: '
-                                 f'{strand1.domains} and {strand2.domains}')
-            if check_fixed and domain1.fixed != domain2.fixed:
-                raise ValueError(f'domain {domain2.name} is fixed in one but not the other:\n'
-                                 f'design1 domain {domain1.name} fixed = {domain1.fixed},\n'
-                                 f'design2 domain {domain2.name} fixed = {domain2.fixed}')
-            if (domain1.has_pool()
-                    and domain2.has_pool()
-                    and domain1.pool.name != domain2.pool.name):
-                raise ValueError(f'domain {domain2.name} pool name does not match:'
-                                 f'design1 domain {domain1.name} pool = {domain1.pool.name},\n'
-                                 f'design2 domain {domain2.name} pool = {domain2.pool.name}')
-
-
-def convert_threshold(threshold: float | Dict[T, float], key: T) -> float:
-    """
-    :param threshold: either a single float, or a dictionary mapping instances of T to floats
-    :param key: instance of T
-    :return: threshold for key
-    """
-    threshold_value: float
-    if isinstance(threshold, float):
-        threshold_value = threshold
-    elif isinstance(threshold, dict):
-        threshold_value = threshold[key]
-    else:
-        raise ValueError(f'threshold = {threshold} must be one of float or dict, '
-                         f'but it is {type(threshold)}')
-    return threshold_value
-
-
-def _check_nupack_installed() -> None:
-    """
-     Raises ImportError if nupack module is not installed.
-    """
-    try:
-        import nupack  # noqa
-    except ModuleNotFoundError:
-        raise ImportError(
-            'NUPACK 4 must be installed to create a constraint that uses NUPACK. '
-            'Installation instructions can be found at '
-            'https://github.com/UC-Davis-molecular-computing/dsd#installation and '
-            'https://piercelab-caltech.github.io/nupack-docs/start/')
-
-
-def nupack_domain_free_energy_constraint(
-        threshold: float,
-        temperature: float = nv.default_temperature,
-        sodium: float = nv.default_sodium,
-        magnesium: float = nv.default_magnesium,
-        weight: float = 1.0,
-        score_transfer_function: Optional[Callable[[float], float]] = None,
-        parallel: bool = False,
-        description: str | None = None,
-        short_description: str = 'strand_ss_nupack',
-        domains: Iterable[Domain] | None = None) -> DomainConstraint:
-    """
-    Returns constraint that checks individual :any:`Domain`'s for excessive interaction using
-    NUPACK's pfunc.
-
-    NUPACK 4 must be installed. Installation instructions can be found at
-    https://piercelab-caltech.github.io/nupack-docs/start/.
-
-    :param threshold:
-        energy threshold in kcal/mol
-    :param temperature:
-        temperature in Celsius
-    :param sodium:
-        molarity of sodium (more generally, monovalent ions such as Na+, K+, NH4+)
-        in moles per liter
-    :param magnesium:
-        molarity of magnesium (Mg++) in moles per liter
-    :param weight:
-        how much to weigh this :any:`Constraint`
-    :param score_transfer_function:
-        See :data:`Constraint.score_transfer_function`.
-    :param parallel:
-        Whether to use parallelization by running constraint evaluation in separate processes
-        to take advantage of multiple cores.
-    :param domains:
-        :any:`Domain`'s to check; if not specified, all domains are checked.
-    :param description:
-        detailed description of constraint suitable for putting in report; if not specified
-        a reasonable default is chosen
-    :param short_description:
-        short description of constraint suitable for logging to stdout
-    :return:
-        the constraint
-    """
-    _check_nupack_installed()
-
-    def evaluate(seqs: Tuple[str, ...], _: Domain | None) -> Result:
-        sequence = seqs[0]
-        energy = nv.free_energy_single_strand(sequence, temperature, sodium, magnesium)
-        excess = max(0.0, threshold - energy)
-        return Result(excess=excess, value=energy, unit='kcal/mol')
-
-    if description is None:
-        description = f'NUPACK secondary structure of domain exceeds {threshold} kcal/mol'
-
-    if domains is not None:
-        domains = tuple(domains)
-
-    return DomainConstraint(description=description,
-                            short_description=short_description,
-                            weight=weight,
-                            score_transfer_function=score_transfer_function,
-                            evaluate=evaluate,
-                            parallel=parallel,
-                            domains=domains,
-                            threshold=threshold)
-
-
-def nupack_strand_free_energy_constraint(
-        threshold: float,
-        temperature: float = nv.default_temperature,
-        sodium: float = nv.default_sodium,
-        magnesium: float = nv.default_magnesium,
-        weight: float = 1.0,
-        score_transfer_function: Optional[Callable[[float], float]] = None,
-        parallel: bool = False,
-        description: str | None = None,
-        short_description: str = 'strand_ss_nupack',
-        strands: Iterable[Strand] | None = None) -> StrandConstraint:
-    """
-    Returns constraint that checks individual :any:`Strand`'s for excessive interaction using
-    NUPACK's pfunc. This is the so-called "complex free energy":
-    https://docs.nupack.org/definitions/#complex-free-energy
-
-    NUPACK 4 must be installed. Installation instructions can be found at
-    https://piercelab-caltech.github.io/nupack-docs/start/.
-
-    :param threshold:
-        energy threshold in kcal/mol
-    :param temperature:
-        temperature in Celsius
-    :param sodium:
-        molarity of sodium (more generally, monovalent ions such as Na+, K+, NH4+)
-        in moles per liter
-    :param magnesium:
-        molarity of magnesium (Mg++) in moles per liter
-    :param weight:
-        how much to weigh this :any:`Constraint`
-    :param score_transfer_function:
-        See :data:`Constraint.score_transfer_function`.
-    :param parallel:
-        Whether to use parallelization by running constraint evaluation in separate processes
-        to take advantage of multiple cores.
-    :param strands:
-        Strands to check; if not specified, all strands are checked.
-    :param description:
-        detailed description of constraint suitable for putting in report; if not specified
-        a reasonable default is chosen
-    :param short_description:
-        short description of constraint suitable for logging to stdout
-    :return:
-        the constraint
-    """
-    _check_nupack_installed()
-
-    def evaluate(seqs: Tuple[str, ...], _: Strand | None) -> Result:
-        sequence = seqs[0]
-        energy = nv.free_energy_single_strand(sequence, temperature, sodium, magnesium)
-        excess = max(0.0, threshold - energy)
-        return Result(excess=excess, value=energy, unit='kcal/mol')
-
-    if description is None:
-        description = f'strand NUPACK energy >= {threshold} kcal/mol at {temperature}C'
-
-    if strands is not None:
-        strands = tuple(strands)
-
-    return StrandConstraint(description=description,
-                            short_description=short_description,
-                            weight=weight,
-                            score_transfer_function=score_transfer_function,
-                            evaluate=evaluate,
-                            parallel=parallel,
-                            strands=strands,
-                            threshold=threshold)
-
-
-def nupack_domain_pair_constraint(
-        threshold: float,
-        temperature: float = nv.default_temperature,
-        sodium: float = nv.default_sodium,
-        magnesium: float = nv.default_magnesium,
-        parallel: bool = False,
-        weight: float = 1.0,
-        score_transfer_function: Optional[Callable[[float], float]] = None,
-        description: str | None = None,
-        short_description: str = 'dom_pair_nupack',
-        pairs: Iterable[Tuple[Domain, Domain]] | None = None,
-) -> DomainPairConstraint:
-    """
-    Returns constraint that checks given pairs of :any:`Domain`'s for excessive interaction using
-    NUPACK's pfunc executable. Each of the four combinations of seq1, seq2 and their Watson-Crick complements
-    are compared.
-
-    :param threshold:
-        Energy threshold in kcal/mol.
-    :param temperature:
-        Temperature in Celsius
-    :param sodium:
-        molarity of sodium (more generally, monovalent ions such as Na+, K+, NH4+)
-        in moles per liter
-    :param magnesium:
-        molarity of magnesium (Mg++) in moles per liter
-    :param parallel:
-        Whether to test each pair of :any:`Domain`'s in parallel (i.e., sets field
-        :data:`Constraint.parallel`)
-    :param weight:
-        See :data:`Constraint.weight`.
-    :param score_transfer_function:
-        See :data:`Constraint.score_transfer_function`.
-    :param description:
-        Detailed description of constraint suitable for summary report.
-    :param short_description:
-        See :data:`Constraint.short_description`
-    :param pairs:
-        Pairs of :any:`Domain`'s to compare; if not specified, checks all pairs (including a
-        :any:`Domain` against itself).
-    :return:
-        The :any:`DomainPairConstraint`.
-    """
-    _check_nupack_installed()
-
-    if description is None:
-        if isinstance(threshold, Number):
-            description = f'NUPACK energy of domain pair exceeds {threshold} kcal/mol'
-        elif isinstance(threshold, dict):
-            domain_pool_name_pair_to_threshold = {(domain_pool1.name, domain_pool2.name): value
-                                                  for (domain_pool1, domain_pool2), value in
-                                                  threshold.items()}
-            description = f'NUPACK energy of domain pair exceeds threshold defined by their DomainPools ' \
-                          f'as follows:\n{domain_pool_name_pair_to_threshold}'
-        else:
-            raise ValueError(f'threshold = {threshold} must be one of float or dict, '
-                             f'but it is {type(threshold)}')
-
-    def binding_closure(seq_pair: Tuple[str, str]) -> float:
-        return nv.binding(seq_pair[0], seq_pair[1], temperature=temperature,
-                          sodium=sodium, magnesium=magnesium)
-
-    # def evaluate(seq1: str, seq2: str, domain1: Domain | None, domain2: Domain | None) -> float:
-    def evaluate(seqs: Tuple[str, ...], domain_pair: DomainPair | None) -> Result:
-        seq1, seq2 = seqs
-        name_pairs = [(None, None)] * 4
-        if domain_pair is not None:
-            seq_pairs, name_pairs, _ = _all_pairs_domain_sequences_complements_names_from_domains(
-                [domain_pair])
-        else:
-            # If seq1==seq2, don't check d-d* or d*-d in this case, but do check d-d and d*-d*
-            seq_pairs = [
-                (seq1, seq2),
-                (nv.wc(seq1), nv.wc(seq2)),
-            ]
-            if seq1 != seq2:
-                # only check these if domains are not the same
-                seq_pairs.extend([
-                    (seq1, nv.wc(seq2)),
-                    (nv.wc(seq1), seq2),
-                ])
-
-        energies: List[float] = []
-        for seq_pair in seq_pairs:
-            energy = binding_closure(seq_pair)
-            energies.append(energy)
-
-        excesses: List[float] = []
-        for energy, (name1, name2) in zip(energies, name_pairs):
-            if name1 is not None and name2 is not None:
-                logger.debug(
-                    f'domain pair threshold: {threshold:6.2f} '
-                    f'binding({name1}, {name2}, {temperature}) = {energy:6.2f} ')
-            excess = max(0.0, (threshold - energy))
-            excesses.append(excess)
-
-        max_excess = max(excesses)
-
-        max_name_length = max(len(name) for name in flatten(name_pairs))
-        lines_and_energies = [(f'{name1:{max_name_length}}, '
-                               f'{name2:{max_name_length}}: '
-                               f' {energy:6.2f} kcal/mol', energy)
-                              for (name1, name2), energy in zip(name_pairs, energies)]
-        lines_and_energies.sort(key=lambda line_and_energy: line_and_energy[1])
-        lines = [line for line, _ in lines_and_energies]
-        summary = '\n  ' + '\n  '.join(lines)
-
-        max_excess = max(0.0, max_excess)
-        return Result(excess=max_excess, summary=summary, value=max_excess, unit='kcal/mol')
-
-    if pairs is not None:
-        pairs = tuple(pairs)
-
-    return DomainPairConstraint(description=description,
-                                short_description=short_description,
-                                weight=weight,
-                                score_transfer_function=score_transfer_function,
-                                evaluate=evaluate,
-                                parallel=parallel,
-                                pairs=pairs,
-                                threshold=threshold)
-
-
-def nupack_strand_pair_constraints_by_number_matching_domains(
-        thresholds: Dict[int, float],
-        temperature: float = nv.default_temperature,
-        sodium: float = nv.default_sodium,
-        magnesium: float = nv.default_magnesium,
-        weight: float = 1.0,
-        score_transfer_function: Optional[Callable[[float], float]] = None,
-        descriptions: Dict[int, str] | None = None,
-        short_descriptions: Dict[int, str] | None = None,
-        parallel: bool = False,
-        strands: Iterable[Strand] | None = None,
-        pairs: Iterable[Tuple[Strand, Strand]] | None = None,
-        ignore_missing_thresholds: bool = False,
-) -> List[StrandPairConstraint]:
-    """
-    Convenience function for creating many constraints as returned by
-    :meth:`nupack_strand_pair_constraint`, one for each threshold specified in parameter `thresholds`,
-    based on number of matching (complementary) domains between pairs of strands.
-
-    Optional parameters `description` and `short_description` are also dicts keyed by the same keys.
-
-    Exactly one of `strands` or `pairs` must be specified. If `strands`, then all pairs of strands
-    (including a strand with itself) will be checked; otherwise only those pairs in `pairs` will be checked.
-
-    It is also common to set different thresholds according to the lengths of the strands.
-    This can be done by calling :meth:`strand_pairs_by_lengths` to separate first by lengths
-    in a dict mapping length pairs to strand pairs,
-    then calling this function once for each (key, value) in that dict, giving the value
-    (which is a list of pairs of strands) as the `pairs` parameter to this function.
-
-    Args:
-        thresholds: Energy thresholds in kcal/mol. If `k` domains are complementary between the strands,
-                    then use threshold `thresholds[k]`.
-        temperature: Temperature in Celsius.
-        sodium: concentration of Na+ in molar
-        magnesium: concentration of Mg++ in molar
-        weight: See :data:`Constraint.weight`.
-        score_transfer_function: See :data:`Constraint.score_transfer_function`.
-        descriptions: Long descriptions of constraint suitable for putting into constraint report.
-        short_descriptions: Short descriptions of constraint suitable for logging to stdout.
-        parallel: Whether to test each pair of :any:`Strand`'s in parallel.
-        strands: Pairs of :any:`Strand`'s to compare; if not specified, checks all pairs in `pairs`.
-                 Mutually exclusive with `pairs`.
-        pairs: Pairs of :any:`Strand`'s to compare; if not specified, checks all pairs in `strands`,
-               including each strand with itself.
-               Mutually exclusive with `strands`.
-        ignore_missing_thresholds:
-            If True, then a key `num` left out of `thresholds` dict will cause no constraint to be
-            returned for pairs of strands with `num` complementary domains.
-            If False, then a ValueError is raised.
-
-    Returns:
-        list of constraints, one per threshold in `thresholds`
-    """
-    # ignoring the type error due to this issue: https://github.com/python/mypy/issues/1484
-    # Seems functools.partial with keyword arguments isn't supported well in mypy
-    nupack_strand_pair_constraint_partial: _StrandPairsConstraintCreator = \
-        functools.partial(nupack_strand_pair_constraint, sodium=sodium, magnesium=magnesium)  # type: ignore
-
-    if descriptions is None:
-        descriptions = {
-            num_matching: (_pair_default_description('strand', 'NUPACK', threshold, temperature) +
-                           f' for strands with {num_matching} complementary '
-                           f'{"domain" if num_matching == 1 else "domains"}')
-            for num_matching, threshold in thresholds.items()
-        }
-
-    if short_descriptions is None:
-        short_descriptions = {
-            num_matching: f'NUPACKpair{num_matching}comp'
-            for num_matching, threshold in thresholds.items()
-        }
-
-    return _strand_pairs_constraints_by_number_matching_domains(
-        constraint_creator=nupack_strand_pair_constraint_partial,
-        thresholds=thresholds,
-        temperature=temperature,
-        weight=weight,
-        score_transfer_function=score_transfer_function,
-        descriptions=descriptions,
-        short_descriptions=short_descriptions,
-        parallel=parallel,
-        strands=strands,
-        pairs=pairs,
-        ignore_missing_thresholds=ignore_missing_thresholds,
-    )
-
-
-def _pair_default_description(part_name: str, func_name: str, threshold: float, temperature: float) -> str:
-    return f'{part_name} pair {func_name} energy >= {threshold} kcal/mol at {temperature}C'
-
-
-def nupack_strand_pair_constraint(
-        threshold: float,
-        temperature: float = nv.default_temperature,
-        sodium: float = nv.default_sodium,
-        magnesium: float = nv.default_magnesium,
-        weight: float = 1.0,
-        score_transfer_function: Optional[Callable[[float], float]] = None,
-        description: str | None = None,
-        short_description: str = 'strand_pair_nupack',
-        parallel: bool = False,
-        pairs: Iterable[Tuple[Strand, Strand]] | None = None,
-) -> StrandPairConstraint:
-    """
-    Returns constraint that checks given pairs of :any:`Strand`'s for excessive interaction using
-    NUPACK's pfunc function.
-
-    NUPACK 4 must be installed. Installation instructions can be found at
-    https://piercelab-caltech.github.io/nupack-docs/start/.
-
-    :param threshold:
-        Energy threshold in kcal/mol
-    :param temperature:
-        Temperature in Celsius
-    :param sodium:
-        concentration of Na+ in molar
-    :param magnesium:
-        concentration of Mg++ in molar
-    :param weight:
-        See :data:`Constraint.weight`.
-    :param score_transfer_function:
-        See :data:`Constraint.score_transfer_function`.
-    :param parallel:
-        Whether to use parallelization by running constraint evaluation in separate processes
-        to take advantage of multiple cores.
-    :param description:
-        Detailed description of constraint suitable for report.
-    :param short_description:
-        See :data:`Constraint.short_description`
-    :param pairs:
-        Pairs of :any:`Strand`'s to compare; if not specified, checks all pairs (including a
-        :any:`Strand` against itself).
-    :return:
-        The :any:`StrandPairConstraint`.
-    """
-    _check_nupack_installed()
-
-    if description is None:
-        description = _pair_default_description('strand', 'NUPACK', threshold, temperature)
-
-    def evaluate(seqs: Tuple[str, ...], _: StrandPair | None) -> Result:
-        seq1, seq2 = seqs
-        energy = nv.binding(seq1, seq2, temperature=temperature, sodium=sodium, magnesium=magnesium)
-        excess = max(0.0, threshold - energy)
-        return Result(excess=excess, value=energy, unit='kcal/mol')
-
-    if pairs is not None:
-        pairs = tuple(pairs)
-
-    return StrandPairConstraint(description=description,
-                                short_description=short_description,
-                                weight=weight,
-                                score_transfer_function=score_transfer_function,
-                                parallel=parallel,
-                                pairs=pairs,
-                                evaluate=evaluate,
-                                threshold=threshold,
-                                )
-
-
-def chunker(sequence: Sequence[T],
-            chunk_length: int | None = None,
-            num_chunks: int | None = None) -> List[List[T]]:
-    """
-    Collect data into fixed-length chunks or blocks, e.g., chunker('ABCDEFG', 3) --> ABC DEF G
-
-    :param sequence:
-        Sequence (list or tuple) of items.
-    :param chunk_length:
-        Length of each chunk. Mutually exclusive with `num_chunks`.
-    :param num_chunks:
-        Number of chunks. Mutually exclusive with `chunk_length`.
-    :return:
-        List of `num_chunks` lists, each list of length `chunk_length` (one of `num_chunks` or
-        `chunk_length` will be calculated from the other).
-    """
-    if chunk_length is None and num_chunks is None or chunk_length is not None and num_chunks is not None:
-        raise ValueError('exactly one of chunk_length or num_chunks must be None')
-
-    if chunk_length is None:
-        if num_chunks is None:
-            raise ValueError('exactly one of chunk_length or num_chunks must be None')
-        if num_chunks < 1:
-            raise ValueError('num_chunks must be positive')
-        num_items = len(sequence)
-        chunk_length, remainder = divmod(num_items, num_chunks)
-        if remainder > 0:
-            chunk_length += 1
-
-    args = [iter(sequence)] * chunk_length
-    chunks = list(itertools.zip_longest(*args, fillvalue=None))
-    for i, chunk in enumerate(chunks):
-        chunks[i] = [item for item in chunks[i] if item is not None]
-    return chunks
-
-
-def cpu_count(logical: bool = False) -> int:
-    """
-    Counts the number of physical CPUs (cores). For greatest accuracy, requires the 3rd party
-    `psutil <https://pypi.org/project/psutil/>`_
-    package to be installed.
-
-    :param logical:
-        Whether to count number of logical processors or physical CPU cores.
-    :return:
-        Number of physical CPU cores if logical is False and package psutils is installed;
-        otherwise, the number of logical processors.
-    """
-    count: int | None
-    try:
-        import psutil  # type: ignore
-        count = psutil.cpu_count(logical=logical)
-    except ModuleNotFoundError:
-        logger.warning('''\
-psutil package not installed. Using os package to determine number of cores.
-WARNING: this will count the number of logical cores, but the number of
-physical cores is a more effective number to use. It is recommended to
-install the package psutil to help determine the number of physical cores
-and make parallel processing more efficient:
-  https://pypi.org/project/psutil/''')
-        count = os.cpu_count()
-    if count is None:
-        logger.warning('could not determine number of physical CPU cores; defaulting to 1')
-        count = 1
-    return count
-
-
-def _check_vienna_rna_installed() -> None:
-    try:
-        nv.rna_duplex_multiple([("ACGT", "TGCA")])
-    except FileNotFoundError:
-        raise ImportError('''
-Vienna RNA is not installed correctly. Please install it and ensure that 
-executables such as RNAduplex can be called from the command line. 
-Installation instructions can be found at 
-https://github.com/UC-Davis-molecular-computing/dsd#installation and 
-https://www.tbi.univie.ac.at/RNA/ViennaRNA/doc/html/install.html''')
-
-
-def rna_duplex_domain_pairs_constraint(
-        threshold: float,
-        temperature: float = nv.default_temperature,
-        weight: float = 1.0,
-        score_transfer_function: Callable[[float], float] = lambda x: x,
-        description: str | None = None,
-        short_description: str = 'rna_dup_dom_pairs',
-        pairs: Iterable[Tuple[Domain, Domain]] | None = None,
-        parameters_filename: str = nv.default_vienna_rna_parameter_filename) \
-        -> DomainPairsConstraint:
-    """
-    Returns constraint that checks given pairs of :any:`Domain`'s for excessive interaction using
-    Vienna RNA's RNAduplex executable.
-
-    :param threshold:
-        energy threshold
-    :param temperature:
-        temperature in Celsius
-    :param weight:
-        how much to weigh this :any:`Constraint`
-    :param score_transfer_function:
-        See :data:`Constraint.score_transfer_function`.
-    :param description:
-        long description of constraint suitable for printing in report file
-    :param short_description:
-        short description of constraint suitable for logging to stdout
-    :param pairs:
-        pairs of :any:`Domain`'s to compare; if not specified, checks all pairs
-    :param parameters_filename:
-        name of parameters file for ViennaRNA; default is
-        same as :py:meth:`vienna_nupack.rna_duplex_multiple`
-    :return:
-        constraint
-    """
-    _check_vienna_rna_installed()
-
-    if description is None:
-        description = _pair_default_description('domain', 'RNAduplex', threshold, temperature)
-
-    def evaluate_bulk(domain_pairs: Iterable[DomainPair]) -> List[Result]:
-        sequence_pairs, name_pairs, domain_tuples = _all_pairs_domain_sequences_complements_names_from_domains(
-            domain_pairs)
-        energies = nv.rna_duplex_multiple(sequence_pairs, logger, temperature, parameters_filename)
-
-        # several consecutive items are from same domain pair but with different wc's;
-        # group them together in the summary
-        groups = defaultdict(list)
-        for (d1, d2), energy, name_pair in zip(domain_tuples, energies, name_pairs):
-            domain_pair = DomainPair(d1, d2)
-            groups[domain_pair.name].append((energy, name_pair))
-
-        # one Result per domain pair
-        results = []
-        for _, energies_and_name_pairs in groups.items():
-            energies, name_pairs = zip(*energies_and_name_pairs)
-            excesses: List[float] = []
-            for energy, (name1, name2) in energies_and_name_pairs:
-                if name1 is not None and name2 is not None:
-                    logger.debug(
-                        f'domain pair threshold: {threshold:6.2f} '
-                        f'rna_duplex({name1}, {name2}, {temperature}) = {energy:6.2f} ')
-                excess = max(0.0, (threshold - energy))
-                excesses.append(excess)
-            max_excess = max(excesses)
-
-            max_name_length = max(len(name) for name in flatten(name_pairs))
-            lines_and_energies = [(f'{name1:{max_name_length}}, '
-                                   f'{name2:{max_name_length}}: '
-                                   f' {energy:6.2f} kcal/mol', energy)
-                                  for energy, (name1, name2) in energies_and_name_pairs]
-            lines_and_energies.sort(key=lambda line_and_energy: line_and_energy[1])
-            lines = [line for line, _ in lines_and_energies]
-            summary = '\n  ' + '\n  '.join(lines)
-            max_excess = max(0.0, max_excess)
-            result = Result(excess=max_excess, summary=summary, value=max_excess, unit='kcal/mol')
-            results.append(result)
-
-        return results
-
-    pairs_tuple = None
-    if pairs is not None:
-        pairs_tuple = tuple(pairs)
-
-    return DomainPairsConstraint(description=description,
-                                 short_description=short_description,
-                                 weight=weight,
-                                 score_transfer_function=score_transfer_function,
-                                 evaluate_bulk=evaluate_bulk,
-                                 pairs=pairs_tuple,
-                                 threshold=threshold,
-                                 )
-
-
-def rna_plex_domain_pairs_constraint(
-        threshold: float,
-        temperature: float = nv.default_temperature,
-        weight: float = 1.0,
-        score_transfer_function: Callable[[float], float] = lambda x: x,
-        description: str | None = None,
-        short_description: str = 'rna_plex_dom_pairs',
-        pairs: Iterable[Tuple[Domain, Domain]] | None = None,
-        parameters_filename: str = nv.default_vienna_rna_parameter_filename) \
-        -> DomainPairsConstraint:
-    """
-    Returns constraint that checks given pairs of :any:`Domain`'s for excessive interaction using
-    Vienna RNA's RNAplex executable.
-
-    :param threshold:
-        energy threshold
-    :param temperature:
-        temperature in Celsius
-    :param weight:
-        how much to weigh this :any:`Constraint`
-    :param score_transfer_function:
-        See :data:`Constraint.score_transfer_function`.
-    :param description:
-        long description of constraint suitable for printing in report file
-    :param short_description:
-        short description of constraint suitable for logging to stdout
-    :param pairs:
-        pairs of :any:`Domain`'s to compare; if not specified, checks all pairs
-    :param parameters_filename:
-        name of parameters file for ViennaRNA; default is
-        same as :py:meth:`vienna_nupack.rna_duplex_multiple`
-    :return:
-        constraint
-    """
-    _check_vienna_rna_installed()
-
-    if description is None:
-        description = _pair_default_description('domain', 'RNAplex', threshold, temperature)
-
-    def evaluate_bulk(domain_pairs: Iterable[DomainPair]) -> List[Result]:
-        sequence_pairs, name_pairs, domain_tuples = _all_pairs_domain_sequences_complements_names_from_domains(
-            domain_pairs)
-        energies = nv.rna_plex_multiple(sequence_pairs, logger, temperature, parameters_filename)
-
-        # several consecutive items are from same domain pair but with different wc's;
-        # group them together in the summary
-        groups = defaultdict(list)
-        for (d1, d2), energy, name_pair in zip(domain_tuples, energies, name_pairs):
-            domain_pair = DomainPair(d1, d2)
-            groups[domain_pair.name].append((energy, name_pair))
-
-        # one Result per domain pair
-        results = []
-        for _, energies_and_name_pairs in groups.items():
-            energies, name_pairs = zip(*energies_and_name_pairs)
-            excesses: List[float] = []
-            for energy, (name1, name2) in energies_and_name_pairs:
-                if name1 is not None and name2 is not None:
-                    logger.debug(
-                        f'domain pair threshold: {threshold:6.2f} '
-                        f'rna_plex({name1}, {name2}, {temperature}) = {energy:6.2f} ')
-                excess = max(0.0, (threshold - energy))
-                excesses.append(excess)
-            max_excess = max(excesses)
-
-            max_name_length = max(len(name) for name in flatten(name_pairs))
-            lines_and_energies = [(f'{name1:{max_name_length}}, '
-                                   f'{name2:{max_name_length}}: '
-                                   f' {energy:6.2f} kcal/mol', energy)
-                                  for energy, (name1, name2) in energies_and_name_pairs]
-            lines_and_energies.sort(key=lambda line_and_energy: line_and_energy[1])
-            lines = [line for line, _ in lines_and_energies]
-            summary = '\n  ' + '\n  '.join(lines)
-            max_excess = max(0.0, max_excess)
-            result = Result(excess=max_excess, summary=summary, value=max_excess, unit='kcal/mol')
-            results.append(result)
-
-        return results
-
-    pairs_tuple = None
-    if pairs is not None:
-        pairs_tuple = tuple(pairs)
-
-    return DomainPairsConstraint(description=description,
-                                 short_description=short_description,
-                                 weight=weight,
-                                 score_transfer_function=score_transfer_function,
-                                 evaluate_bulk=evaluate_bulk,
-                                 pairs=pairs_tuple,
-                                 threshold=threshold,
-                                 )
-
-
-def get_domain_pairs_from_thresholds_dict(
-        thresholds: Dict[Tuple[Domain, bool, Domain, bool] | Tuple[Domain, Domain], Tuple[float, float]]
-) -> Tuple[DomainPair, ...]:
-    # gather pairs of domains referenced in `thresholds`
-    domain_pairs = []
-    for key, _ in thresholds.items():
-        if len(key) == 2:
-            d1, d2 = key
-            starred1 = starred2 = False
-        else:
-            if len(key) != 4:
-                raise ValueError(f'key {key} in thresholds dict must have length 2, if a pair of domains, '
-                                 f'or 4, if a tuple (domain1, starred1, domain2, starred2)')
-            d1, starred1, d2, starred2 = key
-            if (d1, d2) in thresholds.keys():
-                raise ValueError(f'cannot have key (d1,d2) in `thresholds` if (d1, starred1, d2, starred2) '
-                                 f'is also a key in `thresholds`, but I found these keys:'
-                                 f'\n  {(d1, d2)}'
-                                 f'\n  {key}')
-        domain_pair = DomainPair(d1, d2, starred1, starred2)
-        domain_pairs.append(domain_pair)
-    domain_pairs = tuple(domain_pairs)
-    return domain_pairs
-
-
-S = TypeVar('S', str, bytes, bytearray)
-
-PairsEvaluationFunction = Callable[
-    [Sequence[Tuple[S, S]], logging.Logger, float, str, float],
-    Tuple[float, ...]
-]
-
-
-def domain_pairs_nonorthogonal_constraint(
-        evaluation_function: PairsEvaluationFunction,
-        tool_name: str,
-        thresholds: Dict[Tuple[Domain, bool, Domain, bool] | Tuple[Domain, Domain], Tuple[float, float]],
-        temperature: float = nv.default_temperature,
-        weight: float = 1.0,
-        score_transfer_function: Callable[[float], float] = lambda x: x,
-        description: str | None = None,
-        short_description: str = 'rna_plex_dom_pairs_nonorth',
-        max_energy: float = 0.0,
-        parameters_filename: str = nv.default_vienna_rna_parameter_filename
-) -> DomainPairsConstraint:
-    # common code for evaluating nonorthogonal domain energies using RNAduplex, RNAplex, RNAcofold
-
-    logger.warning(f'hidden threshold heuristic not yet supported for domain_pairs_nonorthogonal_constraint')
-
-    if description is None:
-        description = f'domain pair {tool_name} energies for nonorthogonal domains at {temperature}C'
-
-    domain_pairs = get_domain_pairs_from_thresholds_dict(thresholds)
-
-    # normalize thresholds dict so all keys are 4-tuples
-    thresholds_normalized = {}
-    for key, interval in thresholds.items():
-        if len(key) == 2:
-            thresholds_normalized[(key[0], False, key[1], False)] = interval
-        else:
-            assert len(key) == 4
-            thresholds_normalized[key] = interval
-
-    thresholds = thresholds_normalized
-
-    def evaluate_bulk(dom_pairs: Iterable[DomainPair]) -> List[Result]:
-        sequence_pairs: List[Tuple[str, str]] = []
-        name_pairs: List[Tuple[str, str]] = []
-        domain_tuples: List[Tuple[Domain, Domain]] = []
-        for pair in dom_pairs:
-            dom1, dom2 = pair.individual_parts()
-            star1 = pair.starred1
-            star2 = pair.starred2
-
-            seq1 = dom1.concrete_sequence(star1)
-            seq2 = dom2.concrete_sequence(star2)
-            name1 = dom1.get_name(star1)
-            name2 = dom2.get_name(star2)
-            sequence_pairs.append((seq1, seq2))
-            name_pairs.append((name1, name2))
-            domain_tuples.append((dom1, dom2))
-
-        energies = evaluation_function(sequence_pairs, logger, temperature, parameters_filename, max_energy)
-
-        results = []
-        for dom_pair, energy in zip(dom_pairs, energies):
-            dom1, dom2 = dom_pair.individual_parts()
-            star1 = dom_pair.starred1
-            star2 = dom_pair.starred2
-
-            if (dom1, star1, dom2, star2) in thresholds:
-                low_threshold, high_threshold = thresholds[(dom1, star1, dom2, star2)]
-            elif (dom2, star2, dom1, star1) in thresholds:
-                low_threshold, high_threshold = thresholds[(dom2, star2, dom1, star1)]
-            else:
-                raise ValueError(f'could not find threshold for domain pair '
-                                 f'({dom1.get_name(star1)}, {dom2.get_name(star2)})')
-
-            if energy < low_threshold:
-                excess = low_threshold - energy
-            elif energy > high_threshold:
-                excess = energy - high_threshold
-            else:
-                excess = 0
-
-            summary = f'{energy:6.2f} kcal/mol; target: [{low_threshold}, {high_threshold}]'
-            result = Result(excess=excess, value=energy, unit='kcal/mol', summary=summary)
-            results.append(result)
-
-        return results
-
-    constraint = DomainPairsConstraint(description=description,
-                                       short_description=short_description,
-                                       weight=weight,
-                                       score_transfer_function=score_transfer_function,
-                                       evaluate_bulk=evaluate_bulk,
-                                       domain_pairs=domain_pairs)
-
-    return constraint
-
-
-def nupack_domain_pairs_nonorthogonal_constraint(
-        thresholds: Dict[Tuple[Domain, bool, Domain, bool] | Tuple[Domain, Domain], Tuple[float, float]],
-        temperature: float = nv.default_temperature,
-        sodium: float = nv.default_sodium,
-        magnesium: float = nv.default_magnesium,
-        weight: float = 1.0,
-        score_transfer_function: Optional[Callable[[float], float]] = None,
-        description: str | None = None,
-        short_description: str = 'dom_pair_nupack_nonorth',
-        parameters_filename: str = nv.default_vienna_rna_parameter_filename,
-        max_energy: float = 0.0,
-) -> DomainPairsConstraint:
-    """
-    Similar to :meth:`rna_plex_domain_pairs_nonorthogonal_constraint`, but uses NUPACK instead of RNAplex.
-    Only two parameters `sodium` and `magnesium` are different; documented here.
-
-    :param sodium:
-        concentration of sodium (more generally, monovalent ions such as Na+, K+, NH4+)
-        in moles per liter
-    :param magnesium:
-        concentration of magnesium (Mg++) in moles per liter
-    """
-    _check_nupack_installed()
-
-    eval_func = nv.nupack_multiple_with_sodium_magnesium(sodium=sodium, magnesium=magnesium)
-
-    return domain_pairs_nonorthogonal_constraint(
-        evaluation_function=eval_func,
-        tool_name='NUPACK',
-        thresholds=thresholds,
-        temperature=temperature,
-        weight=weight,
-        score_transfer_function=score_transfer_function,
-        description=description,
-        short_description=short_description,
-        parameters_filename=parameters_filename,
-        max_energy=max_energy,
-    )
-
-
-def rna_plex_domain_pairs_nonorthogonal_constraint(
-        thresholds: Dict[Tuple[Domain, bool, Domain, bool] | Tuple[Domain, Domain], Tuple[float, float]],
-        temperature: float = nv.default_temperature,
-        weight: float = 1.0,
-        score_transfer_function: Callable[[float], float] = lambda x: x,
-        description: str | None = None,
-        short_description: str = 'rna_plex_dom_pairs_nonorth',
-        parameters_filename: str = nv.default_vienna_rna_parameter_filename,
-        max_energy: float = 0.0,
-) -> DomainPairsConstraint:
-    """
-    Returns constraint that checks given pairs of :any:`Domain`'s for interaction energy in a given interval,
-    using ViennaRNA's RNAplex executable.
-
-    This can be used to implement "nonorthogonal" domains as described in these papers:
-
-    - https://drops.dagstuhl.de/opus/volltexte/2023/18787/pdf/LIPIcs-DNA-29-4.pdf
-    - https://www.nature.com/articles/s41557-022-01111-y
-    
-    The "binding affinity table" as described in the first paper is implemented as the `thresholds` 
-    parameter of this function.
-
-    :param thresholds:
-        dict mapping pairs of :any:`Domain`'s, along with Booleans to indicate whether either :any:`Domain`
-        is starred, to pairs of energy thresholds. Alternately, the key can be a pair of :any:`Domain`'s
-        ``(a,b)`` without any Booleans; in this case only the unstarred versions of the domains are checked;
-        this is equivalent to the key ``(a, False, b, False)``.
-
-        For example, if the dict is
-
-        .. code-block:: python
-
-            {
-              (a, False, b, False): (-9.0, -8.0),
-              (a, False, b, True):  (-5.0, -3.0),
-              (a, True,  c, False): (-1.0,  0.0),
-              (a,        d):        (-7.0, -6.0),
-            }
-
-        then the constraint ensures that RNAplex energy for
-
-        - ``(a,b)``  is between -9.0 and -8.0 kcal/mol,
-        - ``(a,b*)`` is between -5.0 and -3.0 kcal/mol,
-        - ``(a*,c)`` is between -1.0 and  0.0 kcal/mol, and
-        - ``(a,d)``  is between -7.0 and -6.0 kcal/mol.
-
-        For all other pairs of domains not listed as keys in the dict 
-        (such as ``(b,c)`` or ``(a*,b*)`` above), the constraint is not checked.
-    :param temperature:
-        temperature in Celsius
-    :param weight:
-        See :data:`Constraint.weight`.
-    :param score_transfer_function:
-        See :data:`Constraint.score_transfer_function`.
-    :param description:
-        See :data:`Constraint.description`.
-    :param short_description:
-        See :data:`Constraint.short_description`.
-    :param parameters_filename:
-        name of parameters file for ViennaRNA; default is
-        same as :py:meth:`vienna_nupack.rna_duplex_multiple`
-    :param max_energy:
-        maximum energy to return; if the RNAplex returns a value larger than this, then
-        this value is used instead
-    :return:
-        constraint
-    """
-    _check_vienna_rna_installed()
-
-    return domain_pairs_nonorthogonal_constraint(
-        evaluation_function=nv.rna_plex_multiple,
-        tool_name='RNAplex',
-        thresholds=thresholds,
-        temperature=temperature,
-        weight=weight,
-        score_transfer_function=score_transfer_function,
-        description=description,
-        short_description=short_description,
-        parameters_filename=parameters_filename,
-        max_energy=max_energy,
-    )
-
-
-def rna_duplex_domain_pairs_nonorthogonal_constraint(
-        thresholds: Dict[Tuple[Domain, bool, Domain, bool] | Tuple[Domain, Domain], Tuple[float, float]],
-        temperature: float = nv.default_temperature,
-        weight: float = 1.0,
-        score_transfer_function: Callable[[float], float] = lambda x: x,
-        description: str | None = None,
-        short_description: str = 'rna_plex_dom_pairs_nonorth',
-        parameters_filename: str = nv.default_vienna_rna_parameter_filename,
-        max_energy: float = 0.0,
-) -> DomainPairsConstraint:
-    """
-    Similar to :meth:`rna_plex_domain_pairs_nonorthogonal_constraint`, but uses RNAduplex instead of RNAplex.
-    """
-    _check_vienna_rna_installed()
-
-    return domain_pairs_nonorthogonal_constraint(
-        evaluation_function=nv.rna_duplex_multiple,
-        tool_name='RNAduplex',
-        thresholds=thresholds,
-        temperature=temperature,
-        weight=weight,
-        score_transfer_function=score_transfer_function,
-        description=description,
-        short_description=short_description,
-        parameters_filename=parameters_filename,
-        max_energy=max_energy,
-    )
-
-
-def rna_cofold_domain_pairs_nonorthogonal_constraint(
-        thresholds: Dict[Tuple[Domain, bool, Domain, bool] | Tuple[Domain, Domain], Tuple[float, float]],
-        temperature: float = nv.default_temperature,
-        weight: float = 1.0,
-        score_transfer_function: Callable[[float], float] = lambda x: x,
-        description: str | None = None,
-        short_description: str = 'rna_plex_dom_pairs_nonorth',
-        parameters_filename: str = nv.default_vienna_rna_parameter_filename,
-        max_energy: float = 0.0,
-) -> DomainPairsConstraint:
-    """
-    Similar to :meth:`rna_plex_domain_pairs_nonorthogonal_constraint`, but uses RNAcofold instead of RNAplex.
-    """
-    _check_vienna_rna_installed()
-
-    return domain_pairs_nonorthogonal_constraint(
-        evaluation_function=nv.rna_cofold_multiple,
-        tool_name='RNAcofold',
-        thresholds=thresholds,
-        temperature=temperature,
-        weight=weight,
-        score_transfer_function=score_transfer_function,
-        description=description,
-        short_description=short_description,
-        parameters_filename=parameters_filename,
-        max_energy=max_energy,
-    )
-
-
-def _populate_strand_list_and_pairs(strands: Iterable[Strand] | None,
-                                    pairs: Iterable[Tuple[Strand, Strand]] | None) \
-        -> Tuple[List[Strand], List[Tuple[Strand, Strand]]]:
-    # assert exactly one of strands or pairs is None, then populate the other since both are used below
-    # also normalize both to be a list instead of iterable
-    if strands is None and pairs is None:
-        raise ValueError('exactly one of strands or pairs must be specified, but neither is')
-    elif strands is not None and pairs is not None:
-        raise ValueError('exactly one of strands or pairs must be specified, but both are')
-    elif strands is not None:
-        assert pairs is None
-        if not isinstance(strands, list):
-            strands = list(strands)
-        pairs = list(itertools.combinations_with_replacement(strands, 2))
-    elif pairs is not None:
-        assert strands is None
-        if not isinstance(pairs, list):
-            pairs = list(pairs)
-        strand_names: Set[str] = set()
-        strands = []
-        for s1, s2 in pairs:
-            for strand in [s1, s2]:
-                if strand.name not in strand_names:
-                    strand_names.add(strand.name)
-                    strands.append(strand)
-
-    return strands, pairs
-
-
-def strand_pairs_by_lengths(strands: Iterable[Strand]) -> Dict[Tuple[int, int], List[Tuple[Strand, Strand]]]:
-    """
-    Separates pairs of strands in `strands` by lengths. If there are n different strand lengths
-    in `strands`, then there are ((n+1) choose 2) keys in the returned dict, one for each pair of
-    lengths ``(len1, len2)``, including pairs where ``len1 == len2``. This key maps to a list of all pairs of
-    strands in `strands` where the first strand has length ``len1`` and the second has length ``len2``.
-
-    Args:
-        strands: strands to check
-
-    Returns:
-        dict mapping pairs of lengths to pairs of strands from `strands` having those respective lengths
-    """
-    pairs: Dict[Tuple[int, int], List[Tuple[Strand, Strand]]] = defaultdict(list)
-    for s1, s2 in itertools.combinations_with_replacement(strands, 2):
-        len1, len2 = s1.length(), s2.length()
-        pairs[(len1, len2)].append((s1, s2))
-    return pairs
-
-
-def strand_pairs_by_number_matching_domains(*, strands: Iterable[Strand] | None = None,
-                                            pairs: Iterable[Tuple[Strand, Strand]] | None = None) \
-        -> Dict[int, List[Tuple[Strand, Strand]]]:
-    """
-    Utility function for calculating number of complementary domains betweeen several pairs of strands.
-
-    Note that for the common use case that you want to create several constraints, each with their own threshold
-    depending on the number of complementary domains, you should use functions such as 
-    :func:`rna_duplex_strand_pairs_constraints_by_number_matching_domains` or 
-    :func:`nupack_strand_pair_constraints_by_number_matching_domains`, which in turn calls this function
-    and then creates as many constraints as their are different numbers of complementary domains.
-
-    Args:
-        strands: list of :any:`Strand`'s in which to find pairs. Mutually exclusive with `pairs`.
-        pairs: list of pairs of strands. Mutually exclusive with `strands`.
-
-    Returns:
-        dict mapping integer (number of complementary :any:`Domain`'s) to the list of pairs of strands
-        in `strands` with that number of complementary domains
-    """
-    strands, pairs = _populate_strand_list_and_pairs(strands, pairs)
-
-    # This reduces the number of times we have to create these sets from quadratic to linear
-    unstarred_domains_sets = {}
-    starred_domains_sets = {}
-    for strand in strands:
-        unstarred_domains_sets[strand.name] = strand.unstarred_domains_set()
-        starred_domains_sets[strand.name] = strand.starred_domains_set()
-
-    # determine which pairs of strands have each number of complementary domains
-    strand_pairs: Dict[int, List[Tuple[Strand, Strand]]] = defaultdict(list)
-    for strand1, strand2 in pairs:
-        domains1_unstarred = unstarred_domains_sets[strand1.name]
-        domains2_unstarred = unstarred_domains_sets[strand2.name]
-        domains1_starred = starred_domains_sets[strand1.name]
-        domains2_starred = starred_domains_sets[strand2.name]
-
-        complementary_domains = (domains1_unstarred & domains2_starred) | \
-                                (domains2_unstarred & domains1_starred)
-        complementary_domain_names = [domain.name for domain in complementary_domains]
-        num_complementary_domains = len(complementary_domain_names)
-
-        strand_pairs[num_complementary_domains].append((strand1, strand2))
-
-    return strand_pairs
-
-
-SPC = TypeVar('SPC',
-              StrandPairConstraint,
-              StrandPairsConstraint)
-
-
-class _StrandPairsConstraintCreator(Protocol[SPC]):
-    # Used to specify type of function that
-    #   nupack_strand_pair_constraint
-    # or
-    #   rna_duplex_strand_pairs_constraints_by_number_matching_domains
-    #   and
-    #   rna_cofold_strand_pairs_constraints_by_number_matching_domains
-    # are. See https://mypy.readthedocs.io/en/stable/protocols.html#callback-protocols
-    # The Protocol class seems to be available in the typing module, even though the above
-    # documentation seems to indicate it is only in typing_extensions?
-    def __call__(self, *,
-                 threshold: float,
-                 temperature: float = nv.default_temperature,
-                 weight: float = 1.0,
-                 score_transfer_function: Optional[Callable[[float], float]] = None,
-                 description: str | None = None,
-                 short_description: str = '',
-                 parallel: bool = False,
-                 pairs: Iterable[Tuple[Strand, Strand]] | None = None,
-                 ) -> SPC: ...
-
-
-def _strand_pairs_constraints_by_number_matching_domains(
-        *,
-        constraint_creator: _StrandPairsConstraintCreator[SPC],
-        thresholds: Dict[int, float],
-        temperature: float = nv.default_temperature,
-        weight: float = 1.0,
-        score_transfer_function: Optional[Callable[[float], float]] = None,
-        descriptions: Dict[int, str] | None = None,
-        short_descriptions: Dict[int, str] | None = None,
-        parallel: bool = False,
-        strands: Iterable[Strand] | None = None,
-        pairs: Iterable[Tuple[Strand, Strand]] | None = None,
-        ignore_missing_thresholds: bool = False,
-) -> List[SPC]:
-    # function to share common code between
-    #   rna_duplex_strand_pairs_constraints_by_number_matching_domains
-    # and
-    #   rna_cofold_strand_pairs_constraints_by_number_matching_domains
-
-    check_strand_against_itself = True
-    pairs = _normalize_strands_pairs_disjoint_parameters(strands, pairs, check_strand_against_itself)
-
-    pairs_by_matching_domains = strand_pairs_by_number_matching_domains(pairs=pairs)
-    keys = set(pairs_by_matching_domains.keys())
-    thres_keys = set(thresholds.keys())
-    if not ignore_missing_thresholds and keys != thres_keys:
-        raise ValueError(f'''\
-The keys of parameter thresholds must be exactly {sorted(list(keys))}, 
-which is the set of integers representing the number of matching domains 
-across all pairs of Strands in the parameter pairs, 
-but instead the thresholds.keys() is {sorted(list(thres_keys))}''')
-
-    constraints: List[SPC] = []
-
-    for num_matching_domains, threshold in thresholds.items():
-        pairs_with_matching_domains = pairs_by_matching_domains[num_matching_domains]
-
-        description = None if descriptions is None \
-            else descriptions.get(num_matching_domains)
-        short_description = None if short_descriptions is None \
-            else short_descriptions.get(num_matching_domains)
-
-        constraint = constraint_creator(
-            threshold=threshold,
-            temperature=temperature,
-            weight=weight,
-            score_transfer_function=score_transfer_function,
-            description=description,
-            short_description=short_description,
-            parallel=parallel,
-            pairs=pairs_with_matching_domains,
-        )
-        constraints.append(constraint)
-
-    return constraints
-
-
-def _normalize_domains_pairs_disjoint_parameters(
-        domains: Iterable[Domain] | None,
-        pairs: Iterable[Tuple[Domain, Domain]],
-        check_domain_against_itself: bool) -> Tuple[Tuple[Domain, Domain], ...]:
-    # Enforce that exactly one of domains or pairs is not None, and if domains is specified,
-    # set pairs to be all pairs from domains. Return those pairs; if pairs is specified,
-    # just return it. Also normalize to return a tuple.
-    if domains is None and pairs is None:
-        raise ValueError('exactly one of domains or pairs must be specified, but neither is')
-    elif domains is not None and pairs is not None:
-        raise ValueError('exactly one of domains or pairs must be specified, but both are')
-    if domains is not None:
-        assert pairs is None
-        if check_domain_against_itself:
-            pairs = itertools.combinations_with_replacement(domains, 2)
-        else:
-            pairs = itertools.combinations(domains, 2)
-
-    pairs_tuple = pairs if isinstance(pairs, tuple) else tuple(pairs)
-    return pairs_tuple
-
-
-def _normalize_strands_pairs_disjoint_parameters(
-        strands: Iterable[Strand] | None,
-        pairs: Iterable[Tuple[Strand, Strand]],
-        check_strand_against_itself: bool) -> Iterable[Tuple[Strand, Strand]]:
-    # Enforce that exactly one of strands or pairs is not None, and if strands is specified,
-    # set pairs to be all pairs from strands. Return those pairs; if pairs is specified,
-    # just return it. Also normalize to return a tuple.
-    if strands is None and pairs is None:
-        raise ValueError('exactly one of strands or pairs must be specified, but neither is')
-    elif strands is not None and pairs is not None:
-        raise ValueError('exactly one of strands or pairs must be specified, but both are')
-    if strands is not None:
-        assert pairs is None
-        if check_strand_against_itself:
-            pairs = itertools.combinations_with_replacement(strands, 2)
-        else:
-            pairs = itertools.combinations(strands, 2)
-
-    pairs_tuple = pairs if isinstance(pairs, tuple) else tuple(pairs)
-    return pairs_tuple
-
-
-def rna_cofold_strand_pairs_constraints_by_number_matching_domains(
-        *,
-        thresholds: Dict[int, float],
-        temperature: float = nv.default_temperature,
-        weight: float = 1.0,
-        score_transfer_function: Optional[Callable[[float], float]] = None,
-        descriptions: Dict[int, str] | None = None,
-        short_descriptions: Dict[int, str] | None = None,
-        parallel: bool = False,
-        strands: Iterable[Strand] | None = None,
-        pairs: Iterable[Tuple[Strand, Strand]] | None = None,
-        parameters_filename: str = nv.default_vienna_rna_parameter_filename,
-        ignore_missing_thresholds: bool = False,
-) -> List[StrandPairsConstraint]:
-    """
-    Similar to :func:`rna_duplex_strand_pairs_constraints_by_number_matching_domains`
-    but creates constraints as returned by :meth:`rna_cofold_strand_pairs_constraint`.
-    """
-    rna_cofold_with_parameters_filename: _StrandPairsConstraintCreator = \
-        functools.partial(rna_cofold_strand_pairs_constraint,  # type:ignore
-                          parameters_filename=parameters_filename)
-    if descriptions is None:
-        descriptions = {
-            num_matching: (_pair_default_description('strand', 'RNAcofold', threshold, temperature) +
-                           f' for strands with {num_matching} complementary '
-                           f'{"domain" if num_matching == 1 else "domains"}')
-            for num_matching, threshold in thresholds.items()
-        }
-    return _strand_pairs_constraints_by_number_matching_domains(
-        constraint_creator=rna_cofold_with_parameters_filename,
-        thresholds=thresholds,
-        temperature=temperature,
-        weight=weight,
-        score_transfer_function=score_transfer_function,
-        descriptions=descriptions,
-        short_descriptions=short_descriptions,
-        parallel=parallel,
-        strands=strands,
-        pairs=pairs,
-        ignore_missing_thresholds=ignore_missing_thresholds,
-    )
-
-
-def rna_duplex_strand_pairs_constraints_by_number_matching_domains(
-        *,
-        thresholds: Dict[int, float],
-        temperature: float = nv.default_temperature,
-        weight: float = 1.0,
-        score_transfer_function: Optional[Callable[[float], float]] = None,
-        descriptions: Dict[int, str] | None = None,
-        short_descriptions: Dict[int, str] | None = None,
-        parallel: bool = False,
-        strands: Iterable[Strand] | None = None,
-        pairs: Iterable[Tuple[Strand, Strand]] | None = None,
-        parameters_filename: str = nv.default_vienna_rna_parameter_filename,
-        ignore_missing_thresholds: bool = False,
-) -> List[StrandPairsConstraint]:
-    """
-    Convenience function for creating many constraints as returned by
-    :func:`rna_duplex_strand_pairs_constraint`, one for each threshold specified in parameter `thresholds`,
-    based on number of matching (complementary) domains between pairs of strands.
-
-    Optional parameters `description` and `short_description` are also dicts keyed by the same keys.
-
-    Exactly one of `strands` or `pairs` must be specified. If `strands`, then all pairs of strands
-    (including a strand with itself) will be checked; otherwise only those pairs in `pairs` will be checked.
-
-    It is also common to set different thresholds according to the lengths of the strands.
-    This can be done by calling :meth:`strand_pairs_by_lengths` to separate first by lengths
-    in a dict mapping length pairs to strand pairs,
-    then calling this function once for each (key, value) in that dict, giving the value
-    (which is a list of pairs of strands) as the `pairs` parameter to this function.
-
-    Args:
-        thresholds: Energy thresholds in kcal/mol. If `k` domains are complementary between the strands,
-                    then use threshold `thresholds[k]`.
-        temperature: Temperature in Celsius.
-        weight: See :data:`Constraint.weight`.
-        score_transfer_function: See :data:`Constraint.score_transfer_function`.
-        descriptions: Long descriptions of constraint suitable for putting into constraint report.
-        short_descriptions: Short descriptions of constraint suitable for logging to stdout.
-        parallel: Whether to test each pair of :any:`Strand`'s in parallel.
-        strands: :any:`Strand`'s to compare; if not specified, checks all in design.
-                 Mutually exclusive with `pairs`.
-        pairs: Pairs of :any:`Strand`'s to compare; if not specified, checks all pairs in `strands`,
-               including each strand with itself.
-               Mutually exclusive with `strands`.
-        parameters_filename: Name of parameters file for ViennaRNA;
-                             default is same as :py:meth:`vienna_nupack.rna_duplex_multiple`
-        ignore_missing_thresholds:
-            If True, then a key `num` left out of `thresholds` dict will cause no constraint to be
-            returned for pairs of strands with `num` complementary domains.
-            If False, then a ValueError is raised.
-
-    Returns:
-        list of constraints, one per threshold in `thresholds`
-    """
-    rna_duplex_with_parameters_filename: _StrandPairsConstraintCreator = \
-        functools.partial(rna_duplex_strand_pairs_constraint,  # type:ignore
-                          parameters_filename=parameters_filename)
-
-    if descriptions is None:
-        descriptions = {
-            num_matching: (_pair_default_description('strand', 'RNAduplex', threshold, temperature) +
-                           f' for strands with {num_matching} complementary '
-                           f'{"domain" if num_matching == 1 else "domains"}')
-            for num_matching, threshold in thresholds.items()
-        }
-
-    if short_descriptions is None:
-        short_descriptions = {
-            num_matching: f'RNAdup{num_matching}comp'
-            for num_matching, threshold in thresholds.items()
-        }
-
-    return _strand_pairs_constraints_by_number_matching_domains(
-        constraint_creator=rna_duplex_with_parameters_filename,
-        thresholds=thresholds,
-        temperature=temperature,
-        weight=weight,
-        score_transfer_function=score_transfer_function,
-        descriptions=descriptions,
-        short_descriptions=short_descriptions,
-        parallel=parallel,
-        strands=strands,
-        pairs=pairs,
-        ignore_missing_thresholds=ignore_missing_thresholds,
-    )
-
-
-def rna_plex_strand_pairs_constraints_by_number_matching_domains(
-        *,
-        thresholds: Dict[int, float],
-        temperature: float = nv.default_temperature,
-        weight: float = 1.0,
-        score_transfer_function: Optional[Callable[[float], float]] = None,
-        descriptions: Dict[int, str] | None = None,
-        short_descriptions: Dict[int, str] | None = None,
-        parallel: bool = False,
-        strands: Iterable[Strand] | None = None,
-        pairs: Iterable[Tuple[Strand, Strand]] | None = None,
-        parameters_filename: str = nv.default_vienna_rna_parameter_filename,
-        ignore_missing_thresholds: bool = False,
-) -> List[StrandPairsConstraint]:
-    """
-    Convenience function for creating many constraints as returned by
-    :func:`rna_plex_strand_pairs_constraint`, one for each threshold specified in parameter `thresholds`,
-    based on number of matching (complementary) domains between pairs of strands.
-
-    Optional parameters `description` and `short_description` are also dicts keyed by the same keys.
-
-    Exactly one of `strands` or `pairs` must be specified. If `strands`, then all pairs of strands
-    (including a strand with itself) will be checked; otherwise only those pairs in `pairs` will be checked.
-
-    It is also common to set different thresholds according to the lengths of the strands.
-    This can be done by calling :meth:`strand_pairs_by_lengths` to separate first by lengths
-    in a dict mapping length pairs to strand pairs,
-    then calling this function once for each (key, value) in that dict, giving the value
-    (which is a list of pairs of strands) as the `pairs` parameter to this function.
-
-    Args:
-        thresholds: Energy thresholds in kcal/mol. If `k` domains are complementary between the strands,
-                    then use threshold `thresholds[k]`.
-        temperature: Temperature in Celsius.
-        weight: See :data:`Constraint.weight`.
-        score_transfer_function: See :data:`Constraint.score_transfer_function`.
-        descriptions: Long descriptions of constraint suitable for putting into constraint report.
-        short_descriptions: Short descriptions of constraint suitable for logging to stdout.
-        parallel: Whether to test each pair of :any:`Strand`'s in parallel.
-        strands: :any:`Strand`'s to compare; if not specified, checks all in design.
-                 Mutually exclusive with `pairs`.
-        pairs: Pairs of :any:`Strand`'s to compare; if not specified, checks all pairs in `strands`,
-               including each strand with itself.
-               Mutually exclusive with `strands`.
-        parameters_filename: Name of parameters file for ViennaRNA;
-                             default is same as :py:meth:`vienna_nupack.rna_plex_multiple`
-        ignore_missing_thresholds:
-            If True, then a key `num` left out of `thresholds` dict will cause no constraint to be
-            returned for pairs of strands with `num` complementary domains.
-            If False, then a ValueError is raised.
-
-    Returns:
-        list of constraints, one per threshold in `thresholds`
-    """
-    rna_plex_with_parameters_filename: _StrandPairsConstraintCreator = \
-        functools.partial(rna_plex_strand_pairs_constraint,  # type:ignore
-                          parameters_filename=parameters_filename)
-
-    if descriptions is None:
-        descriptions = {
-            num_matching: (_pair_default_description('strand', 'RNAplex', threshold, temperature) +
-                           f' for strands with {num_matching} complementary '
-                           f'{"domain" if num_matching == 1 else "domains"}')
-            for num_matching, threshold in thresholds.items()
-        }
-
-    if short_descriptions is None:
-        short_descriptions = {
-            num_matching: f'RNAdup{num_matching}comp'
-            for num_matching, threshold in thresholds.items()
-        }
-
-    return _strand_pairs_constraints_by_number_matching_domains(
-        constraint_creator=rna_plex_with_parameters_filename,
-        thresholds=thresholds,
-        temperature=temperature,
-        weight=weight,
-        score_transfer_function=score_transfer_function,
-        descriptions=descriptions,
-        short_descriptions=short_descriptions,
-        parallel=parallel,
-        strands=strands,
-        pairs=pairs,
-        ignore_missing_thresholds=ignore_missing_thresholds,
-    )
-
-
-def longest_complementary_subsequences_python_loop(arr1: np.ndarray, arr2: np.ndarray,
-                                                   gc_double: bool) -> List[int]:
-    """
-    Like :func:`longest_complementary_subsequences`, but uses a Python loop instead of numpy operations.
-    This is slower, but is easier to understand and useful for testing.
-    """
-    lcs_sizes = []
-    for s1, s2 in zip(arr1, arr2):
-        s1len = s1.shape[0]
-        s2len = s2.shape[0]
-        table = np.zeros(shape=(s1len + 1, s2len + 1), dtype=np.int8)
-        for i in range(s1len):
-            for j in range(s2len):
-                b1 = s1[i]
-                b2 = s2[j]
-                if b1 + b2 == 3:
-                    weight = 1
-                    if gc_double and (b1 == 1 or b1 == 2):
-                        weight = 2
-                    table[i + 1][j + 1] = weight + table[i][j]
-                else:
-                    table[i + 1][j + 1] = max(table[i + 1][j], table[i][j + 1])
-        lcs_size = table[s1len][s2len]
-        lcs_sizes.append(lcs_size)
-    return lcs_sizes
-
-
-def longest_complementary_subsequences_two_loops(arr1: np.ndarray, arr2: np.ndarray,
-                                                 gc_double: bool) -> List[int]:
-    """
-    Calculate length of longest common subsequences between `arr1[i]` and `arr2[i]`
-    for each i, storing in returned list `result[i]`.
-
-    This uses two nested Python loops to calculate the whole dynamic programming table.
-    :func:`longest_complementary_subsequences` is slightly faster because it maintains only the diagonal
-    of the DP table, and uses numpy vectorized operations to calculate the next diagonal of the table.
-
-    When used for DNA sequences, this assumes `arr2` has been reversed along axis 1, i.e.,
-    the sequences in `arr1` are assumed to be oriented 5' --> 3', and the sequences in `arr2`
-    are assumed to be oriented 3' --> 5'.
-
-    Args:
-        arr1: 2D array of DNA sequences, with each sequence represented as a 1D array of 0, 1, 2, 3
-              corresponding to A, C, G, T, respectively, with each row being a single DNA sequence
-              oriented 5' --> 3'.
-        arr2: 2D array of DNA sequences, with each row being a single DNA sequence
-              oriented 3' --> 5'.
-        gc_double: Whether to double the score for G-C base pairs.
-
-    Returns:
-        list `ret` of ints, where `ret[i]` is the length of the longest complementary subsequence
-        between `arr1[i]` and `arr2[i]`.
-    """
-    assert arr1.shape[0] == arr2.shape[0]
-    num_pairs = arr1.shape[0]
-    s1len = arr1.shape[1]
-    s2len = arr2.shape[1]
-    max_length = max(s1len, s2len)
-    dtype = np.min_scalar_type(max_length)  # e.g., uint8 for 0-255, uint16 for 256-65535, etc.
-    table = np.zeros(shape=(num_pairs, s1len + 1, s2len + 1), dtype=dtype)
-
-    # convert arr2 to complement and search for longest common subsequence (instead of complementary)
-    arr2 = 3 - arr2
-
-    for i in range(s1len):
-        for j in range(s2len):
-            bases1 = arr1[:, i]
-            bases2 = arr2[:, j]
-
-            equal_idxs = bases1 == bases2
-            if gc_double:
-                gc_idxs = np.logical_or(bases1[equal_idxs] == 1, bases1[equal_idxs] == 2)
-                weight = np.ones(len(bases1[equal_idxs]), dtype=dtype)
-                weight[gc_idxs] = 2
-                table[equal_idxs, i + 1, j + 1] = weight + table[equal_idxs, i, j]
-            else:
-                table[equal_idxs, i + 1, j + 1] = 1 + table[equal_idxs, i, j]
-
-            noncomp_idxs = np.logical_not(equal_idxs)
-            rec1 = table[noncomp_idxs, i + 1, j]
-            rec2 = table[noncomp_idxs, i, j + 1]
-            table[noncomp_idxs, i + 1, j + 1] = np.maximum(rec1, rec2)
-
-    lcs_sizes = table[:, s1len, s2len]
-
-    return lcs_sizes
-
-
-def longest_complementary_subsequences(arr1: np.ndarray, arr2: np.ndarray, gc_double: bool) -> List[int]:
-    """
-    Calculate length of longest common subsequences between `arr1[i]` and `arr2[i]`
-    for each i, storing in returned list `result[i]`.
-
-    Unlike :func:`longest_complementary_subsequences_two_loops`, this uses only one Python loop,
-    by using the "anti-diagonal" method for evaluating the dynamic programming table,
-    calculating a whole anti-diagonal from the previous two in O(1) numpy commands.
-
-    When used for DNA sequences, this assumes `arr2` has been reversed along axis 1, i.e.,
-    the sequences in `arr1` are assumed to be oriented 5' --> 3', and the sequences in `arr2`
-    are assumed to be oriented 3' --> 5'.
-
-    Args:
-        arr1: 2D array of DNA sequences, with each sequence represented as a 1D array of 0, 1, 2, 3
-              corresponding to A, C, G, T, respectively, with each row being a single DNA sequence
-              oriented 5' --> 3'.
-        arr2: 2D array of DNA sequences, with each row being a single DNA sequence
-              oriented 3' --> 5'.
-        gc_double: Whether to double the score for G-C base pairs. (assumes that integers 1,2 represent
-                   C,G respectively)
-
-    Returns:
-        list `ret` of ints, where `ret[i]` is the length of the longest complementary subsequence
-        between `arr1[i]` and `arr2[i]`.
-    """
-    assert arr1.shape[0] == arr2.shape[0]
-    num_pairs = arr1.shape[0]
-    s1len = arr1.shape[1]
-    s2len = arr2.shape[1]
-    assert s1len == s2len  # for now, assume same length, but should be relaxed
-
-    max_length = max(s1len, s2len)
-    dtype = np.min_scalar_type(max_length)  # e.g., uint8 for 0-255, uint16 for 256-65535, etc.
-
-    # convert arr2 to WC complement and search for longest common subsequence (instead of complementary)
-    arr2 = 3 - arr2
-
-    length_prev_prev = length_prev = s1len
-    prev_prev_larger = s1len % 2 == 0
-    if prev_prev_larger:
-        length_prev_prev += 1
-    else:
-        length_prev += 1
-
-    # using this spreadsheet to visual DP table:
-    # https://docs.google.com/spreadsheets/d/1FIOgQYFSJ_6r3ThBivDjf0epUxVLgk0xlQnQS6TUeSw/
-    diag_prev_prev = np.zeros(shape=(num_pairs, length_prev_prev), dtype=dtype)
-    diag_prev = np.zeros(shape=(num_pairs, length_prev), dtype=dtype)
-
-    # do dynamic programming to figure out longest complementary subsequence,
-    # maintaining only the diagonal of the table and the previous two diagonals
-
-    # allocate these arrays just once to avoid re-allocating new memory each iteration
-    # they are used for telling which bases are equal between the two sequences
-    eq_idxs_larger = np.zeros((num_pairs, s1len + 1), dtype=bool)
-    eq_idxs_smaller = np.zeros((num_pairs, s1len), dtype=bool)
-    gc_idxs_larger = np.zeros((num_pairs, s1len + 1), dtype=bool)
-    gc_idxs_smaller = np.zeros((num_pairs, s1len), dtype=bool)
-    for i in range(0, 2 * s1len, 2):
-        diag_cur = update_diagonal(arr1, arr2, diag_prev, diag_prev_prev,
-                                   eq_idxs_larger if prev_prev_larger else eq_idxs_smaller,
-                                   gc_idxs_larger if prev_prev_larger else gc_idxs_smaller,
-                                   i, prev_prev_larger, gc_double)
-        if i < 2 * s1len - 2:
-            diag_next = update_diagonal(arr1, arr2, diag_cur, diag_prev,
-                                        eq_idxs_larger if not prev_prev_larger else eq_idxs_smaller,
-                                        gc_idxs_larger if not prev_prev_larger else gc_idxs_smaller,
-                                        i + 1, not prev_prev_larger, gc_double)
-            diag_prev = diag_next
-        diag_prev_prev = diag_cur
-
-    middle_idx = s1len // 2
-    lcs_sizes = diag_prev_prev[:, middle_idx]
-
-    return lcs_sizes
-
-
-def update_diagonal(arr1: np.ndarray, arr2: np.ndarray,
-                    diag_prev: np.ndarray, diag_prev_prev: np.ndarray,
-                    eq_idxs: np.ndarray,
-                    gc_idxs: np.ndarray,
-                    i: int, prev_prev_larger: bool, gc_double: bool) -> np.ndarray:
-    s1len = arr1.shape[1]
-    s2len = arr2.shape[1]
-    assert s1len == s2len  # for now, assume same length, but should be relaxed
-
-    # determine which bases in arr1 and arr2 are equal;
-    # compute LCS for that case and store in diag_eq
-    # creates view, not copy, so don't modify!
-    eq_idxs[:, :] = False
-    if i < s1len:
-        sub1 = arr1[:, i::-1]  # indices i, i-1, ..., 0
-        sub2 = arr2[:, :i + 1]  # indices 0, 1,   ..., i
-    else:
-        sub1 = arr1[:, :i - s1len:-1]  # indices s1len-1,   s1len-2, , ..., s1len-i
-        sub2 = arr2[:, i - s1len + 1:]  # indices s1len-i+1, s1len-i+2, ..., s1len-1
-
-    # need to set eq_idxs only on entries "within" the DP table, not the padded 0s on the edges
-    # see https://docs.google.com/spreadsheets/d/1FIOgQYFSJ_6r3ThBivDjf0epUxVLgk0xlQnQS6TUeSw for example
-
-    if i < s1len:
-        start = (s1len - i) // 2
-    else:
-        start = (i - s1len) // 2 + 1
-    end = s1len - start
-    if not prev_prev_larger:
-        end -= 1
-    # TODO: if there's a way to avoid allocating new memory for the Boolean array eq, that will save time.
-    #  With 10,000 pairs of sequences, each of length 64, this takes 1/4 the time if we just set
-    #  eq_idxs[:, start:end + 1] = True, compared to computing sub1==sub2 allocating new memory for eq
-    #  (not sure if the computation or the memory allocation dominates, however)
-    eq = sub1 == sub2
-    eq_idxs[:, start:end + 1] = eq
-
-    # don't want to allocate new memory, but give variable a better name
-    # to reflect that we are looking at the case where the bases are equal
-    # XXX: note that this is modifying diag_prev_prev,
-    # so only safe to do this after we aren't using it anymore
-    diag_cur = diag_prev_prev
-    diag_cur[eq_idxs] += 1
-    if gc_double:
-        gc_idxs[:, start:end + 1] = np.logical_and(np.logical_or(sub1 == 1, sub1 == 2), eq)
-        diag_cur[gc_idxs] += 1
-
-    # now take maximum with immediately previous diagonal
-    if prev_prev_larger:
-        # diag_cur is 1 larger than diag_prev
-        diag_cur_L = diag_cur[:, :-1]
-        diag_cur_R = diag_cur[:, 1:]
-        np.maximum(diag_cur_L, diag_prev, out=diag_cur_L)  # looks "above" in DP table
-        np.maximum(diag_cur_R, diag_prev, out=diag_cur_R)  # looks "left" in DP table
-    else:
-        # diag_cur is 1 smaller than diag_prev
-        diag_prev_L = diag_prev[:, :-1]
-        diag_prev_R = diag_prev[:, 1:]
-        np.maximum(diag_cur, diag_prev_L, out=diag_cur)  # looks "above" in DP table
-        np.maximum(diag_cur, diag_prev_R, out=diag_cur)  # looks "left" in DP table
-
-    return diag_cur
-
-
-def lcs(seqs1: Sequence[str], seqs2: Sequence[str], gc_double: bool) -> List[int]:
-    arr1 = nn.seqs2arr(seqs1)
-    arr2 = nn.seqs2arr(seqs2)
-    arr2 = np.flip(arr2, axis=1)
-    return longest_complementary_subsequences(arr1, arr2, gc_double)
-
-
-def lcs_loop(s1: str, s2: str, gc_double: bool) -> int:
-    arr1 = nn.seqs2arr([s1])
-    arr2 = nn.seqs2arr([s2[::-1]])
-    return longest_complementary_subsequences_python_loop(arr1, arr2, gc_double)[0]
-
-
-def lcs_domain_pairs_constraint(
-        *,
-        threshold: int,
-        weight: float = 1.0,
-        score_transfer_function: Optional[Callable[[float], float]] = None,
-        description: str | None = None,
-        short_description: str = 'lcs domain pairs',
-        domains: Iterable[Domain] | None = None,
-        pairs: Iterable[Tuple[Domain, Domain]] | None = None,
-        check_domain_against_itself: bool = True,
-        gc_double: bool = True,
-) -> DomainPairsConstraint:
-    """
-    Checks pairs of domain sequences for longest complementary subsequences.
-    This can be thought of as a very rough heuristic for "binding energy" that is much less
-    accurate than NUPACK or ViennaRNA, but much faster to evaluate.
-
-    Args
-        threshold: Max length of complementary subsequence allowed.
-
-        weight: See :data:`Constraint.weight`.
-
-        score_transfer_function: See :data:`Constraint.score_transfer_function`.
-
-        description: See :data:`Constraint.description`
-
-        short_description: See :data:`Constraint.short_description`
-
-        pairs: Pairs of :any:`Strand`'s to compare; if not specified, checks all pairs in design.
-
-        check_domain_against_itself: Whether to check domain `x` against `x*`. (Obviously `x` has a maximal
-                                     common subsequence with `x`, so we don't check that.)
-
-        gc_double: Whether to weigh G-C base pairs as double (i.e., they count for 2 instead of 1).
-
-    Returns
-        A :any:`DomainPairsConstraint` that checks given pairs of :any:`Domain`'s for excessive
-        interaction due to having long complementary subsequences.
-    """
-    if description is None:
-        description = f'Longest complementary subsequence between domains is > {threshold}'
-
-    def evaluate_bulk(pairs_: Iterable[DomainPair]) -> List[Result]:
-        seqs1 = [pair.domain1.sequence() for pair in pairs_]
-        seqs2 = [pair.domain2.sequence() for pair in pairs_]
-        arr1 = nn.seqs2arr(seqs1)
-        arr2 = nn.seqs2arr(seqs2)
-        arr2_rev = np.flip(arr2, axis=1)
-
-        lcs_sizes = longest_complementary_subsequences(arr1, arr2_rev, gc_double)
-
-        results = []
-        for lcs_size in lcs_sizes:
-            excess = lcs_size - threshold
-            result = Result(excess=excess, value=lcs_size)
-            results.append(result)
-
-        return results
-
-    pairs = _normalize_domains_pairs_disjoint_parameters(domains, pairs, check_domain_against_itself)
-
-    return DomainPairsConstraint(
-        description=description,
-        short_description=short_description,
-        weight=weight,
-        score_transfer_function=score_transfer_function,
-        evaluate_bulk=evaluate_bulk,
-        pairs=pairs,
-        check_domain_against_itself=check_domain_against_itself,
-        threshold=threshold,
-    )
-
-
-def lcs_strand_pairs_constraint(
-        *,
-        threshold: int,
-        weight: float = 1.0,
-        score_transfer_function: Optional[Callable[[float], float]] = None,
-        description: str | None = None,
-        short_description: str = 'lcs strand pairs',
-        pairs: Iterable[Tuple[Strand, Strand]] | None = None,
-        check_strand_against_itself: bool = True,
-        gc_double: bool = True,
-) -> StrandPairsConstraint:
-    """
-    Checks pairs of strand sequences for longest complementary subsequences.
-    This can be thought of as a very rough heuristic for "binding energy" that is much less
-    accurate than NUPACK or ViennaRNA, but much faster to evaluate.
-
-    Args
-        threshold: Max length of complementary subsequence allowed.
-
-        weight: See :data:`Constraint.weight`.
-
-        score_transfer_function: See :data:`Constraint.score_transfer_function`.
-
-        description: See :data:`Constraint.description`.
-
-        short_description: See :data:`Constraint.short_description`.
-
-        pairs: Pairs of :any:`Strand`'s to compare; if not specified, checks all pairs in design.
-
-        check_strand_against_itself: Whether to check a strand against itself.
-
-        gc_double: Whether to weigh G-C base pairs as double (i.e., they count for 2 instead of 1).
-
-    Returns
-        A :any:`StrandPairsConstraint` that checks given pairs of :any:`Strand`'s for excessive
-        interaction due to having long complementary subsequences.
-    """
-    if description is None:
-        description = f'Longest complementary subsequence between strands is > {threshold}'
-
-    def evaluate_bulk(strand_pairs: Iterable[StrandPair]) -> List[Result]:
-        # import time
-        # start_eb = time.time()
-
-        seqs1 = [pair.strand1.sequence() for pair in strand_pairs]
-        seqs2 = [pair.strand2.sequence() for pair in strand_pairs]
-        arr1 = nn.seqs2arr(seqs1)
-        arr2 = nn.seqs2arr(seqs2)
-        arr2_rev = np.flip(arr2, axis=1)
-
-        # start = time.time()
-        lcs_sizes = longest_complementary_subsequences(arr1, arr2_rev, gc_double)
-        # lcs_sizes = longest_complementary_subsequences_two_loops(arr1, arr2_rev, gc_double)
-        # end = time.time()
-
-        results = []
-        for lcs_size in lcs_sizes:
-            excess = lcs_size - threshold
-            result = Result(excess=excess, value=lcs_size)
-            results.append(result)
-
-        # end_eb = time.time()
-        # elapsed_ms = int(round((end - start) * 1000, 0))
-        # elapsed_eb_ms = int(round((end_eb - start_eb) * 1000, 0))
-        # print(f'\n{elapsed_ms} ms to measure LCS of {len(seqs1)} pairs')
-        # print(f'{elapsed_eb_ms} ms to run evaluate_bulk')
-
-        return results
-
-    pairs_tuple = None
-    if pairs is not None:
-        pairs_tuple = tuple(pairs)
-
-    return StrandPairsConstraint(
-        description=description,
-        short_description=short_description,
-        weight=weight,
-        score_transfer_function=score_transfer_function,
-        evaluate_bulk=evaluate_bulk,
-        pairs=pairs_tuple,
-        check_strand_against_itself=check_strand_against_itself,
-        threshold=threshold,
-    )
-
-
-def lcs_strand_pairs_constraints_by_number_matching_domains(
-        *,
-        thresholds: Dict[int, int],
-        weight: float = 1.0,
-        score_transfer_function: Optional[Callable[[float], float]] = None,
-        descriptions: Dict[int, str] | None = None,
-        short_descriptions: Dict[int, str] | None = None,
-        parallel: bool = False,
-        strands: Iterable[Strand] | None = None,
-        pairs: Iterable[Tuple[Strand, Strand]] | None = None,
-        gc_double: bool = True,
-        parameters_filename: str = '',
-        ignore_missing_thresholds: bool = False,
-) -> List[StrandPairsConstraint]:
-    """
-    TODO
-    """
-    if parameters_filename != '':
-        raise ValueError('should not specify parameters_filename when calling '
-                         'lcs_strand_pairs_constraints_by_number_matching_domains; '
-                         'it is only listed as a parameter for technical reasons relating to code reuse '
-                         'with other constraints that use that parameter')
-
-    def lcs_strand_pairs_constraint_with_dummy_parameters(
-            *,
-            threshold: float,
-            temperature: float = nv.default_temperature,
-            weight: float = 1.0,
-            score_transfer_function: Optional[Callable[[float], float]] = None,
-            description: str | None = None,
-            short_description: str = 'lcs strand pairs',
-            parallel: bool = False,
-            pairs: Iterable[Tuple[Strand, Strand]] | None = None,
-    ) -> StrandPairsConstraint:
-        threshold_int = int(threshold)
-        return lcs_strand_pairs_constraint(
-            threshold=threshold_int,
-            weight=weight,
-            score_transfer_function=score_transfer_function,
-            description=description,
-            short_description=short_description,
-            pairs=pairs,
-            check_strand_against_itself=True,
-            # TODO: rewrite signature of other strand pair constraints to include this
-            gc_double=gc_double,
-        )
-
-    if descriptions is None:
-        descriptions = {
-            num_matching: (f'Longest complementary subsequence between strands is > {threshold}' +
-                           f' for strands with {num_matching} complementary '
-                           f'{"domain" if num_matching == 1 else "domains"}')
-            for num_matching, threshold in thresholds.items()
-        }
-
-    if short_descriptions is None:
-        short_descriptions = {
-            num_matching: f'LCS{num_matching}comp'
-            for num_matching, threshold in thresholds.items()
-        }
-
-    return _strand_pairs_constraints_by_number_matching_domains(
-        constraint_creator=lcs_strand_pairs_constraint_with_dummy_parameters,
-        thresholds=thresholds,
-        temperature=-1,
-        weight=weight,
-        score_transfer_function=score_transfer_function,
-        descriptions=descriptions,
-        short_descriptions=short_descriptions,
-        parallel=parallel,
-        strands=strands,
-        pairs=pairs,
-        ignore_missing_thresholds=ignore_missing_thresholds,
-    )
-
-
-def rna_duplex_strand_pairs_constraint(
-        *,
-        threshold: float,
-        temperature: float = nv.default_temperature,
-        weight: float = 1.0,
-        score_transfer_function: Optional[Callable[[float], float]] = None,
-        description: str | None = None,
-        short_description: str = 'rna_dup_strand_pairs',
-        parallel: bool = False,
-        pairs: Iterable[Tuple[Strand, Strand]] | None = None,
-        parameters_filename: str = nv.default_vienna_rna_parameter_filename
-) -> StrandPairsConstraint:
-    """
-    Returns constraint that checks given pairs of :any:`Strand`'s for excessive interaction using
-    Vienna RNA's RNAduplex executable.
-
-    Often one wishes to let the threshold depend on how many domains match between a pair of strands.
-    The function :meth:`rna_duplex_strand_pairs_constraints_by_number_matching_domains` is useful
-    for this purpose, returning a list of :any:`StrandPairsConstraint`'s such as those returned by this
-    function, one for each possible number of matching domains.
-
-    TODO: explain that this should be many pairs of strands to be fast
-
-    :param threshold:
-        Energy threshold in kcal/mol. If a float, this is used for all pairs of strands.
-        If a dict[int, float], interpreted to mean that
-    :param temperature:
-        Temperature in Celsius.
-    :param weight:
-        See :data:`Constraint.weight`.
-    :param score_transfer_function:
-        See :data:`Constraint.score_transfer_function`.
-    :param description:
-        See :data:`Constraint.description`
-    :param short_description:
-        See :data:`Constraint.short_description`
-    :param parallel:
-        Whether to test each pair of :any:`Strand`'s in parallel.
-    :param pairs:
-        Pairs of :any:`Strand`'s to compare; if not specified, checks all pairs in design.
-    :param parameters_filename:
-        Name of parameters file for ViennaRNA;
-        default is same as :py:meth:`vienna_nupack.rna_duplex_multiple`
-    :return:
-        The :any:`StrandPairsConstraint`.
-    """
-    _check_vienna_rna_installed()
-
-    if description is None:
-        description = _pair_default_description('strand', 'RNAduplex', threshold, temperature)
-
-    num_cores = max(cpu_count(), 1)
-
-    # we use ThreadPool instead of pathos because we're farming this out to processes through
-    # subprocess module anyway, no need for pathos to boot up separate processes or serialize through dill
-    if parallel:
-        thread_pool = ThreadPool(processes=num_cores)
-
-    def calculate_energies(seq_pairs: Sequence[Tuple[str, str]]) -> Tuple[float, ...]:
-        if parallel:
-            energies = nv.rna_duplex_multiple_parallel(thread_pool, seq_pairs, logger, temperature,
-                                                       parameters_filename)
-        else:
-            energies = nv.rna_duplex_multiple(seq_pairs, temperature)
-        return energies
-
-    def evaluate_bulk(strand_pairs: Iterable[StrandPair]) -> List[Result]:
-        sequence_pairs = [(pair.strand1.sequence(), pair.strand2.sequence()) for pair in strand_pairs]
-        energies = calculate_energies(sequence_pairs)
-
-        results = []
-        for pair, energy in zip(strand_pairs, energies):
-            excess = threshold - energy
-            result = Result(excess=excess, value=energy, unit='kcal/mol')
-            results.append(result)
-        return results
-
-    pairs_tuple = None
-    if pairs is not None:
-        pairs_tuple = tuple(pairs)
-
-    return StrandPairsConstraint(description=description,
-                                 short_description=short_description,
-                                 weight=weight,
-                                 score_transfer_function=score_transfer_function,
-                                 evaluate_bulk=evaluate_bulk,
-                                 pairs=pairs_tuple,
-                                 threshold=threshold,
-                                 )
-
-
-def rna_plex_strand_pairs_constraint(
-        *,
-        threshold: float,
-        temperature: float = nv.default_temperature,
-        weight: float = 1.0,
-        score_transfer_function: Optional[Callable[[float], float]] = None,
-        description: str | None = None,
-        short_description: str = 'rna_plex_strand_pairs',
-        parallel: bool = False,
-        pairs: Iterable[Tuple[Strand, Strand]] | None = None,
-        parameters_filename: str = nv.default_vienna_rna_parameter_filename
-) -> StrandPairsConstraint:
-    """
-    Returns constraint that checks given pairs of :any:`Strand`'s for excessive interaction using
-    Vienna RNA's RNAplex executable.
-
-    Often one wishes to let the threshold depend on how many domains match between a pair of strands.
-    The function :meth:`rna_plex_strand_pairs_constraints_by_number_matching_domains` is useful
-    for this purpose, returning a list of :any:`StrandPairsConstraint`'s such as those returned by this
-    function, one for each possible number of matching domains.
-
-    :param threshold:
-        Energy threshold in kcal/mol. If a float, this is used for all pairs of strands.
-        If a dict[int, float], interpreted to mean that
-    :param temperature:
-        Temperature in Celsius.
-    :param weight:
-        See :data:`Constraint.weight`.
-    :param score_transfer_function:
-        See :data:`Constraint.score_transfer_function`.
-    :param description:
-        See :data:`Constraint.description`
-    :param short_description:
-        See :data:`Constraint.short_description`
-    :param parallel:
-        Whether to test each pair of :any:`Strand`'s in parallel.
-    :param pairs:
-        Pairs of :any:`Strand`'s to compare; if not specified, checks all pairs in design.
-    :param parameters_filename:
-        Name of parameters file for ViennaRNA;
-        default is same as :py:meth:`vienna_nupack.rna_plex_multiple`
-    :return:
-        The :any:`StrandPairsConstraint`.
-    """
-    _check_vienna_rna_installed()
-
-    if description is None:
-        description = _pair_default_description('strand', 'RNAduplex', threshold, temperature)
-
-    num_cores = max(cpu_count(), 1)
-
-    # we use ThreadPool instead of pathos because we're farming this out to processes through
-    # subprocess module anyway, no need for pathos to boot up separate processes or serialize through dill
-    if parallel:
-        thread_pool = ThreadPool(processes=num_cores)
-
-    def calculate_energies(seq_pairs: Sequence[Tuple[str, str]]) -> Tuple[float]:
-        if parallel:
-            energies = nv.rna_plex_multiple_parallel(thread_pool, seq_pairs, logger, temperature,
-                                                     parameters_filename)
-        else:
-            energies = nv.rna_plex_multiple(seq_pairs, logger, temperature, parameters_filename)
-        return energies
-
-    def evaluate_bulk(strand_pairs: Iterable[StrandPair]) -> List[Result]:
-        sequence_pairs = [(pair.strand1.sequence(), pair.strand2.sequence()) for pair in strand_pairs]
-        energies = calculate_energies(sequence_pairs)
-
-        results = []
-        for pair, energy in zip(strand_pairs, energies):
-            excess = threshold - energy
-            result = Result(excess=excess, value=energy, unit='kcal/mol')
-            results.append(result)
-        return results
-
-    pairs_tuple = None
-    if pairs is not None:
-        pairs_tuple = tuple(pairs)
-
-    return StrandPairsConstraint(description=description,
-                                 short_description=short_description,
-                                 weight=weight,
-                                 score_transfer_function=score_transfer_function,
-                                 evaluate_bulk=evaluate_bulk,
-                                 pairs=pairs_tuple,
-                                 threshold=threshold,
-                                 )
-
-
-def energy_excess(energy: float, threshold: float) -> float:
-    excess = threshold - energy
-    return excess
-
-
-def energy_excess_domains(energy: float,
-                          threshold: float | Dict[Tuple[DomainPool, DomainPool], float],
-                          domain1: Domain, domain2: Domain) -> float:
-    threshold_value = 0.0  # noqa; warns that variable isn't used even though it clearly is
-    if isinstance(threshold, Number):
-        threshold_value = threshold
-    elif isinstance(threshold, dict):
-        threshold_value = threshold[(domain1.pool, domain2.pool)]
-    excess = threshold_value - energy
-    return excess
-
-
-def rna_cofold_strand_pairs_constraint(
-        *,
-        threshold: float,
-        temperature: float = nv.default_temperature,
-        weight: float = 1.0,
-        score_transfer_function: Optional[Callable[[float], float]] = None,
-        description: str | None = None,
-        short_description: str = 'rna_dup_strand_pairs',
-        parallel: bool = False,
-        pairs: Iterable[Tuple[Strand, Strand]] | None = None,
-        parameters_filename: str = nv.default_vienna_rna_parameter_filename
-) -> StrandPairsConstraint:
-    """
-    Returns constraint that checks given pairs of :any:`Strand`'s for excessive interaction using
-    Vienna RNA's RNAduplex executable.
-
-    :param threshold:
-        Energy threshold in kcal/mol
-    :param temperature:
-        Temperature in Celsius.
-    :param weight:
-        See :data:`Constraint.weight`.
-    :param score_transfer_function:
-        See :data:`Constraint.score_transfer_function`.
-    :param description:
-        See :data:`Constraint.description`
-    :param short_description:
-        See :data:`Constraint.short_description`
-    :param parallel:
-        Whether to test each pair of :any:`Strand`'s in parallel.
-    :param pairs:
-        Pairs of :any:`Strand`'s to compare; if not specified, checks all pairs.
-    :param parameters_filename:
-        Name of parameters file for ViennaRNA;
-        default is same as :py:meth:`vienna_nupack.rna_duplex_multiple`
-    :return:
-        The :any:`StrandPairsConstraint`.
-    """
-    _check_vienna_rna_installed()
-
-    if description is None:
-        description = f'RNAcofold energy for some strand pairs exceeds {threshold} kcal/mol'
-
-    num_threads = max(cpu_count() - 1, 1)  # this seems to be slightly faster than using all cores
-
-    # we use ThreadPool instead of pathos because we're farming this out to processes through
-    # subprocess module anyway, no need for pathos to boot up separate processes or serialize through dill
-    thread_pool = ThreadPool(processes=num_threads)
-
-    def calculate_energies_unparallel(sequence_pairs: Sequence[Tuple[str, str]]) -> Tuple[float]:
-        return nv.rna_cofold_multiple(sequence_pairs, logger, temperature, parameters_filename)
-
-    def calculate_energies(sequence_pairs: Sequence[Tuple[str, str]]) -> Tuple[float]:
-        if parallel and len(sequence_pairs) > 1:
-            lists_of_sequence_pairs = chunker(sequence_pairs, num_chunks=num_threads)
-            lists_of_energies = thread_pool.map(calculate_energies_unparallel, lists_of_sequence_pairs)
-            energies = flatten(lists_of_energies)
-        else:
-            energies = calculate_energies_unparallel(sequence_pairs)
-        return energies
-
-    def evaluate_bulk(strand_pairs: Iterable[StrandPair]) -> List[Result]:
-        sequence_pairs = [(pair.strand1.sequence(), pair.strand2.sequence()) for pair in strand_pairs]
-        energies = calculate_energies(sequence_pairs)
-
-        results = []
-        for pair, energy in zip(strand_pairs, energies):
-            excess = threshold - energy
-            result = Result(excess=excess, value=energy, unit='kcal/mol')
-            results.append(result)
-        return results
-
-    pairs_tuple = None
-    if pairs is not None:
-        pairs_tuple = tuple(pairs)
-
-    return StrandPairsConstraint(description=description,
-                                 short_description=short_description,
-                                 weight=weight,
-                                 score_transfer_function=score_transfer_function,
-                                 evaluate_bulk=evaluate_bulk,
-                                 pairs=pairs_tuple,
-                                 threshold=threshold,
-                                 )
-
-
-def _all_pairs_domain_sequences_complements_names_from_domains(
-        domain_pairs: Iterable[DomainPair]) \
-        -> Tuple[List[Tuple[str, str]], List[Tuple[str, str]], List[Tuple[Domain, Domain]]]:
-    """
-    :param domain_pairs:
-        Domain pairs.
-    :return:
-        triple consisting of three lists, each of length 4 times as long as `domain_pairs`.
-        Each pair in `domain_pairs` is associated to the 4 combinations of WC complementing (or not)
-        the sequences of each Domain.
-        - sequence_pairs: the sequences (appropriated complemented or not)
-        - names: the names (appropriately *'d or not)
-        - domains: the domains themselves
-    """
-    sequence_pairs: List[Tuple[str, str]] = []
-    names: List[Tuple[str, str]] = []
-    domains: List[Tuple[Domain, Domain]] = []
-    for pair in domain_pairs:
-        d1, d2 = pair.individual_parts()
-        if d1 == d2:
-            # don't check d-d* or d*-d in this case, but do check d-d and d*-d*
-            starred_each = [(False, False), (True, True)]
-        else:
-            starred_each = [(False, False), (True, True), (False, True), (True, False)]
-        for starred1, starred2 in starred_each:
-            seq1 = d1.concrete_sequence(starred1)
-            seq2 = d2.concrete_sequence(starred2)
-            name1 = d1.get_name(starred1)
-            name2 = d2.get_name(starred2)
-            sequence_pairs.append((seq1, seq2))
-            names.append((name1, name2))
-            domains.append((d1, d2))
-    return sequence_pairs, names, domains
-
-
-def flatten(list_of_lists: Iterable[Iterable[T]]) -> Tuple[T]:
-    #  Flatten one level of nesting
-    return tuple(itertools.chain.from_iterable(list_of_lists))
-
-
-#########################################################################################
-# ComplexConstraints defined below here
-#########################################################################################
-
-
-@dataclass(eq=False)
-class ConstraintWithComplexes(Constraint[DesignPart], Generic[DesignPart]):  # noqa
-    complexes: Tuple[Complex, ...] = ()
-    """
-    List of complexes (tuples of :any:`Strand`'s) to check.
-    """
-
-
-@dataclass(eq=False)  # type: ignore
-class ComplexConstraint(ConstraintWithComplexes[Complex], SingularConstraint[Complex]):
-    """
-    Constraint that applies to a complex (tuple of :any:`Strand`'s).
-
-    Specify :data:`Constraint._evaluate` in the constructor.
-
-    Unlike other types of :any:`Constraint`'s such as :any:`StrandConstraint` or :any:`StrandPairConstraint`,
-    there is no default list of :any:`Complex`'s that a :any:`ComplexConstraint` is applied to. The list of
-    :any:`Complex`'s must be specified manually in the constructor.
-    """
-
-    def part_name(self) -> str:
-        return 'complex'
-
-
-def _alter_scores_by_transfer(sets_excesses: List[Tuple[OrderedSet[Domain], float]],
-                              transfer_callback: Callable[[float], float]) \
-        -> List[Tuple[OrderedSet[Domain], float]]:
-    sets_weights: List[Tuple[OrderedSet[Domain], float]] = []
-    for set_, excess in sets_excesses:
-        if excess < 0:
-            weight = 0.0
-        else:
-            weight = transfer_callback(excess)
-        sets_weights.append((set_, weight))
-    return sets_weights
-
-
-@dataclass(eq=False)  # type: ignore
-class ComplexesConstraint(ConstraintWithComplexes[Iterable[Complex]], BulkConstraint[Complex]):
-    """
-    Similar to :any:`ComplexConstraint` but operates on a specified list of complexes
-    (tuples of :any:`Strand`'s).
-    """
-
-    def part_name(self) -> str:
-        return 'complex'
-
-
-class _AdjacentDuplexType(Enum):
-    # Refer to comments under BaseTypePair for notation reference
-    #
-    #
-    # Domain definitions:
-    #   All AdjacentDuplexType are with reference to domain c.
-    #   AdjacentDuplexType is agnostic to the ends of domain c.
-    #   Hence, c is written as #-----# in each of the AdjacentDuplexType
-    #   variants.
-    #
-    #   c* - complement of c   (must exist)
-    #   d* - 5' neighbor of c* (does not neccessarily exist)
-    #   d  - complement of d*  (does not neccessarily exist)
-    #   e  - 5' neighbor of d  (does not neccessarily exist)
-    #   e* - complement of e   (does not neccessarily exist)
-    #
-    #                          # #
-    #                          |-|
-    #                       e* |-| e (bound)
-    #                          |-|
-    #                          # #
-    #                       c  ? # d
-    #                    #-----# #-----#
-    #                     |||||   |||||
-    #                    #-----###-----#
-    #                       c*    d*
-    #
-    #   Note: if "?" was a "#" (meaning e* is adjacent to c), then
-    #   it would be a three arm junction
-    #
-    ###########################################################################
-
-    # d* does not exist
-    #                       c
-    #                    #-----#
-    #                     |||||
-    #                    #-----]
-    #                       c*
-    BOTTOM_RIGHT_EMPTY = auto()  # type: ignore
-
-    # d* exist, but d does not exist
-    #                       c
-    #                    #-----#
-    #                     |||||
-    #                    #-----##----#
-    #                       c*    d*
-    BOTTOM_RIGHT_DANGLE = auto()  # type: ignore
-
-    # d* and d exist, but e does not exist
-    # d is is the 5' end of the strand
-    #                       c     d
-    #                    #-----#[----#
-    #                     |||||  ||||
-    #                    #-----##----#
-    #                       c*    d*
-    TOP_RIGHT_5P = auto()  # type: ignore
-
-    # d* and d and e exist, but e* does not exist
-    #                           #
-    #                           |
-    #                           | e (unbound)
-    #                           |
-    #                           #
-    #                       c   | d
-    #                    #-----#+---#
-    #                     ||||| ||||
-    #                    #-----#----#
-    #                       c*    d*
-    TOP_RIGHT_OVERHANG = auto()  # type: ignore
-
-    # d* and d and e and e* exist
-    #
-    # ? on 3p end of c domain because this case is agnostic to
-    # whether c and e* are connected
-    #
-    #                          # #
-    #                          |-|
-    #                       e* |-| e (bound)
-    #                          |-|
-    #                          # #
-    #                       c  ? # d
-    #                    #-----# #---#
-    #                     |||||  ||||
-    #                    #-----###---#
-    #                       c*    d*
-    TOP_RIGHT_BOUND_OVERHANG = auto()  # type: ignore
-
-
-default_interior_to_strand_probability = 0.98
-"""Default probability threshold for :py:attr:`BasePairType.INTERIOR_TO_STRAND`"""
-default_adjacent_to_exterior_base_pair = 0.95
-"""Default probability threshold for :py:attr:`BasePairType.ADJACENT_TO_EXTERIOR_BASE_PAIR`"""
-
-default_blunt_end_probability = 0.33
-"""Default probability threshold for :py:attr:`BasePairType.BLUNT_END`"""
-
-default_nick_3p_probability = 0.79
-"""Default probability threshold for :py:attr:`BasePairType.NICK_3P`"""
-
-default_nick_5p_probability = 0.73
-"""Default probability threshold for :py:attr:`BasePairType.NICK_5P`"""
-
-default_dangle_3p_probability = 0.51
-"""Default probability threshold for :py:attr:`BasePairType.DANGLE_3P`"""
-
-default_dangle_5p_probability = 0.57
-"""Default probability threshold for :py:attr:`BasePairType.DANGLE_5P`"""
-
-default_dangle_5p_3p_probability = 0.73
-"""Default probability threshold for :py:attr:`BasePairType.DANGLE_5P_3P`"""
-
-default_overhang_on_this_strand_3p_probability = 0.82
-"""Default probability threshold for :py:attr:`BasePairType.OVERHANG_ON_THIS_STRAND_3P`"""
-
-default_overhang_on_this_strand_5p_probability = 0.79
-"""Default probability threshold for :py:attr:`BasePairType.OVERHANG_ON_THIS_STRAND_5P`"""
-
-default_overhang_on_adjacent_strand_3p_probability = 0.55
-"""Default probability threshold for :py:attr:`BasePairType.OVERHANG_ON_ADJACENT_STRAND_3P`"""
-
-default_overhang_on_adjacent_strand_5p_probability = 0.49
-"""Default probability threshold for :py:attr:`BasePairType.OVERHANG_ON_ADJACENT_STRAND_5P`"""
-
-default_overhang_on_both_strand_3p_probability = 0.61
-"""Default probability threshold for :py:attr:`BasePairType.OVERHANG_ON_BOTH_STRANDS_3P`"""
-
-default_overhang_on_both_strand_5p_probability = 0.55
-"""Default probability threshold for :py:attr:`BasePairType.OVERHANG_ON_BOTH_STRANDS_5P`"""
-
-default_three_arm_junction_probability = 0.69
-"""Default probability threshold for :py:attr:`BasePairType.THREE_ARM_JUNCTION`"""
-
-default_four_arm_junction_probability = 0.84
-"""Default probability threshold for :py:attr:`BasePairType.FOUR_ARM_JUNCTION`"""
-
-default_five_arm_junction_probability = 0.77
-"""Default probability threshold for :py:attr:`BasePairType.FIVE_ARM_JUNCTION`"""
-
-default_mismatch_probability = 0.76
-"""Default probability threshold for :py:attr:`BasePairType.MISMATCH`"""
-
-default_bulge_loop_3p_probability = 0.69
-"""Default probability threshold for :py:attr:`BasePairType.BULGE_LOOP_3P`"""
-
-default_bulge_loop_5p_probability = 0.65
-"""Default probability threshold for :py:attr:`BasePairType.BULGE_LOOP_5P`"""
-
-default_unpaired_probability = 0.95
-"""Default probability threshold for :py:attr:`BasePairType.UNPAIRED`"""
-
-default_other_probability = 0.70
-"""Default probability threshold for :py:attr:`BasePairType.OTHER`"""
-
-
-class BasePairType(Enum):
-    """
-    Represents different configurations for a base pair, and its immediate
-    neighboring base pairs (or lack thereof).
-
-    **Notation**:
-
-    * "#" indicates denotes the ends of a domain.
-      They can either be the end of a strand or they could be connected to another domain.
-    * "]" and "[" indicates 5' ends of strand
-    * ">" and "<" indicates 3' ends of a strand
-    * "-" indicates a base (number of these are not important).
-    * "|" indicates a bases are bound (forming a base pair).
-      Any "-" not connected by "|" is unbound
-
-    **Domain Example**:
-
-    The following represents an unbound domain of length 5
-
-    .. code-block:: none
-
-        #-----#
-
-    The following represents bound domains of length 5
-
-    .. code-block:: none
-
-        #-----#
-         |||||
-        #-----#
-
-
-    Ocassionally, domains will be vertical in the case of overhangs.
-    In this case, "-" and "|" have opposite meanings
-
-    **Vertical Domain Example**:
-
-    .. code-block:: none
-
-        # #
-        |-|
-        |-|
-        |-|
-        |-|
-        |-|
-        # #
-
-    **Formatting**:
-
-    * Top strands have 5' end on left side and 3' end on right side
-    * Bottom strand have 3' end on left side and 5' end on right side
-
-    **Strand Example**:
-
-    .. code-block:: none
-
-      strand0: a-b-c-d
-      strand1: d*-b*-c*-a*
-
-                  a      b      c      d
-      strand0  [-----##-----##-----##----->
-                |||||  |||||  |||||  |||||
-      strand1  <-----##-----##-----##-----]
-                  a*     b*     c*     d*
-
-    **Consecutive "#"**:
-
-    In some cases, extra "#" are needed to make space for ascii art.
-    We consider any consecutive "#"s to be equivalent "##".
-    The following is considered equivalent to the example above
-
-    .. code-block:: none
-
-                  a       b        c      d
-      strand0  [-----###-----####-----##----->
-                |||||   |||||    |||||  |||||
-      strand1  <-----###-----####-----##-----]
-                  a*      b*       c*     d*
-
-    Note that only consecutive "#"s is considered equivalent to "##".
-    The following example is not equivalent to the strands above because
-    the "#  #" between b and c are seperated by spaces, so they are
-    not equivalent to "##", meaning that b and c neednot be adjacent.
-    Note that while b and c need not be adjacent, b* and c* are still
-    adjacent because they are seperated by consecutive "#"s with no
-    spaces in between.
-
-    .. code-block:: none
-
-                  a       b        c      d
-      strand0  [-----###-----#  #-----##----->
-                |||||   |||||    |||||  |||||
-      strand1  <-----###-----####-----##-----]
-                  a*      b*       c*     d*
-    """
-
-    INTERIOR_TO_STRAND = auto()  # type: ignore
-    """
-    Base pair is located inside of a strand but not next
-    to a base pair that resides on the end of a strand.
-
-    Similar base-pairing probability compared to :py:attr:`ADJACENT_TO_EXTERIOR_BASE_PAIR` 
-    but usually breathes less.
-
-    .. code-block:: none
-
-        #-----##-----#
-         |||||  |||||
-        #-----##-----#
-             ^
-             |
-         base pair
-
-    """
-
-    ADJACENT_TO_EXTERIOR_BASE_PAIR = auto()  # type: ignore
-    """
-    Base pair is located inside of a strand and next
-    to a base pair that resides on the end of a strand.
-
-    Similar base-pairing probability compared to :py:attr:`INTERIOR_TO_STRAND` but usually breathes more.
-
-    .. code-block:: none
-
-        #-----#
-         |||||
-        #-----]
-            ^
-            |
-        base pair
-
-    or
-
-    .. code-block:: none
-
-
-        #----->
-         |||||
-        #-----#
-            ^
-            |
-        base pair
-    """
-
-    BLUNT_END = auto()  # type: ignore
-    """
-    Base pair is located at the end of both strands.
-
-    .. code-block:: none
-
-        #----->
-         |||||
-        #-----]
-             ^
-             |
-         base pair
-    """
-
-    NICK_3P = auto()  # type: ignore
-    """
-    Base pair is located at a nick involving the 3' end of the strand.
-
-    .. code-block:: none
-
-        #----->[-----#
-         |||||  |||||
-        #-----##-----#
-             ^
-             |
-         base pair
-
-    """
-
-    NICK_5P = auto()  # type: ignore
-    """
-    Base pair is located at a nick involving the 3' end of the strand.
-
-    .. code-block:: none
-
-        #-----##-----#
-         |||||  |||||
-        #-----]<-----#
-             ^
-             |
-         base pair
-    """
-
-    DANGLE_3P = auto()  # type: ignore
-    """
-    Base pair is located at the end of a strand with a dangle on the
-    3' end.
-
-    .. code-block:: none
-
-        #-----##----#
-         |||||
-        #-----]
-             ^
-             |
-         base pair
-    """
-
-    DANGLE_5P = auto()  # type: ignore
-    """
-    Base pair is located at the end of a strand with a dangle on the
-    5' end.
-
-    .. code-block:: none
-
-        #----->
-         |||||
-        #-----##----#
-             ^
-             |
-         base pair
-    """
-
-    DANGLE_5P_3P = auto()  # type: ignore
-    """
-    Base pair is located with dangle at both the 3' and 5' end.
-
-    .. code-block:: none
-
-        #-----##----#
-         |||||
-        #-----##----#
-             ^
-             |
-         base pair
-    """
-
-    OVERHANG_ON_THIS_STRAND_3P = auto()  # type: ignore
-    """
-    Base pair is next to a overhang on the 3' end.
-
-    .. code-block:: none
-
-              #
-              |
-              |
-              |
-              #
-        #-----# #-----#
-         |||||   |||||
-        #-----###-----#
-             ^
-             |
-         base pair
-    """
-
-    OVERHANG_ON_THIS_STRAND_5P = auto()  # type: ignore
-    """
-    Base pair is next to a overhang on the 5' end.
-
-    .. code-block:: none
-
-         base pair
-             |
-             v
-        #-----###-----#
-         |||||   |||||
-        #-----# #-----#
-              #
-              |
-              |
-              |
-              #
-    """
-
-    OVERHANG_ON_ADJACENT_STRAND_3P = auto()  # type: ignore
-    """
-    Base pair 3' end interfaces with an overhang.
-
-    The adjacent base pair type is :py:attr:`OVERHANG_ON_THIS_STRAND_5P`
-
-    .. code-block:: none
-
-                #
-                |
-                |
-                |
-                #
-        #-----# #---#
-         |||||   |||
-        #-----###---#
-             ^
-             |
-         base pair
-    """
-
-    OVERHANG_ON_ADJACENT_STRAND_5P = auto()  # type: ignore
-    """
-    Base pair 5' end interfaces with an overhang.
-
-    The adjacent base pair type is :py:attr:`OVERHANG_ON_THIS_STRAND_3P`
-
-    .. code-block:: none
-
-         base pair
-             |
-             v
-        #-----###-----#
-         |||||   |||||
-        #-----# #-----#
-                #
-                |
-                |
-                |
-                #
-    """
-
-    OVERHANG_ON_BOTH_STRANDS_3P = auto()  # type: ignore
-    """
-    Base pair's 3' end is an overhang and adjacent strand also has an overhang.
-
-    .. code-block:: none
-
-              # #
-              | |
-              | |
-              | |
-              # #
-        #-----# #---#
-         |||||  ||||
-        #-----###---#
-             ^
-             |
-         base pair
-    """
-
-    OVERHANG_ON_BOTH_STRANDS_5P = auto()  # type: ignore
-    """
-    Base pair's 5' end is an overhang and adjacent strand also has an overhang.
-
-    .. code-block:: none
-
-         base pair
-             |
-             v
-        #-----###-----#
-         |||||   |||||
-        #-----# #-----#
-              # #
-              | |
-              | |
-              | |
-              # #
-    """
-
-    THREE_ARM_JUNCTION = auto()  # type: ignore
-    """
-    Base pair is located next to a three-arm-junction.
-
-    .. code-block:: none
-
-
-              # #
-              |-|
-              |-|
-              |-|
-              # #
-        #-----# #---#
-         |||||  ||||
-        #-----###---#
-             ^
-             |
-         base pair
-    """
-
-    FOUR_ARM_JUNCTION = auto()  # type: ignore
-    """
-    TODO: Currently, this case isn't actually detected (considered as :py:attr:`OTHER`).
-
-    Base pair is located next to a four-arm-junction (e.g. Holliday junction).
-
-    .. code-block:: none
-
-              # #
-              |-|
-              |-|
-              |-|
-              # #
-        #-----# #-----#
-         |||||   |||||
-        #-----# #-----#
-              # #
-              |-|
-              |-|
-              |-|
-              # #
-    """
-
-    FIVE_ARM_JUNCTION = auto()  # type: ignore
-    """
-    TODO: Currently, this case isn't actually detected (considered as :py:attr:`OTHER`).
-
-    Base pair is located next to a five-arm-junction.
-    """
-
-    MISMATCH = auto()  # type: ignore
-    """
-    TODO: Currently, this case isn't actually detected (considered as :py:attr:`DANGLE_5P_3P`).
-
-    Base pair is located next to a mismatch.
-
-    .. code-block:: none
-
-        #-----##-##-----#
-         |||||     |||||
-        #-----##-##-----#
-             ^
-             |
-         base pair
-    """
-
-    BULGE_LOOP_3P = auto()  # type: ignore
-    """
-    TODO: Currently, this case isn't actually detected (considered as :py:attr:`OVERHANG_ON_BOTH_STRANDS_3P`).
-
-    Base pair is located next to a mismatch.
-
-    .. code-block:: none
-
-        #-----##-##-----#
-         |||||     |||||
-        #-----#####-----#
-             ^
-             |
-         base pair
-    """
-
-    BULGE_LOOP_5P = auto()  # type: ignore
-    """
-    TODO: Currently, this case isn't actually detected (considered as :py:attr:`OVERHANG_ON_BOTH_STRANDS_5P`).
-
-    Base pair is located next to a mismatch.
-
-    .. code-block:: none
-
-        #-----#####-----#
-         |||||     |||||
-        #-----##-##-----#
-             ^
-             |
-         base pair
-    """
-
-    UNPAIRED = auto()  # type: ignore
-    """
-    Base is unpaired.
-
-    Probabilities specify how unlikely a base is to be paired with another base.
-    """
-
-    OTHER = auto()  # type: ignore
-    """
-    Other base pair types.
-    """
-
-    def default_pair_probability(self) -> float:
-        if self is BasePairType.INTERIOR_TO_STRAND:
-            return default_interior_to_strand_probability
-        elif self is BasePairType.ADJACENT_TO_EXTERIOR_BASE_PAIR:
-            return default_adjacent_to_exterior_base_pair
-        elif self is BasePairType.BLUNT_END:
-            return default_blunt_end_probability
-        elif self is BasePairType.NICK_3P:
-            return default_nick_3p_probability
-        elif self is BasePairType.NICK_5P:
-            return default_nick_5p_probability
-        elif self is BasePairType.DANGLE_3P:
-            return default_dangle_3p_probability
-        elif self is BasePairType.DANGLE_5P:
-            return default_dangle_5p_probability
-        elif self is BasePairType.DANGLE_5P_3P:
-            return default_dangle_5p_3p_probability
-        elif self is BasePairType.OVERHANG_ON_THIS_STRAND_3P:
-            return default_overhang_on_this_strand_3p_probability
-        elif self is BasePairType.OVERHANG_ON_THIS_STRAND_5P:
-            return default_overhang_on_this_strand_5p_probability
-        elif self is BasePairType.OVERHANG_ON_ADJACENT_STRAND_3P:
-            return default_overhang_on_adjacent_strand_3p_probability
-        elif self is BasePairType.OVERHANG_ON_ADJACENT_STRAND_5P:
-            return default_overhang_on_adjacent_strand_5p_probability
-        elif self is BasePairType.OVERHANG_ON_BOTH_STRANDS_3P:
-            return default_overhang_on_both_strand_3p_probability
-        elif self is BasePairType.OVERHANG_ON_BOTH_STRANDS_5P:
-            return default_overhang_on_both_strand_5p_probability
-        elif self is BasePairType.THREE_ARM_JUNCTION:
-            return default_three_arm_junction_probability
-        elif self is BasePairType.FOUR_ARM_JUNCTION:
-            return default_four_arm_junction_probability
-        elif self is BasePairType.FIVE_ARM_JUNCTION:
-            return default_five_arm_junction_probability
-        elif self is BasePairType.OTHER:
-            return default_other_probability
-        elif self is BasePairType.UNPAIRED:
-            return default_unpaired_probability
-        elif self is BasePairType.BULGE_LOOP_3P:
-            return default_bulge_loop_3p_probability
-        elif self is BasePairType.BULGE_LOOP_5P:
-            return default_bulge_loop_5p_probability
-        elif self is BasePairType.MISMATCH:
-            return default_mismatch_probability
-        else:
-            assert False
-
-
-@dataclass
-class StrandDomainAddress:
-    """An addressing scheme for specifying a domain on a strand.
-    """
-
-    strand: Strand
-    """strand to index
-    """
-
-    domain_idx: int
-    """order in which domain appears in :data:`StrandDomainAddress.strand`
-    """
-
-    def neighbor_5p(self) -> StrandDomainAddress | None:
-        """Returns 5' domain neighbor. If domain is 5' end of strand, returns None
-
-        :return: StrandDomainAddress of 5' neighbor or None if no 5' neighbor
-        :rtype: StrandDomainAddress | None
-        """
-        idx = self.domain_idx - 1
-        if idx >= 0:
-            return StrandDomainAddress(self.strand, idx)
-        else:
-            return None
-
-    def neighbor_3p(self) -> StrandDomainAddress | None:
-        """Returns 3' domain neighbor. If domain is 3' end of strand, returns None
-
-        :return: StrandDomainAddress of 3' neighbor or None if no 3' neighbor
-        :rtype: StrandDomainAddress | None
-        """
-        idx = self.domain_idx + 1
-        if idx < len(self.strand.domains):
-            return StrandDomainAddress(self.strand, idx)
-        else:
-            return None
-
-    def domain(self) -> Domain:
-        """Returns domain referenced by this address.
-
-        :return: domain
-        :rtype: Domain
-        """
-        return self.strand.domains[self.domain_idx]
-
-    def __hash__(self) -> int:
-        return hash((self.strand, self.domain_idx))
-
-    def __eq__(self, other):
-        if isinstance(other, StrandDomainAddress):
-            return self.strand == other.strand and self.domain_idx == other.domain_idx
-        return False
-
-    def __str__(self) -> str:
-        return f'{{strand: {self.strand}, domain_idx: {self.domain_idx}}}'
-
-    def __repr__(self) -> str:
-        return self.__str__() + f' hash: {self.__hash__()}'
-
-
-def _exterior_base_type_of_domain_3p_end(domain_addr: StrandDomainAddress,
-                                         all_bound_domain_addresses: Dict[
-                                             StrandDomainAddress, StrandDomainAddress]) -> BasePairType:
-    """Returns the BasePairType that corresponds to the base pair that sits on the
-    3' end of provided domain.
-
-    :param domain_addr: The address of the domain that contains the interested
-    :type domain_addr: StrandDomainAddress
-    :param all_bound_domain_addresses: A mapping of all the domain pairs in complex
-    :type all_bound_domain_addresses: Dict[StrandDomainAddress, StrandDomainAddress]
-    :return: BasePairType of base pair on 3' end of domain
-    :rtype: BasePairType
-    """
-    # Declare domain variables:
-    #                              # #
-    #                              |-|
-    #                            ? |-| adjacent_5n_addr
-    #                              |-|
-    #                              # #
-    #             domain_addr      ? #        adjacent_addr
-    #    #-------------------------# #-------------------------------------#
-    #     |||||||||||||||||||||||||   |||||||||||||||||||||||||||||||||||||
-    #    #-------------------------###-------------------------------------#
-    #         complementary_addr              complementary_5n_addr
-    assert domain_addr in all_bound_domain_addresses
-    complementary_addr = all_bound_domain_addresses[domain_addr]
-    complementary_5n_addr = complementary_addr.neighbor_5p()
-    adjacent_addr: StrandDomainAddress | None = None
-    adjacent_5n_addr: StrandDomainAddress | None = None
-
-    # First assume BOTTOM_RIGHT_EMPTY
-    #            domain_addr
-    #    #-------------------------#
-    #     |||||||||||||||||||||||||
-    #    #-------------------------] <- Note this 3' end here
-    #         complementary_addr
-    adjacent_strand_type: _AdjacentDuplexType = _AdjacentDuplexType.BOTTOM_RIGHT_EMPTY
-
-    if complementary_5n_addr is not None:
-        #   Since complementary_5n_addr exists, assume BOTTOM_RIGHT_DANGLE
-        #
-        #            domain_addr
-        #    #-------------------------#
-        #     |||||||||||||||||||||||||
-        #    #-------------------------###-------------------------------------#
-        #     complementary_addr                complementary_5n_addr
-        adjacent_strand_type = _AdjacentDuplexType.BOTTOM_RIGHT_DANGLE
-        if complementary_5n_addr in all_bound_domain_addresses:
-            # Since complementary_5n_addr is bound, meaning
-            # adjacent_addr exist, assume TOP_RIGHT_5p
-            #
-            #             domain_addr                adjacent_addr
-            #    #-------------------------# [-------------------------------------#
-            #     |||||||||||||||||||||||||   |||||||||||||||||||||||||||||||||||||
-            #    #-------------------------###-------------------------------------#
-            #          complementary_addr          complementary_5n_addr
-            adjacent_strand_type = _AdjacentDuplexType.TOP_RIGHT_5P
-            adjacent_addr = all_bound_domain_addresses[complementary_5n_addr]
-            adjacent_5n_addr = adjacent_addr.neighbor_5p()
-            if adjacent_5n_addr is not None:
-                # Since adjacent_5n_addr exists, assume TOP_RIGHT_OVERHANG
-                #
-                #                                #
-                #                                |
-                #                                | adjacent_5n_addr
-                #                                |
-                #                                #
-                #             domain_addr        #       adjacent_addr
-                #    #-------------------------# #-------------------------------------#
-                #     |||||||||||||||||||||||||   |||||||||||||||||||||||||||||||||||||
-                #    #-------------------------###-------------------------------------#
-                #          complementary_addr          complementary_5n_addr
-                adjacent_strand_type = _AdjacentDuplexType.TOP_RIGHT_OVERHANG
-                if adjacent_5n_addr in all_bound_domain_addresses:
-                    # Since adjacent_5n_addr is bound, two possible cases:
-
-                    if domain_addr == adjacent_5n_addr:
-                        # Since domain_addr and adjacent_5n_addr
-                        # are the same, then this must be an internal base pair
-                        #
-                        #   domain_addr == adjacent_5n_addr        adjacent_addr
-                        #    #-------------------------###-------------------------------------#
-                        #     |||||||||||||||||||||||||   |||||||||||||||||||||||||||||||||||||
-                        #    #-------------------------###-------------------------------------#
-                        #        complementary_addr            complementary_5n_addr
-
-                        # Assuming non-competitive, then this must be internal base pair or
-                        # if the domain is length 2 and the 5' type is not interior, then
-                        # it is adjacent to exterior base pair type
-                        domain = domain_addr.strand.domains[domain_addr.domain_idx]
-                        domain_next_to_interior_base_pair = (domain_addr.neighbor_5p() is not None
-                                                             and complementary_addr.neighbor_3p() is not None)
-                        if domain.get_length() == 2 and not domain_next_to_interior_base_pair:
-                            #   domain_addr == adjacent_5n_addr        adjacent_addr
-                            #     |                                       |
-                            #    [--###-------------------------------------#
-                            #     ||   |||||||||||||||||||||||||||||||||||||
-                            #    <--###-------------------------------------#
-                            #     |                              |
-                            # complementary_addr       complementary_5n_addr
-                            return BasePairType.ADJACENT_TO_EXTERIOR_BASE_PAIR
-                        else:
-                            return BasePairType.INTERIOR_TO_STRAND
-                    else:
-                        # Since adjacent_5n_addr does not equal domain_addr,
-                        # must be a bound overhang:
-                        #
-                        #                              # #
-                        #                              |-|
-                        #                            ? |-| adjacent_5n_addr
-                        #                              |-|
-                        #                              # #
-                        #             domain_addr      ? #        adjacent_addr
-                        #    #-------------------------# #-------------------------------------#
-                        #     |||||||||||||||||||||||||   |||||||||||||||||||||||||||||||||||||
-                        #    #-------------------------###-------------------------------------#
-                        #         complementary_addr            complementary_5n_addr
-                        adjacent_strand_type = _AdjacentDuplexType.TOP_RIGHT_BOUND_OVERHANG
-
-    domain_3n_addr = domain_addr.neighbor_3p()
-    if domain_3n_addr is None:
-        # domain_addr is at 3' end of strand
-        #
-        #            domain_addr
-        #    #------------------------->
-        #     |||||||||||||||||||||||||
-        #    #-------------------------#
-        #         complementary_addr
-
-        if adjacent_strand_type is _AdjacentDuplexType.BOTTOM_RIGHT_EMPTY:
-            #            domain_addr
-            #    #------------------------->
-            #     |||||||||||||||||||||||||
-            #    #-------------------------]
-            #         complementary_addr
-            return BasePairType.BLUNT_END
-        elif adjacent_strand_type is _AdjacentDuplexType.BOTTOM_RIGHT_DANGLE:
-            #          domain_addr
-            #    #------------------------->
-            #     |||||||||||||||||||||||||
-            #    #-------------------------###-------------------------------------#
-            #       complementary_addr              complementary_5n_addr
-            return BasePairType.DANGLE_5P
-        elif adjacent_strand_type is _AdjacentDuplexType.TOP_RIGHT_5P:
-            #             domain_addr                adjacent_addr
-            #    #-------------------------> [-------------------------------------#
-            #     |||||||||||||||||||||||||   |||||||||||||||||||||||||||||||||||||
-            #    #-------------------------###-------------------------------------#
-            #     complementary_addr    complementary_5n_addr
-            return BasePairType.NICK_3P
-        elif adjacent_strand_type is _AdjacentDuplexType.TOP_RIGHT_OVERHANG:
-            #                                #
-            #                                |
-            #                                | adjacent_5n_addr
-            #                                |
-            #                                #
-            #             domain_addr        #        adjacent_addr
-            #    #-------------------------> #-------------------------------------#
-            #     |||||||||||||||||||||||||   |||||||||||||||||||||||||||||||||||||
-            #    #-------------------------###-------------------------------------#
-            #     complementary_addr    complementary_5n_addr
-            return BasePairType.OVERHANG_ON_ADJACENT_STRAND_3P
-        elif adjacent_strand_type is _AdjacentDuplexType.TOP_RIGHT_BOUND_OVERHANG:
-            #                              # #
-            #                              |-|
-            #                            ? |-| adjacent_5n_addr
-            #                              |-|
-            #                              # #
-            #             domain_addr        #        adjacent_addr
-            #    #-------------------------> #-------------------------------------#
-            #     |||||||||||||||||||||||||   |||||||||||||||||||||||||||||||||||||
-            #    #-------------------------###-------------------------------------#
-            #     complementary_addr    complementary_5n_addr
-            # TODO: Possible case (nick n-arm junction)
-            return BasePairType.OTHER
-        else:
-            # Shouldn't reach here
-            assert False
-    else:
-        # domain_addr is not the 3' end of the strand
-        #
-        #            domain_addr              domain_3n_addr
-        #    #-------------------------##-------------------------#
-
-        if domain_3n_addr not in all_bound_domain_addresses:
-            # domain_addr's 3' neighbor is an unbound overhang
-            if adjacent_strand_type is _AdjacentDuplexType.BOTTOM_RIGHT_EMPTY:
-                #            domain_addr             domain_3n_addr
-                #    #-------------------------##-------------------------#
-                #     |||||||||||||||||||||||||
-                #    #-------------------------]
-                #     complementary_addr
-                return BasePairType.DANGLE_3P
-            elif adjacent_strand_type is _AdjacentDuplexType.BOTTOM_RIGHT_DANGLE:
-                #            domain_addr                 domain_3n_addr
-                #    #-------------------------##-------------------------------------#
-                #     |||||||||||||||||||||||||
-                #    #-------------------------##-------------------------------------#
-                #          complementary_addr            complementary_5n_addr
-                return BasePairType.DANGLE_5P_3P
-            elif adjacent_strand_type is _AdjacentDuplexType.TOP_RIGHT_5P:
-                #                              #
-                #                              |
-                #               domain_3n_addr |
-                #                              |
-                #                              #
-                #             domain_addr      #         adjacent_addr
-                #    #-------------------------# [-------------------------------------#
-                #     |||||||||||||||||||||||||   |||||||||||||||||||||||||||||||||||||
-                #    #-------------------------###-------------------------------------#
-                #     complementary_addr    complementary_5n_addr
-                return BasePairType.OVERHANG_ON_THIS_STRAND_3P
-            elif adjacent_strand_type is _AdjacentDuplexType.TOP_RIGHT_OVERHANG:
-                #                              # #
-                #                              | |
-                #               domain_3n_addr | | adjacent_5n_addr
-                #                              | |
-                #                              # #
-                #             domain_addr      # #       adjacent_addr
-                #    #-------------------------# #-------------------------------------#
-                #     |||||||||||||||||||||||||   |||||||||||||||||||||||||||||||||||||
-                #    #-------------------------###-------------------------------------#
-                #     complementary_addr    complementary_5n_addr
-                return BasePairType.OVERHANG_ON_BOTH_STRANDS_3P
-            elif adjacent_strand_type is _AdjacentDuplexType.TOP_RIGHT_BOUND_OVERHANG:
-                # TODO: Possible case (nick n-arm junction)
-                #                              #                    # #
-                #                              |                    |-|
-                #               domain_3n_addr |                    |-| adjacent_5n_addr
-                #                              |                    |-|
-                #                              #                    # #
-                #             domain_addr      #                      #       adjacent_addr
-                #    #-------------------------#                      #-------------------------------------#
-                #     |||||||||||||||||||||||||                        |||||||||||||||||||||||||||||||||||||
-                #    #-------------------------########################-------------------------------------#
-                #     complementary_addr                         complementary_5n_addr
-                return BasePairType.OTHER
-            else:
-                # Shouldn't reach here
-                assert False
-        else:
-            # domain_addr's 3' neighbor is a bound domain
-
-            # Techinically, could be an interior base, but we should have caught this earlier
-            # back when we were determining AdjacentDuplexType.
-            #
-            # Assertion checks that it is not an internal base
-            #
-            #             domain_addr            domain_3n_addr == adjacent_addr
-            #    #-------------------------###-------------------------------------#
-            #     |||||||||||||||||||||||||   |||||||||||||||||||||||||||||||||||||
-            #    #-------------------------###-------------------------------------#
-            #        complementary_addr              complementary_5n_addr
-            assert domain_3n_addr != adjacent_addr
-
-            # Declare new variables:
-            domain_3n_complementary_addr = all_bound_domain_addresses[domain_3n_addr]
-            domain_3n_complementary_3n_addr = domain_3n_complementary_addr.neighbor_3p()
-            #             domain_addr                 domain_3n_addr
-            #    #-------------------------###-------------------------------------#
-            #     |||||||||||||||||||||||||   |||||||||||||||||||||||||||||||||||||
-            #    #-------------------------# #-------------------------------------#
-            #        complementary_addr      # domain_3n_complementary_addr
-            #                                #
-            #                                |
-            #                                | domain_3n_complementary_3n_addr
-            #                                |
-            #                                #
-
-            # Three cases:
-            #
-            # domain_3n_complementary_addr is 3' end
-            #             domain_addr                 domain_3n_addr
-            #    #-------------------------###-------------------------------------#
-            #     |||||||||||||||||||||||||   |||||||||||||||||||||||||||||||||||||
-            #    #-------------------------# <-------------------------------------#
-            #         complementary_addr         domain_3n_complementary_addr
-            #
-            # domain_3n_complementary_3n_addr is unbound overhang
-            #             domain_addr                 domain_3n_addr
-            #    #-------------------------###-------------------------------------#
-            #     |||||||||||||||||||||||||   |||||||||||||||||||||||||||||||||||||
-            #    #-------------------------# #-------------------------------------#
-            #           complementary_addr   # domain_3n_complementary_addr
-            #                                #
-            #                                |
-            #                                | domain_3n_complementary_3n_addr
-            #                                |
-            #                                #
-            #
-            # domain_3n_complementary_3n_addr is unbound overhang
-            #             domain_addr                 domain_3n_addr
-            #    #-------------------------###-------------------------------------#
-            #     |||||||||||||||||||||||||   |||||||||||||||||||||||||||||||||||||
-            #    #-------------------------# #-------------------------------------#
-            #         complementary_addr   ? #    domain_3n_complementary_addr
-            #                              # #
-            #                              |-|
-            #                              |-| domain_3n_complementary_3n_addr
-            #                              |-|
-            #                              #-#
-            #
-            # Variable is None, False, True respectively based on cases above
-            domain_3n_complementary_3n_addr_is_bound: bool | None = None
-            if domain_3n_complementary_3n_addr is not None:
-                domain_3n_complementary_3n_addr_is_bound = \
-                    domain_3n_complementary_3n_addr in all_bound_domain_addresses
-
-            # Not an internal base pair since domain_addr's 3' neighbor is
-            # bounded to a domain that is not complementary's 5' neighbor
-            if adjacent_strand_type is _AdjacentDuplexType.BOTTOM_RIGHT_EMPTY:
-                # NICK_5P
-                #
-                #             domain_addr                 domain_3n_addr
-                #    #-------------------------###-------------------------------------#
-                #     |||||||||||||||||||||||||   |||||||||||||||||||||||||||||||||||||
-                #    #-------------------------] <-------------------------------------#
-                #        complementary_addr           domain_3n_complementary_addr
-                #
-                #                        OR
-                #
-                # OVERHANG_ON_ADJACENT_STRAND_5P
-                #
-                #             domain_addr                 domain_3n_addr
-                #    #-------------------------###-------------------------------------#
-                #     |||||||||||||||||||||||||   |||||||||||||||||||||||||||||||||||||
-                #    #-------------------------] #-------------------------------------#
-                #          complementary_addr    #   domain_3n_complementary_addr
-                #                                #
-                #                                |
-                #                                | domain_3n_complementary_3n_addr
-                #                                |
-                #                                #
-                #
-                #                        OR
-                #
-                # OTHER
-                #
-                #             domain_addr                 domain_3n_addr
-                #    #-------------------------###-------------------------------------#
-                #     |||||||||||||||||||||||||   |||||||||||||||||||||||||||||||||||||
-                #    #-------------------------] #-------------------------------------#
-                #           complementary_addr   # domain_3n_complementary_addr
-                #                              # #
-                #                              |-|
-                #                              |-| domain_3n_complementary_3n_addr
-                #                              |-|
-                #                              # #
-                if domain_3n_complementary_3n_addr_is_bound is None:
-                    return BasePairType.NICK_5P
-                elif domain_3n_complementary_3n_addr_is_bound is False:
-                    return BasePairType.OVERHANG_ON_ADJACENT_STRAND_5P
-                else:
-                    return BasePairType.OTHER
-            elif adjacent_strand_type is _AdjacentDuplexType.BOTTOM_RIGHT_DANGLE:
-                # OVERHANG_ON_THIS_STRAND_5P
-                #
-                #             domain_addr               domain_3n_addr
-                #    #-------------------------###-------------------------------------#
-                #     |||||||||||||||||||||||||   |||||||||||||||||||||||||||||||||||||
-                #    #-------------------------# #-------------------------------------#
-                #          complementary_addr  #   domain_3n_complementary_addr
-                #                              #
-                #                              |
-                #                              |
-                #                              |
-                #                              #
-                #
-                #                        OR
-                #
-                # OVERHANG_ON_BOTH_STRAND_5P
-                #
-                #             domain_addr               domain_3n_addr
-                #    #-------------------------###-------------------------------------#
-                #     |||||||||||||||||||||||||   |||||||||||||||||||||||||||||||||||||
-                #    #-------------------------# #-------------------------------------#
-                #           complementary_addr # # domain_3n_complementary_addr
-                #                              # #
-                #                              | |
-                #                              | | domain_3n_complementary_3n_addr
-                #                              | |
-                #                              # #
-                #
-                #                        OR
-                #
-                #
-                # OTHER
-                # TODO: Possible case (nick n-arm junction)
-                #
-                #             domain_addr                                   domain_3n_addr
-                #    #-------------------------########-------------------------------------#
-                #     |||||||||||||||||||||||||        |||||||||||||||||||||||||||||||||||||
-                #    #-------------------------#      #-------------------------------------#
-                #           complementary_addr #      # domain_3n_complementary_addr
-                #                              #    # #
-                #                              |    |-|
-                #                              |    |-| domain_3n_complementary_3n_addr
-                #                              |    |-|
-                #                              #    # #
-
-                if domain_3n_complementary_3n_addr_is_bound is None:
-                    return BasePairType.OVERHANG_ON_THIS_STRAND_5P
-                elif domain_3n_complementary_3n_addr_is_bound is False:
-                    return BasePairType.OVERHANG_ON_BOTH_STRANDS_5P
-                else:
-                    return BasePairType.OTHER
-            elif adjacent_strand_type is _AdjacentDuplexType.TOP_RIGHT_5P:
-                # TODO: Possible case (nick n-arm junction)
-                # TODO: Bound DANGLE_5P_3P? or OTHER?
-                #                              # #
-                #                              |-|
-                #               domain_3n_addr |-| domain_3n_complementary_addr
-                #                              |-|
-                #                              # v
-                #             domain_addr      #           adjacent_addr
-                #    #-------------------------# [-------------------------------------#
-                #     |||||||||||||||||||||||||   |||||||||||||||||||||||||||||||||||||
-                #    #-------------------------###-------------------------------------#
-                #     complementary_addr                 complementary_5n_addr
-                #
-                #
-                #
-                #                              # #
-                #                              |-|
-                #               domain_3n_addr |-| domain_3n_complementary_addr
-                #                              |-|
-                #                              # ##---------#
-                #             domain_addr      #       adjacent_addr
-                #    #-------------------------# [-------------------------------------#
-                #     |||||||||||||||||||||||||   |||||||||||||||||||||||||||||||||||||
-                #    #-------------------------###-------------------------------------#
-                #     complementary_addr                                  complementary_5n_addr
-                #
-                #
-                #
-                #
-                #                              # #
-                #                              |-|
-                #               domain_3n_addr |-| domain_3n_complementary_addr
-                #                              |-|
-                #                              # ##---------#
-                #             domain_addr      #   |||||||||                     adjacent_addr
-                #    #-------------------------#  #---------#         [-------------------------------------#
-                #     |||||||||||||||||||||||||                        |||||||||||||||||||||||||||||||||||||
-                #    #-------------------------########################-------------------------------------#
-                #     complementary_addr                                     complementary_5n_addr
-                return BasePairType.OTHER
-            elif adjacent_strand_type is _AdjacentDuplexType.TOP_RIGHT_OVERHANG:
-                # TODO: Possible case (nick n-arm junction)
-                # Bound DANGLE_5P_3P?
-                #                              # #                    #
-                #                              |-|                    |
-                #               domain_3n_addr |-|                    | adjacent_5n_addr
-                #                              |-|                    |
-                #                              # v                    #
-                #             domain_addr      #                      #       adjacent_addr
-                #    #-------------------------#                      #-------------------------------------#
-                #     |||||||||||||||||||||||||                        |||||||||||||||||||||||||||||||||||||
-                #    #-------------------------########################-------------------------------------#
-                #     complementary_addr                         complementary_5n_addr
-                #
-                #
-                #
-                #                              # #                    #
-                #                              |-|                    |
-                #               domain_3n_addr |-|                    | adjacent_5n_addr
-                #                              |-|                    |
-                #                              # ##---------#         #
-                #             domain_addr      #                      #       adjacent_addr
-                #    #-------------------------#                      #-------------------------------------#
-                #     |||||||||||||||||||||||||                        |||||||||||||||||||||||||||||||||||||
-                #    #-------------------------########################-------------------------------------#
-                #     complementary_addr                         complementary_5n_addr
-                #
-                #                              # #                    #
-                #                              |-|                    |
-                #               domain_3n_addr |-|                    | adjacent_5n_addr
-                #                              |-|                    |
-                #                              # ##---------#         #
-                #             domain_addr      #   |||||||||          #       adjacent_addr
-                #    #-------------------------#  #---------#         #-------------------------------------#
-                #     |||||||||||||||||||||||||                        |||||||||||||||||||||||||||||||||||||
-                #    #-------------------------########################-------------------------------------#
-                #     complementary_addr                         complementary_5n_addr
-                return BasePairType.OTHER
-            elif adjacent_strand_type is _AdjacentDuplexType.TOP_RIGHT_BOUND_OVERHANG:
-                #                              # #                  # #
-                #                              |-|                  |-|
-                #               domain_3n_addr |-|                  |-| adjacent_5n_addr
-                #                              |-|                  |-|
-                #                              # #                  # #
-                #             domain_addr      #                      #       adjacent_addr
-                #    #-------------------------#                      #-------------------------------------#
-                #     |||||||||||||||||||||||||                        |||||||||||||||||||||||||||||||||||||
-                #    #-------------------------########################-------------------------------------#
-                #     complementary_addr                         complementary_5n_addr
-                assert adjacent_5n_addr is not None
-                if domain_3n_addr == all_bound_domain_addresses[adjacent_5n_addr]:
-                    #                              # #
-                    #                              |-|
-                    #               domain_3n_addr |-| adjacent_5n_addr
-                    #                              |-|
-                    #                              # #
-                    #             domain_addr      # #       adjacent_addr
-                    #    #-------------------------# #-------------------------------------#
-                    #     |||||||||||||||||||||||||   |||||||||||||||||||||||||||||||||||||
-                    #    #-------------------------###-------------------------------------#
-                    #     complementary_addr    complementary_5n_addr
-                    return BasePairType.THREE_ARM_JUNCTION
-                else:
-                    # Could possibly be n-arm junction
-                    return BasePairType.OTHER
-            else:
-                # Should not make it here
-                assert False
-
-
-@dataclass(frozen=True)
-class _BasePairDomainEndpoint:
-    """A base pair endpoint in the context of the domain it resides on.
-
-    Numbering the bases in strand complex order, of the two bound domains,
-    domain1 is defined to be the domain that occurs earlier and domain2 is
-    defined to be the domain that occurs later.
-
-    ```(this line is to avoid Python syntax highlighting of ASCII art below)
-                 domain1_5p_index
-                 |
-    domain1   5' --------------------------------- 3'
-                 | | | | | | | | | | | | | | | | |
-    domain2   3' --------------------------------- 5'
-              ^  |                                 ^
-              |  domain2_3p_index                  |
-              |                                    |
-              |                                    |
-    domain1_5p_domain2_3p_exterior_base_pair_type  |
-                                                   |
-                            domain1_3p_domain2_5p_exterior_base_pair_type
-    ```
-    """
-    domain1_5p_index: int
-    domain2_3p_index: int
-    domain_base_length: int
-    domain1_5p_domain2_base_pair_type: BasePairType
-    domain1_3p_domain1_base_pair_type: BasePairType
-
-
-@dataclass(frozen=True)
-class _BasePair:
-    base_index1: int
-    base_index2: int
-    base_pairing_probability: float
-    base_pair_type: BasePairType
-
-
-from typing import Union  # seems the | notation doesn't work here despite from __future__ import annotations
-
-BaseAddress = Union[int, Tuple[StrandDomainAddress, int]]
-"""Represents a reference to a base. Can be either specified as a NUPACK base
-index or an index of a nuad :py:class:`StrandDomainAddress`:
-"""
-BasePairAddress = Tuple[BaseAddress, BaseAddress]
-"""Represents a reference to a base pair
-"""
-BoundDomains = Tuple[StrandDomainAddress, StrandDomainAddress]
-"""Represents bound domains
-"""
-
-
-def _get_implicitly_bound_domain_addresses(strand_complex: Iterable[Strand],
-                                           nonimplicit_base_pairs_domain_names: Set[str] | None = None) \
-        -> Dict[StrandDomainAddress, StrandDomainAddress]:
-    """Returns a map of all the implicitly bound domain addresses
-
-    :param strand_complex: Tuple of strands representing strand complex
-    :type strand_complex: Complex
-    :param nonimplicit_base_pairs_domain_names:
-        Set of all domain names to ignore in this search, defaults to None
-    :type nonimplicit_base_pairs_domain_names: Set[str], optional
-    :return: Map of all implicitly bound domain addresses
-    :rtype: Dict[StrandDomainAddress, StrandDomainAddress]
-    """
-    if nonimplicit_base_pairs_domain_names is None:
-        nonimplicit_base_pairs_domain_names = set()
-
-    implicitly_bound_domain_addresses = {}
-    implicit_seen_domains: Dict[str, StrandDomainAddress] = {}
-    for strand in strand_complex:
-        for domain_idx, domain in enumerate(strand.domains):
-            # Get domain_name
-            domain_name = domain.name
-            if domain_idx in strand.starred_domain_indices:
-                domain_name = domain.starred_name
-
-            # Move on to next domain if it was paired via nonimplicit_base_pairs
-            if domain_name in nonimplicit_base_pairs_domain_names:
-                continue
-
-            # populate implicit bounded_domains
-            strand_domain_address = StrandDomainAddress(strand, domain_idx)
-            # Assertions checks that domain_name was not previously seen.
-            # This is to check that the non-competition requirement on
-            # implicit domains was properly checked earlier in input validation.
-            implicit_seen_domains[domain_name] = strand_domain_address
-
-            complementary_domain_name = Domain.complementary_domain_name(domain_name)
-            if complementary_domain_name in implicit_seen_domains:
-                complementary_strand_domain_address = implicit_seen_domains[complementary_domain_name]
-                implicitly_bound_domain_addresses[strand_domain_address] = complementary_strand_domain_address
-                implicitly_bound_domain_addresses[complementary_strand_domain_address] = strand_domain_address
-
-    return implicitly_bound_domain_addresses
-
-
-def _get_addr_to_starting_base_pair_idx(strand_complex: Complex) -> Dict[StrandDomainAddress, int]:
-    """Returns a mapping between StrandDomainAddress and the base index of the
-    5' end base of the domain
-
-    :param strand_complex: Tuple of strands representing strand complex
-    :type strand_complex: Complex
-    :return: Map of StrandDomainAddress to starting base index
-    :rtype: Dict[StrandDomainAddress, int]
-    """
-    # Fill addr_to_starting_base_pair_idx and all_bound_domain_addresses
-    addr_to_starting_base_pair_idx = {}
-    domain_base_index = 0
-    for strand in strand_complex:
-        for domain_idx, domain in enumerate(strand.domains):
-            addr_to_starting_base_pair_idx[StrandDomainAddress(strand, domain_idx)] = domain_base_index
-            domain_base_index += domain.get_length()
-
-    return addr_to_starting_base_pair_idx
-
-
-def _leafify_domain(domain: Domain) -> List[Domain]:
-    """Returns the list of all leaf subdomains that make up domain
-
-    :param domain: Domain
-    :type domain: Domain
-    :return: List of leaf subdomains
-    :rtype: List[Domain]
-    """
-    if len(domain.subdomains) == 0:
-        return [domain]
-    else:
-        ret = []
-        for sd in domain.subdomains:
-            ret += _leafify_domain(sd)
-        return ret
-
-
-def _leafify_strand(
-        strand: Strand,
-        addr_translation_table: Dict[StrandDomainAddress, List[StrandDomainAddress]]) -> Strand:
-    """Create a new strand that is made of the leaf subdomains. Also updates an
-    addr_translation_table which maps StrandDomainAddress from old strand to new
-    strand. Since a domain may consist of multiple subdomains, a single StrandDomainAddress
-    may map to a list of StrandDomainAddresses, listed in 5' to 3' order.
-
-    :param strand: Strand
-    :type strand: Strand
-    :param addr_translation_table: Maps old StrandDomainAddress to new StrandDomainAddress
-    :type addr_translation_table: Dict[StrandDomainAddress, List[StrandDomainAddress]]
-    :return: Leafified strand
-    :rtype: Strand
-    """
-    leafify_domains: List[List[Domain]] = [_leafify_domain(d) for d in strand.domains]
-    new_domains: List[Domain] = []
-    new_starred_domain_indices: List[int] = []
-    new_starred_domain_idx = 0
-    addr_translation_table_without_strand: Dict[int, List[int]] = {}
-    for (idx, leaf_domain_list) in enumerate(leafify_domains):
-        new_domain_indices = []
-        for i in range(new_starred_domain_idx, new_starred_domain_idx + len(leaf_domain_list)):
-            new_domain_indices.append(i)
-
-        addr_translation_table_without_strand[idx] = new_domain_indices
-        if idx in strand.starred_domain_indices:
-            new_domains.extend(reversed(leaf_domain_list))
-            # Star every single subdomain that made up original starred domain
-            new_starred_domain_indices.extend(new_domain_indices)
-        else:
-            new_domains.extend(leaf_domain_list)
-
-        new_starred_domain_idx += len(leaf_domain_list)
-    new_strand: Strand = Strand(domains=new_domains, starred_domain_indices=new_starred_domain_indices,
-                                name=f"leafifed {strand.name}")
-    for idx, new_idxs in addr_translation_table_without_strand.items():
-        new_addrs = [StrandDomainAddress(new_strand, new_idx) for new_idx in new_idxs]
-        addr_translation_table[StrandDomainAddress(strand, idx)] = new_addrs
-
-    new_strand.compute_derived_fields()
-
-    return new_strand
-
-
-def _get_base_pair_domain_endpoints_to_check(
-        strand_complex: Iterable[Strand],
-        nonimplicit_base_pairs: Iterable[BoundDomains] = None) -> Set[_BasePairDomainEndpoint]:
-    """Returns the set of all the _BasePairDomainEndpoint to check
-
-    :param strand_complex: Tuple of strands representing strand complex
-    :type strand_complex: Complex
-    :param nonimplicit_base_pairs:
-        Set of base pairs that cannot be inferred (usually due to competition), defaults to None
-    :type nonimplicit_base_pairs: Iterable[BoundDomains], optional
-    :raises ValueError: If there are multiple instances of the same strand in a complex
-    :raises ValueError: If competitive domains are not specificed in nonimplicit_base_pairs
-    :raises ValueError: If address given in nonimplicit_base_pairs is not found
-    :return: Set of all the _BasePairDomainEndpoint to check
-    :rtype: Set[_BasePairDomainEndpoint]
-    """
-    addr_translation_table: Dict[StrandDomainAddress, List[StrandDomainAddress]] = {}
-
-    # Need to convert strands into strands lowest level subdomains
-    leafify_strand_complex = Complex(
-        *[_leafify_strand(strand, addr_translation_table) for strand in strand_complex])
-
-    new_nonimplicit_base_pairs = []
-    if nonimplicit_base_pairs:
-        for bp in nonimplicit_base_pairs:
-            (addr1, addr2) = bp
-            new_addr1_list = addr_translation_table[addr1]
-            new_addr2_list = list(reversed(addr_translation_table[addr2]))
-
-            assert len(new_addr1_list) == len(new_addr2_list)
-            for idx in range(len(new_addr1_list)):
-                new_nonimplicit_base_pairs.append((new_addr1_list[idx], new_addr2_list[idx]))
-
-    return __get_base_pair_domain_endpoints_to_check(
-        leafify_strand_complex, nonimplicit_base_pairs=new_nonimplicit_base_pairs)
-
-
-def __get_base_pair_domain_endpoints_to_check(
-        strand_complex: Complex,
-        nonimplicit_base_pairs: Iterable[BoundDomains] = None) -> Set[_BasePairDomainEndpoint]:
-    """Returns the set of all the _BasePairDomainEndpoint to check
-
-    :param strand_complex: Tuple of strands representing strand complex
-    :type strand_complex: Complex
-    :param nonimplicit_base_pairs:
-        Set of base pairs that cannot be inferred (usually due to competition), defaults to None
-    :type nonimplicit_base_pairs: Iterable[BoundDomains], optional
-    :raises ValueError: If there are multiple instances of the same strand in a complex
-    :raises ValueError: If competitive domains are not specificed in nonimplicit_base_pairs
-    :raises ValueError: If address given in nonimplicit_base_pairs is not found
-    :return: Set of all the _BasePairDomainEndpoint to check
-    :rtype: Set[_BasePairDomainEndpoint]
-    """
-    # Maps domain pairs
-    all_bound_domain_addresses: Dict[StrandDomainAddress, StrandDomainAddress] = {}
-
-    # Keep track of all the domain names that are provided as
-    # part of a nonimplicit_base_pair so that input validation
-    # knows to ignore these domain names.
-    nonimplicit_base_pairs_domain_names: Set[str] = set()
-
-    if nonimplicit_base_pairs is not None:
-        for (addr1, addr2) in nonimplicit_base_pairs:
-            d1 = addr1.strand.domains[addr1.domain_idx]
-            d2 = addr2.strand.domains[addr2.domain_idx]
-            if d1 is not d2:
-                print('WARNING: a base pair is specified between two different domain objects')
-            nonimplicit_base_pairs_domain_names.add(d1.get_name(starred=False))
-            nonimplicit_base_pairs_domain_names.add(d1.get_name(starred=True))
-            nonimplicit_base_pairs_domain_names.add(d2.get_name(starred=False))
-            nonimplicit_base_pairs_domain_names.add(d2.get_name(starred=True))
-
-            all_bound_domain_addresses[addr1] = addr2
-            all_bound_domain_addresses[addr2] = addr1
-
-    # Input validation checks:
-    #
-    # No repeated strand
-    #
-    # No competition:
-    #   check no "competition" between domain (at most one
-    #   starred domain for every domain, unless given as nonimplicit_base_pair)
-    #   Count number of occuruences of each domain
-    seen_strands: Set[Strand] = set()
-    domain_counts: Dict[str, int] = defaultdict(int)
-    for strand in strand_complex:
-        if strand in seen_strands:
-            raise ValueError(f"Multiple instances of a strand in a complex is not allowed."
-                             " Please make a separate Strand object with the"
-                             " same Domain objects in the same order"
-                             " but a different strand name")
-        seen_strands.add(strand)
-        for idx, domain in enumerate(strand.domains):
-            is_starred = idx in strand.starred_domain_indices
-            domain_name = domain.get_name(is_starred)
-            if domain_name not in nonimplicit_base_pairs_domain_names:
-                domain_counts[domain_name] += 1
-
-    # Check final counts of each domain for competition
-    for domain_name in domain_counts:
-        domain_name_complement = Domain.complementary_domain_name(domain_name)
-        if domain_name_complement in domain_counts and domain_counts[domain_name_complement] > 1:
-            assert domain_name not in nonimplicit_base_pairs_domain_names
-            raise ValueError(
-                f"Multiple instances of domain in a complex is not allowed "
-                f"when its complement is also in the complex. "
-                f"Violating domain: {domain_name_complement}")
-    # End Input Validation #
-
-    addr_to_starting_base_pair_idx: Dict[StrandDomainAddress, int] = \
-        _get_addr_to_starting_base_pair_idx(strand_complex)
-    all_bound_domain_addresses.update(_get_implicitly_bound_domain_addresses(
-        strand_complex, nonimplicit_base_pairs_domain_names))
-
-    # Set of all bound domain endpoints to check.
-    base_pair_domain_endpoints_to_check: Set[_BasePairDomainEndpoint] = set()
-
-    for (domain_addr, comple_addr) in all_bound_domain_addresses.items():
-        domain_base_length = domain_addr.domain().get_length()
-        assert domain_base_length == comple_addr.domain().get_length()
-
-        if domain_addr not in addr_to_starting_base_pair_idx:
-            if domain_addr.domain().name in nonimplicit_base_pairs_domain_names:
-                raise ValueError(f'StrandDomainAddress {domain_addr} is not found in given complex')
-            else:
-                print(f'StrandDomainAddress {domain_addr} is not found in given complex')
-                assert False
-
-        if comple_addr not in addr_to_starting_base_pair_idx:
-            if comple_addr.domain().name in nonimplicit_base_pairs_domain_names:
-                raise ValueError(f'StrandDomainAddress {comple_addr} is not found in given complex')
-            else:
-                print(f'StrandDomainAddress {comple_addr} is not found in given complex')
-                assert False
-
-        domain_5p = addr_to_starting_base_pair_idx[domain_addr]
-        comple_5p = addr_to_starting_base_pair_idx[comple_addr]
-
-        # Define domain1 to be the "earlier" domain
-        if domain_5p < comple_5p:
-            domain1_addr = domain_addr
-            domain1_5p = domain_5p
-
-            domain2_addr = comple_addr
-            domain2_5p = comple_5p
-        else:
-            domain1_addr = comple_addr
-            domain1_5p = comple_5p
-
-            domain2_addr = domain_addr
-            domain2_5p = domain_5p
-
-        domain2_3p = domain2_5p + domain_base_length - 1
-
-        # domain1                     5' --------------------------------- 3'
-        #                                | | | | | | | | | | | | | | | | |
-        # domain2                     3' --------------------------------- 5'
-        #                             ^                                    ^
-        #                             |                                    |
-        #                   d1_5p_d2_3p_ext_bp_type                        |
-        #                                                                  |
-        #                                                       d1_3p_d2_5p_ext_bp_type
-        d1_3p_d2_5p_ext_bp_type = _exterior_base_type_of_domain_3p_end(domain1_addr,
-                                                                       all_bound_domain_addresses)
-        d1_5p_d2_3p_ext_bp_type = _exterior_base_type_of_domain_3p_end(domain2_addr,
-                                                                       all_bound_domain_addresses)
-
-        base_pair_domain_endpoints_to_check.add(_BasePairDomainEndpoint(
-            domain1_5p, domain2_3p, domain_base_length, d1_5p_d2_3p_ext_bp_type, d1_3p_d2_5p_ext_bp_type))
-
-    return base_pair_domain_endpoints_to_check
-
-
-def nupack_complex_base_pair_probability_constraint(
-        strand_complexes: List[Complex],
-        nonimplicit_base_pairs: Iterable[BoundDomains] | None = None,
-        all_base_pairs: Iterable[BoundDomains] | None = None,
-        base_pair_prob_by_type: Dict[BasePairType, float] | None = None,
-        base_pair_prob_by_type_upper_bound: Dict[BasePairType, float] = None,
-        base_pair_prob: Dict[BasePairAddress, float] | None = None,
-        base_unpaired_prob: Dict[BaseAddress, float] | None = None,
-        base_pair_prob_upper_bound: Dict[BasePairAddress, float] | None = None,
-        base_unpaired_prob_upper_bound: Dict[BaseAddress, float] | None = None,
-        temperature: float = nv.default_temperature,
-        sodium: float = nv.default_sodium,
-        magnesium: float = nv.default_magnesium,
-        weight: float = 1.0,
-        score_transfer_function: Optional[Callable[[float], float]] = None,
-        description: str | None = None,
-        short_description: str = 'ComplexBPProbs',
-        parallel: bool = False,
-) -> ComplexConstraint:
-    """Returns constraint that checks given base pair probabilities in tuples of :any:`Strand`'s
-
-    :param strand_complexes:
-        Iterable of :any:`Strand` tuples
-    :type strand_complexes:
-        List[Complex]
-    :param nonimplicit_base_pairs:
-        List of nonimplicit base pairs that cannot be inferred because multiple
-        instances of the same :py:class:`Domain` exist in complex.
-
-        The :py:attr:`StrandDomainAddress.strand` field of each address should
-        reference a strand in the first complex in ``strand_complexes``.
-
-        For example,
-        if one :py:class:`Strand` has one T :py:class:`Domain` and another
-        strand in the complex has two T* :py:class:`Domain` s, then the intended
-        binding graph cannot be inferred and must be stated explicitly in this
-        field.
-    :type nonimplicit_base_pairs:
-        Optional[Iterable[BoundDomains]]
-    :param all_base_pairs:
-        List of all base pairs in complex. If not provided, then base pairs are
-        infered based on the name of :py:class:`Domain` s in the complex as well
-        as base pairs specified in ``nonimplicit_base_pairs``.
-
-
-        **TODO**: This has not been implemented yet, and the behavior is as if this
-        parameter is always ``None`` (binding graph is always inferred).
-    :type all_base_pairs:
-        Optional[Iterable[BoundDomains]]
-    :param base_pair_prob_by_type:
-        Probability lower bounds for each :py:class:`BasePairType`.
-        All :py:class:`BasePairType` comes with a default
-        such as :data:`default_interior_to_strand_probability` which will be
-        used if a lower bound is not specified for a particular type.
-
-        **Note**: Despite the name of this parameter, set thresholds for unpaired
-        bases by specifying a threshold for :py:attr:`BasePairType.UNPAIRED`.
-    :type base_pair_prob_by_type:
-        Optional[Dict[BasePairType, float]]
-    :param base_pair_prob_by_type_upper_bound:
-        Probability upper bounds for each :py:class:`BasePairType`.
-        By default, no upper bound is set.
-
-        **Note**: Despite the name of this parameter, set thresholds for unpaired
-        bases by specifying a threshold for :py:attr:`BasePairType.UNPAIRED`.
-
-        **TODO**: This has not been implemented yet.
-    :type base_pair_prob_by_type_upper_bound:
-        Dict[BasePairType, float], optional
-    :param base_pair_prob:
-        Probability lower bounds for each :py:class:`BasePairAddress` which takes
-        precedence over probabilities specified by ``base_pair_prob_by_type``.
-
-        **TODO**: This has not been implemented yet.
-    :type base_pair_prob:
-        Optional[Dict[BasePairAddress, float]]
-    :param base_unpaired_prob:
-        Probability lower bounds for each :py:class:`BaseAddress` representing
-        unpaired bases. These lower bounds take precedence over the probability
-        specified by ``base_pair_prob_by_type[BasePairType.UNPAIRED]``.
-    :type base_unpaired_prob:
-        Optional[Dict[BaseAddress, float]]
-    :param base_pair_prob_upper_bound:
-        Probability upper bounds for each :py:class`BasePairAddress` which takes
-        precedence over probabilties specified by ``base_pair_prob_by_type_upper_bound``.
-    :type base_pair_prob_upper_bound:
-        Optional[Dict[BasePairAddress, float]]
-    :param base_unpaired_prob_upper_bound:
-        Probability upper bounds for each :py:class:`BaseAddress` representing
-        unpaired bases. These lower bounds take precedence over the probability
-        specified by ``base_pair_prob_by_type_upper_bound[BasePairType.UNPAIRED]``.
-    :type base_unpaired_prob_upper_bound:
-        Optional[Dict[BaseAddress, float]]
-    :param temperature:
-        Temperature specified in °C, defaults to :data:`vienna_nupack.default_temperature`.
-    :type temperature: float, optional
-    :param sodium:
-        molarity of sodium (more generally, monovalent ions such as Na+, K+, NH4+)
-        in moles per liter
-    :param magnesium:
-        molarity of magnesium (Mg++) in moles per liter
-    :param weight:
-        See :data:`Constraint.weight`, defaults to 1.0
-    :type weight:
-        float, optional
-    :param score_transfer_function:
-        Score transfer function to use. By default, f(x) = x**2 is used, where x
-        is the sum of the squared errors of each base pair that violates the
-        threshold.
-    :type score_transfer_function: Callable[[float], float], optional
-    :param description:
-        See :data:`Constraint.description`, defaults to None
-    :type description:
-        str | None, optional
-    :param short_description:
-        See :data:`Constraint.short_description` defaults to 'complex_secondary_structure_nupack'
-    :type short_description:
-        str, optional
-    :param parallel:
-        **TODO**: Implement this
-    :type parallel:
-        bool, optional
-    :raises ImportError:
-        If NUPACK 4 is not installed.
-    :raises ValueError:
-        If ``strand_complexes`` is not valid. In order for ``strand_complexes`` to
-        be valid, ``strand_complexes`` must:
-
-        * Consist of complexes (tuples of :py:class:`Strand` objects)
-        * Each complex must be of the same motif
-
-            * Same number of :py:class:`Strand` s in each complex
-            * Same number of :py:class:`Domain` s in each :py:class:`Strand`
-            * Same number of bases in each :py:class:`Domain`
-    :return: ComplexConstraint
-    :rtype: ComplexConstraint
-    """
-    _check_nupack_installed()
-
-    # Start Input Validation
-    if len(strand_complexes) == 0:
-        raise ValueError("strand_complexes list cannot be empty.")
-
-    strand_complex_template = strand_complexes[0]
-
-    if not isinstance(strand_complex_template, Complex):
-        raise ValueError(
-            f"First element in strand_complexes was not a Complex of Strands. "
-            f"Please provide a Complex of Strands.")
-
-    for strand in strand_complex_template:
-        if type(strand) is not Strand:
-            raise ValueError(f"Complex at index 0 contained non-Strand object: {type(strand)}")
-
-    for strand_complex in strand_complexes:
-        for strand in strand_complex:
-            for domain in strand.domains:
-                if not domain.has_length():
-                    raise ValueError(f'''\
-Domain {domain.name} has no length yet. To use 
-nupack_complex_secondary_structure_constraint, each Domain must have a length 
-assigned, either by assigning it a DomainPool first, or by setting the Domain 
-to have a fixed DNA sequence by calling domain.set_fixed_sequence.''')
-
-    for idx in range(1, len(strand_complexes)):
-        strand_complex = strand_complexes[idx]
-        if not isinstance(strand_complex, Complex):
-            raise ValueError(
-                f"Element {strand_complex} at index {idx} is not a Complex of Strands. "
-                f"Please provide a Complex of Strands.")
-        if len(strand_complex) != len(strand_complex_template):
-            raise ValueError(
-                f"Inconsistent complex structures: Complex at index {idx} contained {len(strand_complex)} "
-                f"strands, but complex at index 0 contained {len(strand_complex_template)} strands.")
-        for s in range(len(strand_complex)):
-            other_strand: Strand = strand_complex[s]
-            template_strand: Strand = strand_complex_template[s]
-            if type(other_strand) is not Strand:
-                raise ValueError(
-                    f"Complex at index {idx} contained non-Strand object at index {s}: {type(other_strand)}")
-            if len(other_strand.domains) != len(template_strand.domains):
-                raise ValueError(
-                    f"Strand {other_strand} (index {s} of strand_complexes at index {idx}) does not match "
-                    f"the provided template ({template_strand}). "
-                    f"Strand {other_strand} contains {len(other_strand.domains)} domains but template "
-                    f"strand {template_strand} contains {len(template_strand.domains)} domains.")
-            for d in range(1, len(other_strand.domains)):
-                domain_length: int = other_strand.domains[d].get_length()
-                template_domain_length: int = template_strand.domains[d].get_length()
-                if domain_length != template_domain_length:
-                    raise ValueError(
-                        f"Strand {other_strand} (the strand at index {s} of the complex located at index "
-                        f"{idx} of strand_complexes) does not match the "
-                        f"provided template ({template_strand}): domain at index {d} is length "
-                        f"{domain_length}, but expected {template_domain_length}.")
-
-    base_pair_domain_endpoints_to_check = _get_base_pair_domain_endpoints_to_check(
-        strand_complex_template, nonimplicit_base_pairs=nonimplicit_base_pairs)
-
-    # Start populating base_pair_probs
-    base_type_probability_threshold: Dict[BasePairType, float] = (
-        {} if base_pair_prob_by_type is None else base_pair_prob_by_type.copy())
-    for base_type in BasePairType:
-        if base_type not in base_type_probability_threshold:
-            base_type_probability_threshold[base_type] = base_type.default_pair_probability()
-
-    # TODO: 11/6/2024: replace entries with function parameters that are not None
-    # End populating base_pair_probs
-
-    if description is None:
-        description = 'Base pair probability of complex'
-
-    def evaluate(seqs: Tuple[str, ...], strand_complex_: Complex) -> Result:
-        assert len(seqs) == len(strand_complex)
-        bps = _violation_base_pairs(strand_complex_)
-        err_sq = 0.0
-        # eval
-        for bp in bps:
-            e = base_type_probability_threshold[bp.base_pair_type] - bp.base_pairing_probability
-            assert e > 0
-            err_sq += e ** 2
-        # summary
-        if len(bps) == 0:
-            summary = "\tAll base pairs satisfy thresholds."
-        else:
-            summary_list = []
-            for bp in bps:
-                i = bp.base_index1
-                j = bp.base_index2
-                p = bp.base_pairing_probability
-                t = bp.base_pair_type
-                summary_list.append(
-                    f'\t{i},{j}: {math.floor(100 * p)}% '
-                    f'(<{round(100 * base_type_probability_threshold[t])}% [{t}])')
-            summary = '\n'.join(summary_list)
-
-        return Result(excess=err_sq, summary=summary, value=err_sq)
-
-    def _violation_base_pairs(strand_complex_: Complex) -> List[_BasePair]:
-        nupack_complex_result = nv.nupack_complex_base_pair_probabilities(strand_complex_,
-                                                                          temperature=temperature,
-                                                                          sodium=sodium, magnesium=magnesium)
-
-        # DEBUG: Print out result matrix
-        # for r in nupack_complex_result:
-        #     for c in r:
-        #         print("{:.2f}".format(c), end=' ')
-        #     print()
-
-        # DEBUG: Print out complex strands and sequences
-        # for strand in strand_complex:
-        #     print(f'{strand.name}: {strand.sequence()}')
-
-        # Refactor all this into a function that returns all the base pairs that are below threshold
-        # eval would take the squared sum of prob differences
-
-        # Probability threshold
-        internal_base_pair_prob = base_type_probability_threshold[BasePairType.INTERIOR_TO_STRAND]
-        unpaired_base_prob = base_type_probability_threshold[BasePairType.UNPAIRED]
-        border_internal_base_pair_prob = base_type_probability_threshold[
-            BasePairType.ADJACENT_TO_EXTERIOR_BASE_PAIR]
-
-        # Tracks which bases are paired. Used to determine unpaired bases.
-        expected_paired_idxs: Set[int] = set()
-
-        # Collect violating base pairs
-        bps: List[_BasePair] = []
-        for e in base_pair_domain_endpoints_to_check:
-            domain1_5p = e.domain1_5p_index
-            domain2_3p = e.domain2_3p_index
-            domain_length_ = e.domain_base_length
-            d1_5p_d2_3p_ext_bp_type = e.domain1_5p_domain2_base_pair_type
-            d1_3p_d2_5p_ext_bp_type = e.domain1_3p_domain1_base_pair_type
-
-            # Checks if base pairs at ends of domain to be above 40% probability
-            domain1_3p = domain1_5p + (domain_length_ - 1)
-            domain2_5p = domain2_3p - (domain_length_ - 1)
-
-            d1_5p_d2_3p_ext_bp_prob_thres = base_type_probability_threshold[d1_5p_d2_3p_ext_bp_type]
-            if nupack_complex_result[domain1_5p][domain2_3p] < d1_5p_d2_3p_ext_bp_prob_thres:
-                bps.append(
-                    _BasePair(
-                        domain1_5p, domain2_3p, nupack_complex_result[domain1_5p][domain2_3p],
-                        d1_5p_d2_3p_ext_bp_type))
-            expected_paired_idxs.add(domain1_5p)
-            expected_paired_idxs.add(domain2_3p)
-
-            d1_3p_d2_5p_ext_bp_prob_thres = base_type_probability_threshold[d1_3p_d2_5p_ext_bp_type]
-            if nupack_complex_result[domain1_3p][domain2_5p] < d1_3p_d2_5p_ext_bp_prob_thres:
-                bps.append(
-                    _BasePair(
-                        domain1_3p, domain2_5p, nupack_complex_result[domain1_3p][domain2_5p],
-                        d1_3p_d2_5p_ext_bp_type))
-            expected_paired_idxs.add(domain1_3p)
-            expected_paired_idxs.add(domain2_5p)
-            # Check if base pairs interior to domain (note ascending base pair indices
-            # for domain1 and descending base pair indices for domain2)
-            #
-            # Ex:
-            #     0123
-            #    [AGCT>    domain1
-            #          \
-            #          |
-            #          /
-            #    <TCGA]    domain2
-            #     7654
-            #
-            # TODO: Rewrite this loop using numpy
-            # domain1_idxs = np.arange(domain1_5p + 1, domain1_5p + domain_length - 1)
-            # domain2_idxs = np.arange(domain2_3p - 1, ,-1)
-            for i in range(1, domain_length_ - 1):
-                row = domain1_5p + i
-                col = domain2_3p - i
-
-                # Determine if base pair is adjacent to exterior base pair
-                prob_thres = internal_base_pair_prob
-                bp_type = BasePairType.INTERIOR_TO_STRAND
-                if i == 1 and d1_5p_d2_3p_ext_bp_type is not BasePairType.INTERIOR_TO_STRAND \
-                        or i == domain_length_ - 2 \
-                        and d1_3p_d2_5p_ext_bp_prob_thres is not BasePairType.INTERIOR_TO_STRAND:
-                    prob_thres = border_internal_base_pair_prob
-                    bp_type = BasePairType.ADJACENT_TO_EXTERIOR_BASE_PAIR
-
-                if nupack_complex_result[row][col] < prob_thres:
-                    bps.append(_BasePair(row, col, nupack_complex_result[row][col], bp_type))
-                expected_paired_idxs.add(row)
-                expected_paired_idxs.add(col)
-
-        # Check base pairs that should not be paired are high probability
-        for i in range(len(nupack_complex_result)):
-            if i not in expected_paired_idxs and nupack_complex_result[i][i] < unpaired_base_prob:
-                bps.append(_BasePair(i, i, nupack_complex_result[i][i], BasePairType.UNPAIRED))
-
-        return bps
-
-    return ComplexConstraint(description=description,
-                             short_description=short_description,
-                             weight=weight,
-                             score_transfer_function=score_transfer_function,
-                             parallel=parallel,
-                             complexes=tuple(strand_complexes),
-                             evaluate=evaluate)
+"""
+This module defines types for helping to define DNA sequence design constraints.
+
+The key classes are :any:`Design`, :any:`Strand`, :any:`Domain` to define a DNA design,
+and various subclasses of :any:`Constraint`, such as :any:`StrandConstraint` or :any:`StrandPairConstraint`,
+to define constraints on the sequences assigned to each :any:`Domain` when calling
+:meth:`search.search_for_dna_sequences`. 
+
+Also important are two other types of constraints
+(not subclasses of :any:`Constraint`), which are used prior to the search to determine if it is even
+legal to use a DNA sequence: subclasses of the abstract base class :any:`NumpyFilter`,
+and  :any:`SequenceFilter`, an alias for a function taking a string as input and returning a bool.
+
+See the README on the GitHub page for more detailed explaination of these classes:
+https://github.com/UC-Davis-molecular-computing/dsd#data-model
+"""
+
+from __future__ import annotations
+
+import dataclasses
+import enum
+import os
+import math
+import json
+from typing import (
+    List,
+    Set,
+    Dict,
+    Callable,
+    Iterable,
+    Tuple,
+    Collection,
+    TypeVar,
+    Any,
+    cast,
+    Generic,
+    DefaultDict,
+    FrozenSet,
+    Iterator,
+    Sequence,
+    Type,
+    Optional,
+)
+from dataclasses import dataclass, field, InitVar
+from abc import ABC, abstractmethod
+from collections import defaultdict
+import itertools
+import logging
+from multiprocessing.pool import ThreadPool
+from numbers import Number
+from enum import Enum, auto, unique
+import functools
+
+import numpy as np  # noqa
+from ordered_set import OrderedSet
+
+import scadnano as sc  # type: ignore
+
+import nuad.vienna_nupack as nv
+import nuad.np as nn
+import nuad.modifications as nm
+from nuad.json_noindent_serializer import JSONSerializable, json_encode, NoIndent
+
+# need typing_extensions package prior to Python 3.8 to get Protocol object
+try:
+    from typing import Protocol
+except ImportError:
+    from typing_extensions import Protocol
+
+# from dsd.stopwatch import Stopwatch
+
+try:
+    from scadnano import Design as scDesign  # type: ignore
+    from scadnano import Strand as scStrand  # type: ignore
+    from scadnano import Domain as scDomain  # type: ignore
+    from scadnano import m13 as m13_sc  # type: ignore
+except ModuleNotFoundError:
+    scDesign = Any
+    scStrand = Any
+    scDomain = Any
+
+name_key = "name"
+sequence_key = "sequence"
+fixed_key = "fixed"
+label_key = "label"
+strands_key = "strands"
+domains_key = "domains"
+domain_pools_key = "domain_pools"
+domain_pools_num_sampled_key = "domain_pools_num_sampled"
+domain_names_key = "domain_names"
+starred_domain_indices_key = "starred_domain_indices"
+group_key = "group"
+domain_pool_name_key = "pool_name"
+length_key = "length"
+substring_length_key = "substring_length"
+except_indices_key = "except_start_indices"
+circular_key = "circular"
+strand_name_in_strand_pool_key = "strand_name"
+sequences_key = "sequences"
+replace_with_close_sequences_key = "replace_with_close_sequences"
+hamming_probability_key = "hamming_probability"
+possible_sequences_key = "possible_sequences"
+num_sequences_to_generate_upper_limit_key = "num_sequences_to_generate_upper_limit"
+num_sequences_to_generate_key = "num_sequences_to_generate"
+rng_state_key = "rng_state"
+
+vendor_fields_key = "vendor_fields"
+vendor_scale_key = "scale"
+vendor_purification_key = "purification"
+vendor_plate_key = "plate"
+vendor_well_key = "well"
+
+default_vendor_scale = "25nm"
+default_vendor_purification = "STD"
+
+T = TypeVar("T")
+KeyFunction = Callable[[T], Any]
+
+# Complex = Tuple['Strand', ...]
+# """A Complex is a group of :any:`Strand`'s, in general that we expect to be bound by complementary
+# :any:`Domain`'s."""
+
+all_dna_bases: Set[str] = {"A", "C", "G", "T"}
+"""
+Set of all DNA bases.
+"""
+
+
+class M13Variant(enum.Enum):
+    """Variants of M13mp18 viral genome. "Standard" variant is p7249. Other variants are longer."""
+
+    p7249 = "p7249"
+    """"Standard" variant of M13mp18; 7249 bases long, available from, for example
+
+    https://www.tilibit.com/collections/scaffold-dna/products/single-stranded-scaffold-dna-type-p7249
+
+    https://www.neb.com/products/n4040-m13mp18-single-stranded-dna
+
+    http://www.bayoubiolabs.com/biochemicat/vectors/pUCM13/ 
+    """  # noqa
+
+    p7560 = "p7560"
+    """Variant of M13mp18 that is 7560 bases long. Available from, for example
+
+    https://www.tilibit.com/collections/scaffold-dna/products/single-stranded-scaffold-dna-type-p7560
+    """
+
+    p8064 = "p8064"
+    """Variant of M13mp18 that is 8064 bases long. Available from, for example
+
+    https://www.tilibit.com/collections/scaffold-dna/products/single-stranded-scaffold-dna-type-p8064
+    """
+
+    p8634 = "p8634"
+    """Variant of M13mp18 that is 8634 bases long. At the time of this writing, not listed as available
+    from any biotech vender, but Tilibit will make it for you if you ask. 
+    (https://www.tilibit.com/pages/contact-us)
+    """
+
+    def length(self) -> int:
+        """
+        :return: length of this variant of M13 (e.g., 7249 for variant :data:`M13Variant.p7249`)
+        """
+        if self is M13Variant.p7249:
+            return 7249
+        if self is M13Variant.p7560:
+            return 7560
+        if self is M13Variant.p8064:
+            return 8064
+        if self is M13Variant.p8634:
+            return 8634
+        raise AssertionError("should be unreachable")
+
+    def scadnano_variant(self) -> sc.M13Variant:
+        if self is M13Variant.p7249:
+            return sc.M13Variant.p7249
+        if self is M13Variant.p7560:
+            return sc.M13Variant.p7560
+        if self is M13Variant.p8064:
+            return sc.M13Variant.p8064
+        if self is M13Variant.p8634:
+            return sc.M13Variant.p8634
+        raise AssertionError("should be unreachable")
+
+
+def m13(rotation: int = 5587, variant: M13Variant = M13Variant.p7249) -> str:
+    """
+    The M13mp18 DNA sequence (commonly called simply M13).
+
+    By default, starts from cyclic rotation 5587
+    (with 0-based indexing;  commonly this is called rotation 5588, which assumes that indexing begins at 1),
+    as defined in
+    `GenBank <https://www.ncbi.nlm.nih.gov/nuccore/X02513.1>`_.
+
+    By default, returns the "standard" variant of consisting of 7249 bases, sold by companies such as
+    `Tilibit <https://cdn.shopify.com/s/files/1/1299/5863/files/Product_Sheet_single-stranded_scaffold_DNA_type_7249_M1-10.pdf?14656642867652657391>`_
+    and
+    `New England Biolabs <https://www.neb.com/~/media/nebus/page%20images/tools%20and%20resources/interactive%20tools/dna%20sequences%20and%20maps/m13mp18_map.pdf>`_.
+
+    For a more detailed discussion of why the default rotation 5587 of M13 is used,
+    see
+    `Supplementary Note S8 <http://www.dna.caltech.edu/Papers/DNAorigami-supp1.linux.pdf>`_
+    in
+    [`Folding DNA to create nanoscale shapes and patterns. Paul W. K. Rothemund, Nature 440:297-302 (2006) <http://www.nature.com/nature/journal/v440/n7082/abs/nature04586.html>`_].
+
+    :param rotation: rotation of circular strand. Valid values are 0 through length-1.
+    :param variant: variant of M13 strand to use
+    :return: M13 strand sequence
+    """  # noqa
+    return m13_sc(rotation=rotation, variant=variant.scadnano_variant())
+
+
+def m13_substrings_of_length(
+    length: int,
+    except_indices: Iterable[int] = tuple(range(5514, 5557)),
+    variant: M13Variant = M13Variant.p7249,
+) -> List[str]:
+    """
+    *WARNING*: This function was previously recommended to use with :any:`DomainPool.possible_sequences`
+    to specify possible rotations of M13 to use. However, it creates a large file size to
+    write all those sequences to disk on every update in the search. A better method now exists
+    to specify this, which is to specify a :any:`SubstringSampler` object as the value for
+    :any:`DomainPool.possible_sequences` instead of calling this function.
+
+    Return all substrings of the M13mp18 DNA sequence of length `length`,
+    except those overlapping indices in `except_start_indices`.
+
+    This is useful with the field :data:`DomainPool.possible_sequences`, when one strand in the
+    :any:`Design` represents a small portion of the full M13 sequence,
+    and part of the sequence design process is to choose a rotation of M13 to use.
+    One can set that strand to have a single :any:`Domain`,
+    which contains dependent subdomains (those with :data:`Domain.dependent` set to True).
+    These subdomains are the smaller domains where M13 attaches to other :any:`Strand`'s in the
+    :any:`Design`. Then, give the parent :any:`Domain` a :any:`DomainPool` with
+    :data:`DomainPool.possible_sequences` set to the return value of this function,
+    to allow the search to explore different rotations of M13.
+
+    For example, suppose `m13_subdomains` is a list containing :any:`Domain`'s from the :any:`Design`,
+    which are consecutive subdomains of M13 from 5' to 3' (all with :data:`Domain.dependent` set to True),
+    and `m13_length` is the sum of their lengths (note this needs to be calculated manually since the
+    following code assumes no :any:`Domain` in `m13_subdomains` has a :any:`DomainPool` yet, thus none
+    yet have a length).
+    Then the following code creates a :any:`Strand` representing the M13 portion
+    that binds to other :any:`Strand`'s in the :any:`Design`.
+
+    .. code-block:: python
+
+        m13_subdomains = # subdomains of M13 used in the design
+        m13_length = # sum of lengths of domains in m13_subdomains
+        m13_substrings = dc.m13_substrings_of_length(m13_length)
+        m13_domain_pool = dc.DomainPool(name='m13 domain pool', possible_sequences=m13_substrings)
+        m13_domain = dc.Domain(name='m13', subdomains=m13_subdomains, pool=m13_domain_pool)
+        m13_strand = dc.Strand(name='m13', domains=[m13_domain])
+
+    :param length:
+        length of substrings to return
+    :param except_indices:
+        Indices of M13 to avoid in any part of the substring.
+        If not specified, based on `length`, indices 5514-5556 are avoided,
+        which are known to contain a long hairpin.
+        (When using 1-based indexing, these are indices 5515-5557.)
+        For example, if `length` = 10, then the *starting* indices of substrings will avoid the list
+        [5505, 5506, ..., 5556]
+    :param variant:
+        :any:`M13Variant` to use
+    :return:
+        All substrings of the M13mp18 DNA sequence, except those that overlap any index in
+        `except_start_indices`.
+    """
+    m13_ = m13_sc(rotation=0, variant=variant)
+
+    # append start of m13 to its end to help with circular condition
+    m13_ += m13_[:length]
+
+    # add indices beyond 7248 (or whatever is the length) that correspond to indices near the start
+    extended_except_indices = list(except_indices)
+    for skip_idx in except_indices:
+        if skip_idx > length:
+            break
+        extended_except_indices.append(skip_idx + variant.length())
+
+    substrings = []
+    for start_idx in range(variant.length()):
+        end_idx = start_idx + length
+        skip = False
+        for skip_idx in except_indices:
+            if start_idx <= skip_idx < end_idx:
+                skip = True
+                break
+        if skip:
+            continue
+        substring = m13_[start_idx:end_idx]
+        substrings.append(substring)
+
+    return substrings
+
+
+def default_score_transfer_function(x: float) -> float:
+    """
+    A cubic transfer function.
+
+    :return:
+        max(0.0, x^3)
+    """
+    return max(0.0, x**3)
+
+
+logger = logging.Logger("dsd", level=logging.DEBUG)
+"""
+Global logger instance used throughout dsd.
+
+Call ``logger.removeHandler(logger.handlers[0])`` to stop screen output (assuming that you haven't added
+or removed any handlers to the dsd logger instance already; by default there is one StreamHandler, and
+removing it will stop screen output).
+
+Call ``logger.addHandler(logging.FileHandler(filename))`` to direct to a file.
+"""
+
+
+def _configure_logger() -> None:
+    screen_handler = logging.StreamHandler()
+    screen_handler.setLevel(logging.INFO)
+    logger.addHandler(screen_handler)
+
+
+_configure_logger()
+
+
+def all_pairs(
+    values: Iterable[T],
+    with_replacement: bool = True,
+    where: Callable[[T, T], bool] = lambda _, __: True,
+) -> List[Tuple[T, T]]:
+    """
+    Strongly typed function to get list of all pairs from `iterable`. (for using with mypy)
+
+    :param values:
+        Iterable of values.
+    :param with_replacement:
+        Whether to include self pairs, i.e., pairs (a,a)
+    :param where:
+        Predicate indicating whether to include a specific pair.
+        Must take two parameters, each of type T, and return a bool.
+    :return:
+        List of all pairs of values from `iterable`.
+    """
+
+    def where_tuple(pair: Tuple[T, T]) -> bool:
+        item1, item2 = pair
+        return where(item1, item2)
+
+    return list(
+        all_pairs_iterator(values, with_replacement=with_replacement, where=where_tuple)
+    )
+
+
+def all_pairs_iterator(
+    values: Iterable[T],
+    with_replacement: bool = True,
+    where: Callable[[Tuple[T, T]], bool] = lambda _: True,
+) -> Iterator[Tuple[T, T]]:
+    """
+    Strongly typed function to get iterator of all pairs from `iterable`. (for using with mypy)
+
+    This is WITH replacement; to specify without replacement, set `with_replacement` = False
+
+    :param values:
+        Iterable of values.
+    :param with_replacement:
+        Whether to include self pairs, i.e., pairs (a,a)
+    :param where:
+        Predicate indicating whether to include a specific pair.
+    :return:
+        Iterator of all pairs of values from `iterable`.
+        Unlike :py:meth:`all_pairs`, which returns a list,
+        the iterator returned may be iterated over only ONCE.
+    """
+    comb_iterator = (
+        itertools.combinations_with_replacement
+        if with_replacement
+        else itertools.combinations
+    )
+    it = cast(Iterator[Tuple[T, T]], filter(where, comb_iterator(values, 2)))  # noqa
+    return it
+
+
+SequenceFilter = Callable[[str], bool]
+"""
+Filter (see description of :any:`NumpyFilter` for explanation of the term "filter") 
+that applies to a DNA sequence; the difference between this an a :any:`DomainConstraint` is
+that these are applied before a sequence is assigned to a :any:`Domain`, so the constraint can only
+be based on the DNA sequence, and not, for instance, on the :any:`Domain`'s :any:`DomainPool`.
+
+Consequently :any:`SequenceFilter`'s, like :any:`NumpyFilter`'s, are treated differently than
+subtypes of :any:`Constraint`, since a DNA sequence failing any :any:`SequenceFilter`'s or
+:any:`NumpyFilter`'s is never allowed to be assigned into any :any:`Domain`.
+
+The difference with :any:`NumpyFilter` is that a :any:`NumpyFilter` requires one to express the
+constraint in a way that is efficient for the linear algebra operations of numpy. If you cannot figure out
+how to do this, a :any:`SequenceFilter` can be expressed in pure Python, but typically will be much
+slower to apply than a :any:`NumpyFilter`.
+"""
+
+
+# The Mypy error being ignored is a bug and is described here:
+# https://github.com/python/mypy/issues/5374#issuecomment-650656381
+@dataclass  # type: ignore
+class NumpyFilter(ABC):
+    """
+    Abstract base class for numpy filters. A "filter" is a hard constraint applied to sequences
+    for a :any:`Domain`; a sequence not passing the filter is never allowed to be assigned to
+    a :any:`Domain`. This constrasts with the various subclasses of :any:`Constraint`, which
+    are different in two ways: 1) they can apply to large parts of the design than just a domain,
+    e.g., a :any:`Strand` or a pair of :any:`Domain`'s, and 2) they are "soft" constraints that are
+    allowed to be violated during the course of the search.
+
+    A :any:`NumpyFilter` is one that can be efficiently encoded
+    as numpy operations on 2D arrays of bytes representing DNA sequences, through the class
+    :any:`np.DNASeqList` (which uses such a 2D array as the field :data:`np.DNASeqList.seqarr`).
+
+    Subclasses should set the value :data:`NumpyFilter.name`, inherited from this class.
+
+    Pre-made subclasses of :any:`NumpyFilter` provided in this library,
+    such as :any:`RestrictBasesFilter` or :any:`NearestNeighborEnergyFilter`,
+    are dataclasses (https://docs.python.org/3/library/dataclasses.html).
+    There is no requirement that custom subclasses be dataclasses, but since the subclasses will
+    inherit the field :data:`NumpyFilter.name`, you can easily make them dataclasses to get,
+    for example, free ``repr`` and ``str`` implementations. See the source code for examples.
+
+    The related type :any:`SequenceFilter` (which is just an alias for a Python function with
+    a certain signature) has a similar purpose, but is used for filters that cannot be encoded
+    as numpy operations. Since they are applied by running a Python loop, they are much slower
+    to evaluate than a :any:`NumpyFilter`.
+    """
+
+    name: str = field(
+        init=False, default="TODO: give a concrete name to this NumpyFilter"
+    )
+    """Name of this :any:`NumpyFilter`."""
+
+    @abstractmethod
+    def remove_violating_sequences(self, seqs: nn.DNASeqList) -> nn.DNASeqList:
+        """
+        Subclasses should override this method.
+
+        Since these are filters that use numpy, generally they will access the numpy ndarray instance
+        `seqs.seqarr`, operate on it, and then create a new :any:`np.DNASeqList` instance via the constructor
+        :any:`np.DNASeqList` taking an numpy ndarray as input.
+
+        See the source code of included constraints for examples, such as
+        :meth:`NearestNeighborEnergyFilter.remove_violating_sequences`
+        or
+        :meth:`BaseCountFilter.remove_violating_sequences`.
+        These are usually quite tricky to write, requiring one to think in terms of linear algebra
+        operations. The code tends not to be easy to read. But when a constraint can be expressed
+        in this way, it is typically *very* fast to apply; many millions of sequences can
+        be processed in a few seconds.
+
+        :param seqs:
+            :any:`np.DNASeqList` object representing DNA sequences
+        :return:
+            a new :any:`np.DNASeqList` object representing the DNA sequences in `seqs` that
+            satisfy the constraint
+        """
+        raise NotImplementedError()
+
+
+@dataclass
+class RestrictBasesFilter(NumpyFilter):
+    """
+    Restricts the sequence to use only a subset of bases. This can be used to implement
+    a so-called "three-letter code", for instance, in which a certain subset of :any:`Strand` uses only the
+    bases A, T, C (and :any:`Strand`'s with complementary :any:`Domain` use only A, T, G), to help
+    reduce secondary structure of those :any:`Strand`'s.
+    See for example Supplementary Section S1.1 of
+    "Scaling Up Digital Circuit Computation with DNA Strand Displacement Cascades", Qian and Winfree,
+    *Science* 332:1196–1201, 2011.
+    DOI: 10.1126/science.1200520,
+    https://science.sciencemag.org/content/332/6034/1196,
+    http://www.qianlab.caltech.edu/seesaw_digital_circuits2011_SI.pdf
+
+    Note, however, that this is a filter for :any:`Domain`'s, not whole :any:`Strand`'s,
+    so for a three-letter code to work, you must take care not to mixed :any:`Domain`'s on a
+    :any:`Strand` that will use different alphabets.
+    """  # noqa
+
+    bases: Collection[str]
+    """Bases to use. Must be a strict subset of {'A', 'C', 'G', 'T'} with at least two bases."""
+
+    def __post_init__(self) -> None:
+        self.name = "restrict_bases"
+        if not set(self.bases) < {"A", "C", "G", "T"}:
+            raise ValueError(
+                "bases must be a proper subset of {'A', 'C', 'G', 'T'}; "
+                f"cannot be {self.bases}"
+            )
+        if len(self.bases) <= 1:
+            raise ValueError("bases cannot be size 1 or smaller")
+
+    def remove_violating_sequences(self, seqs: nn.DNASeqList) -> nn.DNASeqList:
+        """Should never be called directly; it is handled specially by the library when initially
+        generating sequences."""
+        raise AssertionError("This should never be called directly.")
+
+
+@dataclass
+class NearestNeighborEnergyFilter(NumpyFilter):
+    """
+    This constraint calculates the nearest-neighbor binding energy of a domain with its perfect complement
+    (summing over all length-2 substrings of the domain's sequence),
+    using parameters from the 2004 Santa-Lucia and Hicks paper
+    (https://www.annualreviews.org/doi/abs/10.1146/annurev.biophys.32.110601.141800,
+    see Table 1, and example on page 419).
+    It rejects any sequences whose energy according to this sum is outside the range
+    [:data:`NearestNeighborEnergyFilter.low_energy`,
+    :data:`NearestNeighborEnergyFilter.high_energy`].
+    """
+
+    low_energy: float
+    """Low threshold for nearest-neighbor energy."""
+
+    high_energy: float
+    """High threshold for nearest-neighbor energy."""
+
+    temperature: float = field(default=37.0)
+    """Temperature in Celsius at which to calculate nearest-neighbor energy."""
+
+    def __post_init__(self) -> None:
+        self.name = "nearest_neighbor_energy"
+        if self.low_energy > self.high_energy:
+            raise ValueError(
+                f"low_energy = {self.low_energy} must be less than "
+                f"high_energy = {self.high_energy}"
+            )
+
+    def remove_violating_sequences(self, seqs: nn.DNASeqList) -> nn.DNASeqList:
+        """Remove sequences with nearest-neighbor energies outside of an interval."""
+        wcenergies = nn.calculate_wc_energies(seqs.seqarr, self.temperature)
+        within_range = (self.low_energy <= wcenergies) & (wcenergies <= self.high_energy)  # type: ignore
+        seqarr_pass = seqs.seqarr[within_range]  # type: ignore
+        return nn.DNASeqList(seqarr=seqarr_pass)
+
+
+@dataclass
+class BaseCountFilter(NumpyFilter):
+    """
+    Restricts the sequence to contain a certain number of occurences of a given base.
+    """
+
+    base: str
+    """Base to count."""
+
+    high_count: int | None = None
+    """
+    Count of :data:`BaseCountFilter.base` must be at most :data:`BaseCountFilter.high_count`.
+    """
+
+    low_count: int | None = None
+    """
+    Count of :data:`BaseCountFilter.base` must be at least :data:`BaseCountFilter.low_count`.
+    """
+
+    def __post_init__(self) -> None:
+        self.name = "base_count"
+        if self.low_count is None and self.high_count is None:
+            raise ValueError(
+                "at least one of low_count or high_count must be specified"
+            )
+
+    def remove_violating_sequences(self, seqs: nn.DNASeqList) -> nn.DNASeqList:
+        """Remove sequences whose counts of a certain base are outside of an interval."""
+        low_count = self.low_count if self.low_count is not None else 0
+        high_count = self.high_count if self.high_count is not None else seqs.seqlen
+        sumarr = np.sum(seqs.seqarr == nn.base2bits[self.base], axis=1)
+        good = (low_count <= sumarr) & (sumarr <= high_count)
+        seqarr_pass = seqs.seqarr[good]
+        return nn.DNASeqList(seqarr=seqarr_pass)
+
+
+@dataclass
+class BaseEndFilter(NumpyFilter):
+    """
+    Restricts the sequence to contain only certain bases on
+    (or near, if :data:`BaseEndFilter.distance` > 0) each end.
+    """
+
+    bases: Collection[str]
+    """Bases to require on ends."""
+
+    distance_from_end: int = 0
+    """Distance from end."""
+
+    five_prime: bool = True
+    """ Whether to apply to 5' end of sequence (left end of DNA sequence, lowest index)."""
+
+    three_prime: bool = True
+    """ Whether to apply to 3' end of sequence (right end of DNA sequence, highest index)."""
+
+    def __post_init__(self) -> None:
+        self.name = "base_end"
+        if not self.five_prime and not self.three_prime:
+            raise ValueError("at least one of five_prime or three_prime must be True")
+        if not (set(self.bases) < {"A", "C", "G", "T"}):
+            raise ValueError(
+                "bases must be a strict subset of {A,C,G,T} but is " f"{self.bases}"
+            )
+        if len(self.bases) == 0:
+            raise ValueError("bases cannot be empty")
+
+    def remove_violating_sequences(self, seqs: nn.DNASeqList) -> nn.DNASeqList:
+        """Keeps sequences with the given bases at given distance from the 5' or 3' end."""
+        all_bits = [nn.base2bits[base] for base in self.bases]
+
+        if seqs.seqlen <= self.distance_from_end:
+            raise ValueError(
+                f"cannot specify distance from end of {self.distance_from_end} "
+                f"when sequences only have length {seqs.seqlen}"
+            )
+
+        if self.five_prime:
+            good_left = np.zeros(shape=len(seqs), dtype=bool)
+            left = seqs.seqarr[:, self.distance_from_end]
+            for bits in all_bits:
+                if good_left is None:
+                    good_left = left == bits
+                else:
+                    good_left |= left == bits
+
+        if self.three_prime:
+            good_right = np.zeros(shape=len(seqs), dtype=bool)
+            right = seqs.seqarr[:, -1 - self.distance_from_end]
+            for bits in all_bits:
+                if good_right is None:
+                    good_right = right == bits
+                else:
+                    good_right |= right == bits
+
+        if self.five_prime and self.three_prime:
+            seqarr_pass = seqs.seqarr[good_left & good_right]  # noqa
+        elif self.five_prime:
+            seqarr_pass = seqs.seqarr[good_left]  # noqa
+        elif self.three_prime:
+            seqarr_pass = seqs.seqarr[good_right]  # noqa
+        else:
+            raise AssertionError("unreachable")
+
+        return nn.DNASeqList(seqarr=seqarr_pass)
+
+
+@dataclass
+class BaseAtPositionFilter(NumpyFilter):
+    """
+    Restricts the sequence to contain only certain base(s) on at a particular position.
+
+    One use case is that many internal modifications (e.g., biotin or fluorophore)
+    can only be placed on an T.
+    """
+
+    bases: str | Collection[str]
+    """
+    Base(s) to require at position :data:`BasePositionConstraint.position`.
+
+    Can either be a single base, or a collection (e.g., list, tuple, set).
+    If several bases are specified, the base at :data:`BasePositionConstraint.position`
+    must be one of the bases in :data:`BasePositionConstraint.bases`.
+    """
+
+    position: int
+    """Position of base to check."""
+
+    def __post_init__(self) -> None:
+        self.name = "base_at_position"
+        self.bases = [self.bases] if isinstance(self.bases, str) else list(self.bases)
+        if not (set(self.bases) < all_dna_bases):
+            raise ValueError(
+                f"bases must be a strict subset of {all_dna_bases} but is "
+                f"{self.bases}"
+            )
+        if len(self.bases) == 0:
+            raise ValueError("bases cannot be empty")
+
+    def remove_violating_sequences(self, seqs: nn.DNASeqList) -> nn.DNASeqList:
+        """Remove sequences that don't have one of the given bases at the given position."""
+        assert isinstance(self.bases, list)
+        if not 0 <= self.position < seqs.seqlen:
+            raise ValueError(
+                f"position must be between 0 and {seqs.seqlen} but it is {self.position}"
+            )
+        mid = seqs.seqarr[:, self.position]
+        good = np.zeros(shape=len(seqs), dtype=bool)
+        for base in self.bases:
+            good |= mid == nn.base2bits[base]
+        seqarr_pass = seqs.seqarr[good]
+        return nn.DNASeqList(seqarr=seqarr_pass)
+
+
+@dataclass
+class ForbiddenSubstringFilter(NumpyFilter):
+    """
+    Restricts the sequence not to contain a certain substring(s), e.g., GGGG.
+    """
+
+    substrings: str | Collection[str]
+    """
+    Substring(s) to forbid.
+
+    Can either be a single substring, or a collection (e.g., list, tuple, set).
+    If a collection, all substrings must have the same length.
+    """
+
+    indices: Sequence[int] | None = None
+    """
+    Indices at which to check for each substring in :data:`ForbiddenSubstringFilter.substrings`.
+    If not specified, all appropriate indices are checked.
+    """
+
+    def __post_init__(self) -> None:
+        self.name = "forbidden_substrings"
+
+        self.substrings = (
+            [self.substrings]
+            if isinstance(self.substrings, str)
+            else list(self.substrings)
+        )
+
+        lengths = {len(substring) for substring in self.substrings}
+        if len(lengths) > 1:
+            raise ValueError(
+                f"all substrings must have same length, but they have these lengths: "
+                f"{lengths}\n"
+                f"substrings: {self.substrings}"
+            )
+
+        for substring in self.substrings:
+            if not (set(substring) < all_dna_bases):
+                raise ValueError(
+                    "must contain only letters from {A,C,G,T} but it is "
+                    f"{substring}, which has extra letters "
+                    f"{set(substring) - all_dna_bases}"
+                )
+            if len(substring) == 0:
+                raise ValueError("substring cannot be empty")
+
+    def length(self) -> int:
+        """
+        :return:
+            length of substring(s) to check
+        """
+        if isinstance(self.substrings, str):
+            return len(self.substrings)
+        else:
+            # should be a collection
+            first_substring = list(self.substrings)[0]
+            assert len(first_substring) != 0
+            return len(first_substring)
+
+    def remove_violating_sequences(self, seqs: nn.DNASeqList) -> nn.DNASeqList:
+        """Remove sequences that have a string in :data:`ForbiddenSubstringFilter.substrings`
+        as a substring."""
+        assert isinstance(self.substrings, list)
+        sub_len = len(self.substrings[0])
+        sub_ints = [[nn.base2bits[base] for base in sub] for sub in self.substrings]
+        pow_arr = [4**k for k in range(sub_len)]
+        sub_vals = np.dot(sub_ints, pow_arr)  # type: ignore
+        toeplitz = nn.create_toeplitz(seqs.seqlen, sub_len, self.indices)
+        convolution = np.dot(toeplitz, seqs.seqarr.transpose())
+        pass_all = np.ones(seqs.numseqs, dtype=bool)
+        for sub_val in sub_vals:
+            pass_sub = np.all(convolution != sub_val, axis=0)
+            pass_all = pass_all & pass_sub
+        seqarr_pass = seqs.seqarr[pass_all]
+        return nn.DNASeqList(seqarr=seqarr_pass)
+
+
+@dataclass
+class RunsOfBasesFilter(NumpyFilter):
+    """
+    Restricts the sequence not to contain runs of a certain length from a certain subset of bases,
+    (e.g., forbidding any substring in {C,G}^3;
+    no four bases can appear in a row that are either C or G)
+
+    This works by simply generating all strings representing the runs of bases,
+    and then using a :any:`ForbiddenSubstringFilter` with those strings. So this will not be efficient
+    for forbidding, for example {A,C,T}^20 (i.e., all runs of A's, C's, or T's of length 20),
+    which would generate all 3^20 = 3,486,784,401 strings of length 20 from the alphabet {A,C,T}^20.
+    Hopefully such a constraint would not be used in practice.
+    """
+
+    bases: Collection[str]
+    """
+    Bases to forbid in runs of length :data:`RunsOfBasesFilter.length`.
+    """
+
+    length: int
+    """Length of run to forbid."""
+
+    def __init__(self, bases: str | Collection[str], length: int) -> None:
+        """
+        :param bases: Can either be a single base, or a collection (e.g., list, tuple, set).
+        :param length: length of run to forbid
+        """
+        self.name = "runs_of_bases"
+        self.bases = [bases] if isinstance(bases, str) else list(bases)
+        self.length = length
+        if not (set(self.bases) < all_dna_bases):
+            raise ValueError(
+                "bases must be a strict subset of {A,C,G,T} but is " f"{self.bases}"
+            )
+        if len(self.bases) == 0:
+            raise ValueError("bases cannot be empty")
+        if self.length <= 0:
+            raise ValueError(f"length must be positive, but it is {self.length}")
+        if self.length == 1:
+            allowed_bases = all_dna_bases - set(self.bases)
+            logger.warning(
+                "You have specified a RunsOfBasesFilter with length = 1. "
+                "Although this will work, it essentially says to forbid using any of the bases "
+                f"in {set(self.bases)}, i.e., only use bases in {allowed_bases}. "
+                f"It is more efficient to use the constraint "
+                f"RestrictBasesFilter({allowed_bases})."
+            )
+
+    def remove_violating_sequences(self, seqs: nn.DNASeqList) -> nn.DNASeqList:
+        """Remove sequences that have a run of given length of bases from given bases."""
+        substrings = list(
+            map(
+                lambda lst: "".join(lst),
+                itertools.product(self.bases, repeat=self.length),
+            )
+        )
+        constraint = ForbiddenSubstringFilter(substrings)
+        return constraint.remove_violating_sequences(seqs)
+
+
+log_numpy_generation = True
+
+
+# log_numpy_generation = False
+
+
+@dataclass
+class SubstringSampler(JSONSerializable):
+    """
+    A :any:`SubstringSampler` is an object for specifying a common case for the field
+    :data:`DomainPool.possible_sequences`, namely where we want the set of possible sequences to be
+    all (or many) substrings of a single longer sequence.
+
+    For example, this can be used to choose a rotation of the M13mp18 strand in sequence design.
+    If for example 300 consecutive bases of M13 will be used in the design, and we want to choose
+    the rotation, but disallow the substring of length 300 to overlap the hairpin at indices
+    5514-5556, then one would do the following
+
+    .. code-block:: python
+
+        possible_sequences = SubstringSampler(
+            supersequence=m13(), substring_length=300,
+            except_overlapping_indices=range(5514, 5557), circular=True)
+        pool = DomainPool('M13 rotations', possible_sequences=possible_sequences)
+
+    For this example, using a :any:`SubstringSampler` is much more efficient than explicitly listing
+    all length-300 substrings of M13 in the parameter :data:`DomainPool.possible_sequences`.
+    This is because the latter approach, whenever the :any:`Design` improves and is written to a
+    file, will write out all the length-300 substrings of M13, taking much more space than just
+    writing the full M13 sequence once.
+    """
+
+    supersequence: str
+    """The longer sequence from which to sample substrings."""
+
+    substring_length: int
+    """Length of substrings to sample."""
+
+    except_start_indices: Tuple[int, ...]
+    """*Start* indices in :data:`SubstringSampler.supersequence` to avoid. In the constructor this can 
+    be specified directly. Another option (mutually exclusive with the parameter `except_start_indices`)
+    is to specify the parameter `except_overlapping_indices`, which sets 
+    :data:`SubstringSampler.except_start_indices` so that substrings will not intersect any indices in 
+    `except_overlapping_indices`."""
+
+    circular: bool
+    """Whether :data:`SubstringSampler.supersequence` is circular. If so, then we can sample indices near the 
+    end and the substrings will start at the end and wrap around to the start."""
+
+    start_indices: Tuple[int, ...]
+    """List of start indices from which to sample when calling :meth:`SubstringSampler.sample_substring`.
+    Computed in constructor from other arguments."""
+
+    extended_supersequence: str
+    """If :data:`SubstringSampler.circular` is True, then this is :data:`SubstringSampler.supersequence` 
+    extended by its own prefix of length :data:`SubstringSampler.substring_length - 1`,
+    to make sampling easier. Otherwise it is simply identical to :data:`SubstringSampler.supersequence`.
+    Computed in constructor from other arguments."""
+
+    def __init__(
+        self,
+        supersequence: str,
+        substring_length: int,
+        except_start_indices: Iterable[int] | None = None,
+        except_overlapping_indices: Iterable[int] | None = None,
+        circular: bool = False,
+    ) -> None:
+        if except_start_indices is not None and except_overlapping_indices is not None:
+            raise ValueError(
+                "at most one of the parameters except_start_indices or "
+                "except_overlapping_indices can be specified, but you specified both of them"
+            )
+        self.supersequence = supersequence
+        self.substring_length = substring_length
+        self.circular = circular
+
+        if except_start_indices is not None:
+            self.except_start_indices = tuple(sorted(except_start_indices))
+        elif except_overlapping_indices is None:
+            self.except_start_indices = cast((), Tuple[int])
+        else:
+            # compute except_start_indices based on except_overlapping_indices
+            assert except_start_indices is None
+            assert except_overlapping_indices is not None
+            set_except_start_indices: Set[int] = set()  # type: ignore
+            # iterate over all idx's in except_overlapping_indices and add all indices between
+            # it and the index `self.substring_length + 1` less than it
+            for skip_idx in except_overlapping_indices:
+                min_start_idx_overlapping_skip_idx = max(
+                    0, skip_idx - self.substring_length + 1
+                )
+                indices_to_avoid = range(
+                    min_start_idx_overlapping_skip_idx, skip_idx + 1
+                )
+                set_except_start_indices.update(indices_to_avoid)
+            except_start_indices = sorted(list(set_except_start_indices))
+            self.except_start_indices = tuple(except_start_indices)
+
+        # compute set of indices to sample from
+        self.extended_supersequence = self.supersequence
+        if self.circular:
+            indices = set(range(len(self.supersequence)))
+
+            # append start of sequence to its end to help with circular condition
+            self.extended_supersequence += self.supersequence[
+                : self.substring_length - 1
+            ]
+
+            # add indices beyond supersequence length that correspond to indices near the start
+            extended_except_indices = list(self.except_start_indices)
+            for skip_idx in self.except_start_indices:
+                if skip_idx >= self.substring_length - 1:
+                    break
+                extended_except_indices.append(skip_idx + len(self.supersequence))
+
+            indices -= set(extended_except_indices)
+        else:
+            indices = set(range(len(self.supersequence) - self.substring_length + 1))
+            indices -= set(self.except_start_indices)
+
+        # need to sort so iteration order does not affect RNG
+        indices_list: List[int] = list(indices)
+        indices_list.sort()
+        self.start_indices = tuple(indices_list)
+
+    def sample_substring(self, rng: np.random.Generator) -> str:
+        """
+        :return: a random substring of :data:`SubstringSampler.supersequence`
+                 of length :data:`SubstringSampler.substring_length`.
+        """
+        start_idx = rng.choice(self.start_indices)
+        end_idx = start_idx + self.substring_length
+        supersequence = (
+            self.extended_supersequence if self.circular else self.supersequence
+        )
+        assert end_idx <= len(supersequence)
+        substring = supersequence[start_idx:end_idx]
+        return substring
+
+    @staticmethod
+    def from_json_serializable(json_map: Dict[str, Any]) -> SubstringSampler:
+        sequence = json_map[name_key]
+        substring_length = json_map[length_key]
+        except_indices = json_map[replace_with_close_sequences_key]
+        circular = json_map[circular_key]
+        return SubstringSampler(
+            supersequence=sequence,
+            substring_length=substring_length,
+            except_start_indices=except_indices,
+            circular=circular,
+        )
+
+    def to_json_serializable(
+        self, suppress_indent: bool = True
+    ) -> Dict[str, Any]:  # noqa
+        except_indices = (
+            NoIndent(self.except_start_indices)
+            if suppress_indent
+            else self.except_start_indices
+        )
+        dct = {
+            sequence_key: self.supersequence,
+            substring_length_key: self.substring_length,
+            except_indices_key: except_indices,
+            circular_key: self.circular,
+        }
+        return dct
+
+    def to_json(self) -> str:
+        json_map = self.to_json_serializable(suppress_indent=False)
+        json_str = json.dumps(json_map, indent=2)
+        return json_str
+
+
+@dataclass
+class DomainPool(JSONSerializable):
+    """
+    Represents a group of related :any:`Domain`'s that share common properties in their sequence design,
+    such as length of DNA sequence, or bounds on nearest-neighbor duplex energy.
+
+    Also serves as a "source" of DNA sequences for :any:`Domain`'s in this :any:`DomainPool`.
+    By calling :py:meth:`DomainPool.generate_sequence` repeatedly, we can produce DNA sequences satisfying
+    the constraints defining this :any:`DomainPool`.
+    """
+
+    name: str
+    """Name of this :any:`DomainPool`. Must be unique."""
+
+    length: int | None = None
+    """Length of DNA sequences generated by this :any:`DomainPool`. 
+    
+    Should be None if :data:`DomainPool.possible_sequences` is specified."""
+
+    possible_sequences: List[str] | SubstringSampler | None = None
+    """
+    If specified, all other fields except :data:`DomainPool.name` and :data:`DomainPool.length` 
+    are ignored.
+    This is an explicit list of sequences to consider for :any:`Domain`'s using this :any:`DomainPool`.
+    During the search, if a domain with this :any:`DomainPool` is picked to have its sequence changed,
+    then a sequence will be picked uniformly at random from this list. Note that no 
+    :any:`NumpyFilter`'s or :any:`SequenceFilter`'s will be applied.
+    
+    Alternatively, the field can be an instance of :any:`SubstringSampler` for the common case that the 
+    set of possible sequences is the set of substrings of some length of a single longer sequence.
+    For example, this can be used to choose a rotation of the M13mp18 strand in sequence design.
+    (This is advantageous because the files saving the :any:`Design` each time the design improves
+    will be much shorter, since it takes much less space to write the M13 sequence than to write all
+    of its length-300 substrings.)
+    
+    Should be None if :data:`DomainPool.length` is specified.
+    """
+
+    replace_with_close_sequences: bool = True
+    """
+    If True, instead of picking a sequence uniformly at random from all those satisfying the filters
+    when returning a sequence from :meth:`DomainPool.generate_sequence`,
+    one is picked "close" in Hamming distance to the previous sequence of the :any:`Domain`.
+    The field :data:`DomainPool.hamming_probability` is used to pick a distance at random, after which
+    a sequence that distance from the previous sequence is selected to return.
+    """
+
+    hamming_probability: Dict[int, float] = field(default_factory=dict)
+    """
+    Dictionary that specifies probability of taking a new sequence from the pool that is some integer 
+    number of bases different from the previous sequence (Hamming distance). 
+    """
+
+    numpy_filters: List[NumpyFilter] = field(
+        compare=False, hash=False, default_factory=list, repr=False
+    )
+    """
+    :any:`NumpyFilter`'s shared by all :any:`Domain`'s in this :any:`DomainPool`.
+    This is used to choose potential sequences to assign to the :any:`Domain`'s in this :any:`DomainPool`
+    in the method :py:meth:`DomainPool.generate_sequence`.
+
+    The difference with :data:`DomainPool.sequence_filters` is that these constraints can be applied
+    efficiently to many sequences at once, represented as a numpy 2D array of bytes (via the class
+    :any:`np.DNASeqList`), so they are done in large batches in advance.
+    In contrast, the constraints in :data:`DomainPool.sequence_filters` are done on Python strings
+    representing DNA sequences, and they are called one at a time when a new sequence is requested in
+    :py:meth:`DomainPool.generate_sequence`.
+
+    Optional; default is empty.
+    """
+
+    sequence_filters: List[SequenceFilter] = field(
+        compare=False, hash=False, default_factory=list, repr=False
+    )
+    """
+    :any:`SequenceFilter`'s shared by all :any:`Domain`'s in this :any:`DomainPool`.
+    This is used to choose potential sequences to assign to the :any:`Domain`'s in this :any:`DomainPool`
+    in the method :py:meth:`DomainPool.generate`.
+
+    See :data:`DomainPool.numpy_filters` for an explanation of the difference between them.
+
+    See :data:`DomainPool.domain_constraints` for an explanation of the difference between them.
+
+    Optional; default is empty.
+    """
+
+    def __post_init__(self) -> None:
+        if (self.length is None and self.possible_sequences is None) or (
+            self.length is not None and self.possible_sequences is not None
+        ):
+            raise ValueError(
+                "exactly one of length or possible_sequences should be specified"
+            )
+
+        if self.possible_sequences is not None:
+            if isinstance(self.possible_sequences, list):
+                if len(self.possible_sequences) == 0:
+                    raise ValueError("possible_sequences cannot be empty")
+                first_seq = self.possible_sequences[0]
+                length = len(first_seq)
+                for idx, seq in enumerate(self.possible_sequences):
+                    if len(seq) != length:
+                        raise ValueError(
+                            f"ERROR: Two sequences in possible_sequence of DomainPool "
+                            f'"{self.name}" have different lengths:\n'
+                            f"first sequence {first_seq} has length {length}\n"
+                            f'and sequence "{seq}", index {idx} in the list possible_sequences,\n'
+                            f"has length {len(seq)}."
+                        )
+
+            if len(self.numpy_filters) > 0:
+                raise ValueError(
+                    "If possible_sequences is specified, then numpy_filters should "
+                    "not be specified."
+                )
+            if len(self.sequence_filters) > 0:
+                raise ValueError(
+                    "If possible_sequences is specified, then sequence_filters should "
+                    "not be specified."
+                )
+
+        if self.length is not None:
+            if (
+                len(self.hamming_probability) == 0
+            ):  # sets default probability distribution if the user does not
+                # exponentially decreasing probability of making i+1 (since i starts at 0) base changes
+                # for i in range(self.length):
+                #     self.hamming_probability[i + 1] = 1 / 2 ** (i + 1)
+                # self.hamming_probability[self.length] *= 2
+
+                # linearly decreasing probability of making i+1 (since i starts at 0) base changes
+                total = 0.0
+                for i in range(self.length):
+                    prob = 1 / (i + 1)
+                    self.hamming_probability[i + 1] = prob
+                    total += prob
+                # normalize to be a probability measure
+                for length in self.hamming_probability:
+                    self.hamming_probability[length] /= total
+
+            idx = 0
+            for numpy_filter in self.numpy_filters:
+                if not isinstance(numpy_filter, NumpyFilter):
+                    raise ValueError(
+                        "each element of numpy_filters must be an instance of "
+                        "NumpyFilter, "
+                        f"but the element at index {idx} is of type {type(numpy_filter)}"
+                    )
+                elif isinstance(numpy_filter, RunsOfBasesFilter):
+                    if numpy_filter.length > self.length:
+                        raise ValueError(
+                            f'DomainPool "{self.name}" has length {self.length}, but a '
+                            f"RunsOfBasesFilter was specified with larger length "
+                            f"{numpy_filter.length}, which is not allowed"
+                        )
+                elif isinstance(numpy_filter, ForbiddenSubstringFilter):
+                    if numpy_filter.length() > self.length:
+                        raise ValueError(
+                            f'DomainPool "{self.name}" has length {self.length}, but a '
+                            f"ForbiddenSubstringFilter was specified with larger length "
+                            f"{numpy_filter.length()}, which is not allowed"
+                        )
+                idx += 1
+
+            idx = 0
+            for seq_constraint in self.sequence_filters:
+                # SequenceFilter is an alias for Callable[[str], float],
+                # which is not checkable using isinstance
+                # https://stackoverflow.com/questions/624926/how-do-i-detect-whether-a-python-variable-is-a-function
+                if not callable(seq_constraint):
+                    raise ValueError(
+                        "each element of numpy_filters must be an instance of "
+                        "SequenceFilter (i.e., be a function that takes a single string "
+                        "and returns a bool), "
+                        f"but the element at index {idx} is of type {type(seq_constraint)}"
+                    )
+                idx += 1
+
+    def __hash__(self) -> int:
+        return hash((self.name, self.length))
+
+    def __eq__(self, other: Any) -> bool:
+        if not isinstance(other, DomainPool):
+            return False
+        return self.name == other.name and self.length == other.length
+
+    def to_json(self) -> str:
+        json_map = self.to_json_serializable(suppress_indent=False)
+        json_str = json.dumps(json_map, indent=2)
+        return json_str
+
+    def to_json_serializable(self, suppress_indent: bool = True) -> Dict[str, Any]:
+        if self.length is None and self.possible_sequences is None:
+            raise ValueError(
+                "exactly one of length or possible_sequences should be None, but both are"
+            )
+        if self.length is not None and self.possible_sequences is not None:
+            raise ValueError(
+                "exactly one of length or possible_sequences should be None, but neither is"
+            )
+
+        dct = {
+            name_key: self.name,
+            replace_with_close_sequences_key: self.replace_with_close_sequences,
+            hamming_probability_key: self.hamming_probability,
+        }
+
+        if self.possible_sequences is not None:
+            if isinstance(self.possible_sequences, list):
+                dct[possible_sequences_key] = self.possible_sequences
+            elif isinstance(self.possible_sequences, SubstringSampler):
+                dct[possible_sequences_key] = (
+                    self.possible_sequences.to_json_serializable(suppress_indent)
+                )
+            else:
+                raise ValueError(
+                    "possible_sequences should be list of strings or SuperSequence but is "
+                    f"{type(self.possible_sequences)}: {self.possible_sequences}"
+                )
+        if self.length is not None:
+            dct[length_key] = self.length
+
+        return dct
+
+    @staticmethod
+    def from_json_serializable(json_map: Dict[str, Any]) -> DomainPool:
+        name = json_map[name_key]
+        replace_with_close_sequences = json_map[replace_with_close_sequences_key]
+        hamming_probability_str_keys = json_map[hamming_probability_key]
+        hamming_probability = {
+            int(key): val for key, val in hamming_probability_str_keys.items()
+        }
+
+        length = json_map.get(length_key)
+        possible_sequences = json_map.get(possible_sequences_key)
+
+        if length is None and possible_sequences is None:
+            raise ValueError(
+                "exactly one of length or possible_sequences should be None, but both are"
+            )
+        if length is not None and possible_sequences is not None:
+            raise ValueError(
+                "exactly one of length or possible_sequences should be None, but neither is"
+            )
+
+        return DomainPool(
+            name=name,
+            length=length,
+            replace_with_close_sequences=replace_with_close_sequences,
+            hamming_probability=hamming_probability,
+            possible_sequences=possible_sequences,
+        )
+
+    def _first_sequence_satisfying_sequence_constraints(
+        self, seqs: nn.DNASeqList
+    ) -> str | None:
+        if len(seqs) == 0:
+            return None
+        if len(self.sequence_filters) == 0:
+            return seqs.get_seq_str(0)
+        for idx in range(seqs.numseqs):
+            seq = seqs.get_seq_str(idx)
+            if self.satisfies_sequence_constraints(seq):
+                return seq
+        return None
+
+    def satisfies_sequence_constraints(self, sequence: str) -> bool:
+        """
+        :param sequence:
+            DNA sequence to check
+        :return:
+            whether `sequence` satisfies all constraints in :data:`DomainPool.sequence_filters`
+        """
+        return all(constraint(sequence) for constraint in self.sequence_filters)
+
+    def generate_sequence(
+        self, rng: np.random.Generator, previous_sequence: str | None = None
+    ) -> str:
+        """
+        Returns a DNA sequence of given length satisfying :data:`DomainPool.numpy_filters` and
+        :data:`DomainPool.sequence_filters`
+
+        **Note:** By default, there is no check that the sequence returned is unequal to one already
+        assigned somewhere in the design, since both :data:`DomainPool.numpy_filters` and
+        :data:`DomainPool.sequence_filters` do not have access to the whole :any:`Design`.
+        But the :any:`DomainPairConstraint` returned by
+        :meth:`domains_not_substrings_of_each_other_constraint`
+        can be used to specify this :any:`Design`-wide constraint.
+
+        Note that if :data:`DomainPool.possible_sequences` is specified, then all constraints are ignored,
+        and instead a sequence is chosen randomly to be returned from that list.
+
+        :param rng:
+            numpy random number generator to use. To use a default, pass :data:`np.default_rng`.
+        :param previous_sequence:
+            previously generated sequence to be replaced by a new sequence; None if no previous
+            sequence exists. Used to choose a new sequence "close" to itself in Hamming distance,
+            if the field :data:`DomainPool.replace_with_close_sequences` is True and `previous_sequence`
+            is not None.
+            The number of differences between `previous_sequence` and its neighbors is determined by randomly
+            picking a Hamming distance from :data:`DomainPool.hamming_probability` with
+            weighted probabilities of choosing each distance.
+        :return:
+            DNA sequence of given length satisfying :data:`DomainPool.numpy_filters` and
+            :data:`DomainPool.sequence_filters`
+        """
+        if self.possible_sequences is not None:
+            if isinstance(self.possible_sequences, list):
+                sequence = rng.choice(self.possible_sequences)
+            elif isinstance(self.possible_sequences, SubstringSampler):
+                sequence = self.possible_sequences.sample_substring(rng)
+            else:
+                raise ValueError(
+                    "possible_sequences should be list of strings or SuperSequence but is "
+                    f"{type(self.possible_sequences)}: {self.possible_sequences}"
+                )
+        elif not self.replace_with_close_sequences or previous_sequence is None:
+            sequence = (
+                self._get_next_sequence_satisfying_numpy_and_sequence_constraints(rng)
+            )
+        else:
+            sequence = self._sample_hamming_distance_from_sequence(
+                previous_sequence, rng
+            )
+
+        return sequence
+
+    def _sample_hamming_distance_from_sequence(
+        self, previous_sequence: str, rng: np.random.Generator
+    ) -> str:
+        # all possible distances from 1 to len(previous_sequence) are calculated.
+
+        hamming_probabilities = np.array(list(self.hamming_probability.values()))
+
+        # pick a distance at random, then re-pick if no sequences are at that distance
+        available_distances_list = list(range(1, len(previous_sequence) + 1))
+
+        while True:  # each iteration of this loop tries one sampled distance
+            num_to_generate = 100
+
+            if len(available_distances_list) == 0:
+                raise ValueError("out of Hamming distances to try, quitting")
+
+            # sample a Hamming distance that we haven't tried yet
+            available_distances_arr = np.array(available_distances_list)
+            existing_hamming_probabilities = hamming_probabilities[
+                available_distances_arr - 1
+            ]
+            prob_sum = existing_hamming_probabilities.sum()
+            assert prob_sum > 0.0
+            existing_hamming_probabilities /= prob_sum
+            sampled_distance: int = rng.choice(
+                available_distances_arr, p=existing_hamming_probabilities
+            )
+
+            sequence: str | None = None
+
+            while (
+                sequence is None
+            ):  # each iteration of this loop tries one value of num_to_generate
+                bases = self._bases_to_use()
+                length = self.length
+
+                num_ways_to_choose_subsequence_indices = nn.comb(
+                    length, sampled_distance
+                )
+                num_different_bases = len(bases) - 1
+                num_subsequences = num_different_bases**sampled_distance
+                num_sequences_at_sampled_distance = (
+                    num_ways_to_choose_subsequence_indices * num_subsequences
+                )
+
+                if num_to_generate > num_sequences_at_sampled_distance:
+                    num_to_generate = num_sequences_at_sampled_distance
+
+                if num_to_generate >= num_sequences_at_sampled_distance // 2:
+                    num_to_generate = num_sequences_at_sampled_distance
+                    # if we want sufficiently many random sequences, just generate all possible sequences
+                    seqs = nn.DNASeqList(
+                        hamming_distance_from_sequence=(
+                            sampled_distance,
+                            previous_sequence,
+                        ),
+                        alphabet=bases,
+                        shuffle=True,
+                        rng=rng,
+                    )
+                    generated_all_seqs = True
+                else:
+                    # otherwise sample num_to_generate with replacement
+                    seqs = nn.DNASeqList(
+                        hamming_distance_from_sequence=(
+                            sampled_distance,
+                            previous_sequence,
+                        ),
+                        alphabet=bases,
+                        shuffle=True,
+                        num_random_seqs=num_to_generate,
+                        rng=rng,
+                    )
+                    generated_all_seqs = False
+
+                seqs_satisfying_numpy_filters = self._apply_numpy_filters(seqs)
+                self._log_numpy_generation(
+                    length, num_to_generate, len(seqs_satisfying_numpy_filters)
+                )
+                sequence = self._first_sequence_satisfying_sequence_constraints(
+                    seqs_satisfying_numpy_filters
+                )
+                if sequence is not None:
+                    return sequence
+
+                max_to_generate_before_moving_on = 10**6
+
+                if generated_all_seqs:
+                    logger.info(
+                        f"""
+We've generated all possible DNA sequences at Hamming distance {sampled_distance} 
+from the previous sequence {previous_sequence} and not found one that passed your 
+NumpyFilters and SequenceFilters. Trying another distance."""
+                    )
+                    available_distances_list.remove(sampled_distance)
+                elif num_to_generate >= max_to_generate_before_moving_on:
+                    logger.info(
+                        f"""
+We've generated over {max_to_generate_before_moving_on} DNA sequences at Hamming distance {sampled_distance} 
+from the previous sequence {previous_sequence} and not found one that passed your 
+NumpyFilters and SequenceFilters. Trying another distance."""
+                    )
+                    available_distances_list.remove(sampled_distance)
+
+                if sequence is None and (
+                    generated_all_seqs
+                    or num_to_generate >= max_to_generate_before_moving_on
+                ):
+                    # found no sequences passing constraints at distance `sampled_distance`
+                    # (either through exhaustive search, or trying at least 1 billion),
+                    # need to try a new Hamming distance
+                    break
+
+                num_to_generate *= 2
+
+        # mypy actually flags the next line as unreachable
+        # raise AssertionError('should be unreachable')
+
+    def _get_next_sequence_satisfying_numpy_and_sequence_constraints(
+        self, rng: np.random.Generator
+    ) -> str:
+        num_to_generate = 100
+        num_sequences_total = len(self._bases_to_use()) ** self.length
+
+        sequence = None
+        while sequence is None:
+            if num_to_generate >= num_sequences_total / 2:
+                num_to_generate = num_sequences_total
+
+            seqs_satisfying_numpy_filters = (
+                self._generate_random_sequences_passing_numpy_filters(
+                    rng, num_to_generate
+                )
+            )
+            sequence = self._first_sequence_satisfying_sequence_constraints(
+                seqs_satisfying_numpy_filters
+            )
+            if sequence is not None:
+                return sequence
+
+            if num_to_generate > 10**9:
+                raise NotImplementedError(
+                    "We've generated over 1 billion random DNA sequences of length "
+                    f"{self.length} and found none that passed the NumpyConstraints "
+                    f"and "
+                    "SequenceConstraints. Try relaxing the constraints so "
+                    "that it's more likely a random sequence satisfies the "
+                    "constraints."
+                )
+            if num_to_generate == num_sequences_total:
+                raise NotImplementedError(
+                    f"We generated all possible {num_sequences_total} DNA sequences "
+                    f"of length {self.length} and found none that passed the "
+                    f"NumpyConstraints and "
+                    "SequenceConstraints. Try relaxing the constraints so that "
+                    "some sequence satisfies the constraints."
+                )
+
+            num_to_generate *= 2
+
+        raise AssertionError("should be unreachable")
+
+    def _generate_random_sequences_passing_numpy_filters(
+        self, rng: np.random.Generator, num_to_generate: int
+    ) -> nn.DNASeqList:
+        bases = self._bases_to_use()
+        length = self.length
+        seqs = nn.DNASeqList(
+            length=length,
+            alphabet=bases,
+            shuffle=True,
+            num_random_seqs=num_to_generate,
+            rng=rng,
+        )
+        seqs_passing_numpy_filters = self._apply_numpy_filters(seqs)
+        self._log_numpy_generation(
+            length, num_to_generate, len(seqs_passing_numpy_filters)
+        )
+        return seqs_passing_numpy_filters
+
+    @staticmethod
+    def _log_numpy_generation(length: int, num_to_generate: int, num_passed: int):
+        if log_numpy_generation:
+            num_decimals = len(str(num_to_generate))
+            logger.debug(
+                f"generated {num_to_generate:{num_decimals}} sequences "
+                f"of length {length:2}, "
+                f"of which {num_passed:{num_decimals}} "
+                f"passed the numpy sequence constraints"
+            )
+
+    def _bases_to_use(self) -> Collection[str]:
+        # checks explicitly for RestrictBasesFilter
+        for filter_ in self.numpy_filters:
+            if isinstance(filter_, RestrictBasesFilter):
+                return filter_.bases
+        return "A", "C", "G", "T"
+
+    def _apply_numpy_filters(self, seqs: nn.DNASeqList) -> nn.DNASeqList:
+        # filter sequence not passing numpy filters, but skip RestrictBasesFilter since
+        # that is more efficiently handled by the DNASeqList constructor to generate the sequences
+        # in the first place
+        for filter_ in self.numpy_filters:
+            if isinstance(filter_, RestrictBasesFilter):
+                continue
+            seqs = filter_.remove_violating_sequences(seqs)
+        return seqs
+
+
+def add_quotes(string: str) -> str:
+    # adds quotes around a string
+    return f'"{string}"'
+
+
+def mandatory_field(
+    ret_type: Type, json_map: Dict, main_key: str, *legacy_keys: str
+) -> Any:
+    # should be called from function whose return type is the type being constructed from JSON, e.g.,
+    # Design or Strand, given by ret_type. This helps give a useful error message
+    for key in (main_key,) + legacy_keys:
+        if key in json_map:
+            return json_map[key]
+    ret_type_name = ret_type.__name__
+    msg_about_keys = f'the key "{main_key}"'
+    if len(legacy_keys) > 0:
+        msg_about_keys += f" (or any of the following legacy keys: {', '.join(map(add_quotes, legacy_keys))})"
+    msg = (
+        f"I was looking for {msg_about_keys} in the JSON encoding of a {ret_type_name}, "
+        f"but I did not find it."
+        f"\n\nThis occurred when reading this JSON object:\n{json_map}"
+    )
+    raise ValueError(msg)
+
+
+class Part(ABC):
+
+    def __eq__(self, other: Part) -> bool:
+        return type(self) == type(other) and self.name == other.name
+
+    # Remember to set subclass __hash__ equal to this implementation; see here:
+    # https://docs.python.org/3/reference/datamodel.html#object.__hash__
+    def __hash__(self) -> int:
+        return hash(self.key())
+
+    @property
+    @abstractmethod
+    def name(self) -> str:
+        pass
+
+    @abstractmethod
+    def key(self) -> str:
+        # used as key in dictionary
+        pass
+
+    @staticmethod
+    @abstractmethod
+    def name_of_part_type(self) -> str:
+        pass
+
+    @property
+    @abstractmethod
+    def fixed(self) -> bool:
+        pass
+
+    @abstractmethod
+    def individual_parts(self) -> Tuple[Domain, ...] | Tuple[Strand, ...]:
+        # if Part represents a tuple, e.g., StrandPair or DomainPair, then returns tuple of
+        # individual domains/strands
+        pass
+
+
+@dataclass
+class Domain(Part, JSONSerializable):
+    """
+    Represents a contiguous substring of the DNA sequence of a :any:`Strand`, which is intended
+    to be either single-stranded, or to bind fully to the Watson-Crick complement of the :any:`Domain`.
+
+    If two domains are complementary, they are represented by the same :any:`Domain` object.
+    They are distinguished only by whether the :any:`Strand` object containing them has the
+    :any:`Domain` in its set :data:`Strand.starred_domains` or not.
+
+    A :any:`Domain` uses only its name to compute hash and equality checks, not its sequence.
+    This allows a :any:`Domain` to be used in sets and dicts while modifying the sequence assigned to it,
+    and also modifying the pool (letting the pool be assigned after it is created).
+    """
+
+    _name: str
+    """
+    Name of the :any:`Domain`.
+    This is the "unstarred" version of the name, and it cannot end in `*`.
+    """
+
+    _starred_name: str
+
+    _pool: DomainPool | None = field(
+        init=False, default=None, compare=False, hash=False
+    )
+    """
+    Each :any:`Domain` in the same :any:`DomainPool` as this one share a set of properties, such as
+    length and individual :any:`DomainConstraint`'s.
+    """
+
+    # TODO: `set_sequence_recursive_up`
+
+    #        - if parent is not none, make recursive call to set_sequence_recursive_up
+    # TODO: `set_sequence_recursive_down`
+    #        - iterate over children, call set_sequence
+    _sequence: str | None = field(
+        init=False, repr=False, default=None, compare=False, hash=False
+    )
+    """
+    DNA sequence assigned to this :any:`Domain`. This is assumed to be the sequence of the unstarred
+    variant; the starred variant has the Watson-Crick complement,
+    accessible via :data:`Domain.starred_sequence`.
+    """
+
+    weight: float = 1.0
+    """
+    Weight to apply before picking domain at random to change when re-assigning DNA sequences during search.
+    Should only be changed for independent domains. (those with :data:`Domain.dependent` set to False)
+    
+    Normally a domain's probability of being changed is proportional to the total score of violations it
+    causes, but that total score is first multiplied by :data:`Domain.weight`. This is useful,
+    for instance, to weight a domain lower when it has many subdomains that intersect many strands,
+    for example if a domain represents an M13 strand. It may be more efficient to pick such a domain
+    less often since changing it will change many strands in the design and, when the design gets
+    close to optimized, this will likely cause the score to go up.
+    """
+
+    fixed: bool = False
+    """
+    Whether this :any:`Domain`'s DNA sequence is fixed, i.e., cannot be changed by the
+    search algorithm :py:meth:`search.search_for_dna_sequences`.
+
+    Note: If a domain is fixed then all of its subdomains must also be fixed.
+    """
+
+    label: str | None = None
+    """
+    Optional "label" string to associate to this :any:`Domain`.
+
+    Useful for associating extra information with the :any:`Domain` that will be serialized, for example,
+    for DNA sequence design.
+    """
+
+    dependent: bool = False
+    """
+    Whether this :any:`Domain`'s DNA sequence is dependent on others. Usually this is not the case.
+    However, domains can be subdivided hierarchically into a tree of domains by setting 
+    :data:`Domain.subdomains` to describe the tree. In this case exactly
+    one domain along every path from the root to any leaf must be independent, and the rest dependent:
+    the dependent domains will have their sequences calculated from the indepenedent ones.
+    
+    A possible use case is that one strand represents a subsequence of M13 of length 300,
+    of which there are 7249 possible DNA sequences to assign based on the different
+    rotations of M13. If this strand is bound to several other strands, it will have
+    several domains, but they cannot be set independently of each other.
+    This can be done by creating a strand with a single long domain, which is subdivided into many dependent 
+    child domains.
+    Only the entire strand, the root domain, can be assigned at once, changing every domain at once,
+    so the domains are dependent on the root domain's assigned sequence.
+    """
+
+    length: int | None = None
+    """
+    Length of this domain. If None, then the method :meth:`Domain.get_length` asks :data:`Domain.pool`
+    for the length. However, a :any:`Domain` with :data:`Domain.dependent` set to True has no
+    :data:`Domain.pool`. For such domains, it is necessary to set a :data:`Domain.length` field directly.
+    """
+
+    _subdomains: List[Domain] = field(init=False, default_factory=list)
+    """List of smaller subdomains whose concatenation is this domain. If empty, then there are no subdomains.
+    """
+
+    parent: Domain | None = field(init=False, default=None)
+    """Domain of which this is a subdomain. Note, this is not set manually, this is set by the library based 
+    on the :data:`Domain.subdomains` of other domains in the same tree.
+    """
+
+    def __init__(
+        self,
+        name: str,
+        pool: DomainPool | None = None,
+        sequence: str | None = None,
+        fixed: bool = False,
+        label: str | None = None,
+        dependent: bool = False,
+        subdomains: List[Domain] | None = None,
+        weight: float | None = None,
+    ) -> None:
+        if subdomains is None:
+            subdomains = []
+        self._name = name
+        self._starred_name = name + "*"
+        self._pool = pool
+        self._sequence = sequence
+        self._starred_sequence = None if sequence is None else nv.wc(sequence)
+        self.fixed = fixed
+        self.label = label
+        self.dependent = dependent
+        self._subdomains = subdomains
+
+        if self.name.endswith("*"):
+            raise ValueError(
+                "Domain name cannot end with *\n" f"domain name = {self.name}"
+            )
+
+        if self.fixed:
+            for sd in self._subdomains:
+                if not sd.fixed:
+                    raise ValueError(
+                        f"Domain is fixed, but subdomain {sd} is not fixed"
+                    )
+        else:
+            contains_no_non_fixed_subdomains = True
+            for sd in self._subdomains:
+                if not sd.fixed:
+                    contains_no_non_fixed_subdomains = False
+                    break
+            if len(self._subdomains) > 0 and contains_no_non_fixed_subdomains:
+                raise ValueError(f"Domain is not fixed, but all subdomains are fixed")
+
+        # Set parent field for all subdomains.
+        for subdomain in self._subdomains:
+            subdomain.parent = self
+
+        if self.dependent and weight is not None:
+            raise ValueError(
+                f"cannot set Domain.weight when Domain.dependent is True, "
+                f"since dependent domains cannot be picked to change in the search, "
+                f"which is the probability that DOmain.weight affects"
+            )
+        if weight is not None:
+            self.weight = weight
+
+    @staticmethod
+    def name_of_part_type(self) -> str:
+        return "domain"
+
+    def key(self) -> str:
+        return f"Domain({self.name})"
+
+    # needed to avoid unhashable type error; see
+    # https://docs.python.org/3/reference/datamodel.html#object.__hash__
+    __hash__ = Part.__hash__
+
+    def __repr__(self) -> str:
+        return self._name
+
+    def individual_parts(self) -> Tuple[Domain, ...]:
+        return (self,)
+
+    def to_json_serializable(
+        self, suppress_indent: bool = True
+    ) -> NoIndent | Dict[str, Any]:
+        """
+        :return:
+            Dictionary ``d`` representing this :any:`Domain` that is "naturally" JSON serializable,
+            by calling ``json.dumps(d)``.
+        """
+        dct: Dict[str, Any] = {name_key: self.name}
+        if self._pool is not None:
+            dct[domain_pool_name_key] = self._pool.name
+        if self.has_sequence():
+            dct[sequence_key] = self._sequence
+            if self.fixed:
+                dct[fixed_key] = True
+        if self.label is not None:
+            dct[label_key] = self.label
+        return NoIndent(dct) if suppress_indent else dct
+
+    @staticmethod
+    def from_json_serializable(
+        json_map: Dict[str, Any], pool_with_name: Dict[str, DomainPool] | None
+    ) -> Domain:
+        """
+        :param json_map:
+            JSON serializable object encoding this :any:`Domain`, as returned by
+            :py:meth:`Domain.to_json_serializable`.
+        :param pool_with_name:
+            dict mapping name to :any:`DomainPool` with that name; required to rehydrate :any:`Domain`'s.
+            If None, then a DomainPool with no constraints is created with the name and domain length
+            found in the JSON.
+        :return:
+            :any:`Domain` represented by dict `json_map`, assuming it was created by
+            :py:meth:`Domain.to_json_serializable`.
+        """
+        name: str = mandatory_field(Domain, json_map, name_key)
+        sequence: str | None = json_map.get(sequence_key)
+        fixed: bool = json_map.get(fixed_key, False)
+
+        label: str = json_map.get(label_key)
+
+        pool: DomainPool | None
+        pool_name: str | None = json_map.get(domain_pool_name_key)
+        if pool_name is not None:
+            if pool_with_name is not None:
+                pool = pool_with_name[pool_name] if pool_with_name is not None else None
+            else:
+                raise AssertionError()
+        else:
+            pool = None
+
+        domain: Domain = Domain(
+            name=name, sequence=sequence, fixed=fixed, pool=pool, label=label
+        )
+        return domain
+
+    @property
+    def name(self) -> str:
+        """
+        :return: name of this :any:`Domain`
+        """
+        return self._name
+
+    @name.setter
+    def name(self, new_name: str) -> None:
+        """
+        :param new_name: new name to set
+        """
+        self._name = new_name
+        self._starred_name = new_name + "*"
+
+    @property
+    def pool(self) -> DomainPool:
+        """
+        :return: :any:`DomainPool` of this :any:`Domain`
+        """
+        if self._pool is None:
+            raise ValueError(f"pool has not been set for Domain {self.name}")
+        return self._pool
+
+    @pool.setter
+    def pool(self, new_pool: DomainPool) -> None:
+        """
+        :param new_pool: new :any:`DomainPool` to set
+        :raises ValueError: if :data:`Domain.pool_` is not None and is not same object as `new_pool`
+        """
+        if self._pool is not None and new_pool is not self._pool:
+            raise ValueError(
+                f"Assigning pool {new_pool} to domain "
+                f"{self} but {self} already has domain "
+                f"pool {self._pool}"
+            )
+        self._pool = new_pool
+
+    @property
+    def subdomains(self) -> List["Domain"]:
+        """
+        Subdomains of this :any:`Domain`.
+
+        Used in connection with :data:`Domain.dependent` to declare that
+        some :any:`Domain`'s are contained within other domains (forming a tree in general),
+        and domains with :data:`Domain.dependent` set to True automatically take their sequences from
+        independent domains.
+
+        WARNING: this can be a bit tricky to determine the order when setting these.
+        The subdomains should be listed in 5' to 3' order for UNSTARRED domains.
+        If there is a starred domain with starred subdomains, they would be listed in
+        REVERSE order.
+
+        For example, if there is a domain `dom*`  ``[--------->`` of length 11
+        with two subdomains `sub1*` ``[----->`` of length 7 and `sub2*` ``[-->`` of length 4
+        (put together they look like ``[----->[-->``)
+        that appear
+        in that order left to right (5' to 3'), then one would assign the domain `dom` to have subdomains
+        ``[sub2, sub1]``, since the UNSTARRED domains appear ``<-----]<--]``, i.e., in 5' to 3' order
+        for the unstarred domains, first the length 4 domain `dom2` appears,
+        then the length 7 domain `dom1`.
+        """
+        return self._subdomains
+
+    @subdomains.setter
+    def subdomains(self, new_subdomains: List["Domain"]) -> None:
+        self._subdomains = new_subdomains
+        for s in new_subdomains:
+            s.parent = self
+
+    def has_length(self) -> bool:
+        """
+        :return:
+            True if this :any:`Domain` has a length, which means either a sequence has been assigned
+            to it, or it has a :any:`DomainPool`.
+        """
+        return (
+            self._sequence is not None
+            or (self._pool is not None and self._pool.length is not None)
+            or self.length is not None
+        )
+
+    def get_length(self) -> int:
+        """
+        :return:
+            Length of this domain (delegates to pool)
+        :raises ValueError:
+            if no :any:`DomainPool` has been set for this :any:`Domain`
+        """
+        if self.length is not None:
+            return self.length
+        if self.fixed and self._sequence is not None:
+            return len(self._sequence)
+        if self._pool is None:
+            raise ValueError(
+                f"No DomainPool has been set for domain {self.name}, "
+                f"so it has no length yet.\n"
+                "Assign a DomainPool (which has a length field) to give this Domain a length."
+            )
+        if self._pool.length is not None:
+            return self._pool.length
+        elif self._pool.possible_sequences is not None:
+            if isinstance(self._pool.possible_sequences, list):
+                # if pool.length is None, then possible_sequences must be not None and nonempty,
+                # so we consult its first sequence to inquire about the length
+                assert len(self._pool.possible_sequences) > 0
+                return len(self._pool.possible_sequences[0])
+            elif isinstance(self._pool.possible_sequences, SubstringSampler):
+                return self._pool.possible_sequences.substring_length
+            else:
+                raise ValueError(
+                    "possible_sequences should be list of strings or SuperSequence but is "
+                    f"{type(self._pool.possible_sequences)}: {self._pool.possible_sequences}"
+                )
+
+    def sequence(self) -> str:
+        """
+        :return: DNA sequence of this domain (unstarred version)
+        :raises ValueError: If no sequence has been assigned.
+        """
+        if self._sequence is None or "?" in self._sequence:
+            raise ValueError(
+                f"sequence has not been set for Domain {self.name}\n"
+                f"sequence: {self._sequence}"
+            )
+        return self._sequence
+
+    def set_sequence(self, new_sequence: str) -> None:
+        """
+        :param new_sequence: new DNA sequence to set
+        """
+        if self.fixed:
+            raise ValueError(
+                "cannot assign a new sequence to this Domain; its sequence is fixed as "
+                f"{self._sequence}"
+            )
+        if self.has_length() and len(new_sequence) != self.get_length():
+            raise ValueError(
+                f"incorrect length for new_sequence={new_sequence};\n"
+                f"it is length {len(new_sequence)}, but this domain is length {self.get_length()}"
+            )
+        # Check that total length of subdomains (if used) adds up domain length.
+        if len(self._subdomains) != 0:
+            sd_total_length = 0
+            for sd in self._subdomains:
+                sd_total_length += sd.get_length()
+            if sd_total_length != self.get_length():
+                raise ValueError(
+                    f"Domain {self} is length {self.get_length()} but subdomains {self._subdomains} "
+                    f"have total length of {sd_total_length}"
+                )
+        self._sequence = new_sequence
+        self._starred_sequence = nv.wc(new_sequence)
+        self._set_subdomain_sequences(new_sequence)
+        self._set_parent_sequence(new_sequence)
+
+    def _set_subdomain_sequences(self, new_sequence: str) -> None:
+        """Sets sequence for all subdomains.
+
+        :param new_sequence: Sequence assigned to this domain.
+        :type new_sequence: str
+        """
+        sequence_idx = 0
+        for sd in self._subdomains:
+            sd_len = sd.get_length()
+            sd_sequence = new_sequence[sequence_idx : sequence_idx + sd_len]
+            sd._sequence = sd_sequence
+            sd._starred_sequence = nv.wc(sd_sequence)
+            sd._set_subdomain_sequences(sd_sequence)
+            sequence_idx += sd_len
+
+    def _set_parent_sequence(self, new_sequence: str) -> None:
+        """Set parent sequence and propagate upwards
+
+        :param new_sequence: new sequence
+        :type new_sequence: str
+        """
+        parent = self.parent
+        if parent is not None:
+            if parent._sequence is None:
+                parent._sequence = "?" * parent.get_length()
+                parent._starred_sequence = "?" * parent.get_length()
+            # Add up lengths of subdomains, add new_sequence
+            idx = 0
+            assert self in parent._subdomains
+            sd: Domain | None = None
+            for sd in parent._subdomains:
+                if sd == self:
+                    break
+                else:
+                    idx += sd.get_length()
+            assert sd is not None
+            old_sequence = parent._sequence
+            parent._sequence = (
+                old_sequence[:idx]
+                + new_sequence
+                + old_sequence[idx + sd.get_length() :]
+            )
+            parent._starred_sequence = nv.wc(parent._sequence)
+            parent._set_parent_sequence(parent._sequence)
+
+    def set_fixed_sequence(self, fixed_sequence: str) -> None:
+        """
+        Set DNA sequence and fix it so it is not changed by the nuad sequence designer.
+
+        Since it is being fixed, there is no Domain pool, so we don't check the pool or whether it has
+        a length. We also bypass the check that it is not fixed.
+
+        :param fixed_sequence: new fixed DNA sequence to set
+        """
+        self._sequence = fixed_sequence
+        self._starred_sequence = nv.wc(fixed_sequence)
+        self._set_subdomain_sequences(fixed_sequence)
+        self._set_parent_sequence(fixed_sequence)
+        self.fixed = True
+
+    @property
+    def starred_name(self) -> str:
+        """
+        :return: The value :data:`Domain.name` with `*` appended to it.
+        """
+        return self._starred_name
+
+    @property
+    def starred_sequence(self) -> str:
+        """
+        :return: Watson-Crick complement of DNA sequence assigned to this :any:`Domain`.
+        """
+        if self._sequence is None:
+            raise ValueError("no DNA sequence has been assigned to this Domain")
+        # return dv.wc(self.sequence)
+        return self._starred_sequence
+
+    def get_name(self, starred: bool) -> str:
+        """
+        :param starred: whether to return the starred or unstarred version of the name
+        :return: The value :data:`Domain.name` or :data:`Domain.starred_name`, depending on
+                 the value of parameter `starred`.
+        """
+        return self._starred_name if starred else self._name
+
+    def concrete_sequence(self, starred: bool) -> str:
+        """
+        :param starred: whether to return the starred or unstarred version of the sequence
+        :return: The value :data:`Domain.sequence` or :data:`Domain.starred_sequence`, depending on
+                 the value of parameter `starred`.
+        :raises ValueError: if this :any:`Domain` does not have a sequence assigned
+        """
+        if self._sequence is None:
+            raise ValueError(f"no DNA sequence has been assigned to Domain {self}")
+        if self._starred_sequence is None:
+            raise AssertionError(
+                "_starred_sequence should be set to non-None if _sequence is not None. "
+                "Something went wrong in the logic of dsd."
+            )
+        return self._starred_sequence if starred else self._sequence
+
+    def has_sequence(self) -> bool:
+        """
+        :return: Whether a complete DNA sequence has been assigned to this :any:`Domain`.
+                 If this domain has subdomains, False if any subdomain has not been assigned
+                 a sequence.
+        """
+        return self._sequence is not None and "?" not in self._sequence
+
+    @staticmethod
+    def complementary_domain_name(domain_name: str) -> str:
+        """
+        Returns the name of the domain complementary to `domain_name`. In other words, a ``*`` is either
+        removed from the end of `domain_name`, or appended to it if not already there.
+
+        :param domain_name:
+            name of domain
+        :return:
+            name of complementary domain
+        """
+        return domain_name[:-1] if domain_name[-1] == "*" else domain_name + "*"
+
+    def _is_independent(self) -> bool:
+        """Return true if self is independent (not dependent or fixed).
+
+        :return: [description]
+        """
+        return not self.dependent or self.fixed
+
+    def _contains_any_independent_subdomain_recursively(self) -> bool:
+        """Returns true if the subdomain graph rooted at this domain contains
+        at least one independent subdomain.
+
+        :rtype: bool
+        """
+        if self._is_independent():
+            return True
+
+        for sd in self._subdomains:
+            if sd._contains_any_independent_subdomain_recursively():
+                return True
+
+        return False
+
+    def _check_subdomain_graph_is_uniquely_assignable(self) -> None:
+        """Checks that the subdomain graph that this domain is part of is
+        uniquely assignable. Meaning that all paths from the root to the
+        leaf of the subdomain graph contains exaclty one independent subdomain.
+        """
+        if self.parent is None:
+            self._check_exactly_one_independent_subdomain_all_paths()
+        else:
+            self.parent._check_subdomain_graph_is_uniquely_assignable()
+
+    def _check_exactly_one_independent_subdomain_all_paths(self) -> None:
+        """Checks if all paths in the subdomains graph from the self to
+        a leaf subdomain contains exactly one independent (dependent = False or
+        fixed = True) subdomain (could be this one).
+
+        :raises ValueError: if condition is not satisfied
+        """
+        self_independent = not self.dependent or self.fixed
+
+        if self_independent:
+            # Since this domain is independent, check that there are no more independent subdomains
+            # in any children recursively
+            for sd in self._subdomains:
+                if sd._contains_any_independent_subdomain_recursively():
+                    # Too many independent subdomains in this path
+                    raise ValueError(
+                        f"Domain {self} is independent, but subdomain {sd} already contains an "
+                        f"independent subdomain in its subdomain graph"
+                    )
+        else:
+            if len(self._subdomains) == 0:
+                raise ValueError(
+                    f"Domain {self} is dependent and does not contain any subdomains."
+                )
+            # Since this domain is dependent, check that each subdomain has
+            # exactly one independent subdomain in all paths.
+            for sd in self._subdomains:
+                try:
+                    sd._check_exactly_one_independent_subdomain_all_paths()
+                except ValueError as e:
+                    raise ValueError(
+                        f"Domain {self} is dependent and could not find exactly one independent subdomain "
+                        f"in subdomain graph rooted at subdomain {sd}. The following error was found: {e}"
+                    )
+
+    def _check_acyclic_subdomain_graph(
+        self, seen_domains: Set["Domain"] | None = None
+    ) -> None:
+        """Check to see if domain's subdomain graph contains a cycle.
+
+        :param seen_domains: All the domains seen so far (used by implementation)
+        :type seen_domains: Optional[Set["Domain"]]
+        :raises ValueError: Cycle found.
+        """
+        if len(self._subdomains) > 0:
+            if seen_domains is None:
+                seen_domains = set()
+
+            if self in seen_domains:
+                raise ValueError(f"Domain {self} found twice in DFS")
+            else:
+                seen_domains.add(self)
+
+            for sd in self._subdomains:
+                try:
+                    sd._check_acyclic_subdomain_graph(seen_domains)
+                except ValueError as e:
+                    raise ValueError(
+                        f"Cycle found in subdomain graph rooted at {self}. "
+                        f"Propogated from subdomain {sd}: {e}"
+                    )
+
+    def all_domains_in_tree(self) -> List["Domain"]:
+        """
+        :return:
+            list of all domains in the same subdomain tree as this domain (including itself)
+        """
+        domains = self._get_all_domains_from_parent()
+        domains.extend(self._get_all_domains_from_this_subtree())
+        return domains
+
+    def all_domains_intersecting(self) -> List["Domain"]:
+        """
+        :return:
+            list of all domains intersecting this one, meaning those domains in the subtree rooted
+            at this domain (including itself), plus any ancestors of this domain.
+        """
+        domains = self.ancestors()
+        domains.extend(self._get_all_domains_from_this_subtree())
+        return domains
+
+    def ancestors(self) -> List["Domain"]:
+        """
+        :return:
+            list of all domains that are ancestors of this one, NOT including this domain
+        """
+        ancestor = self.parent
+        all_ancestors = []
+        while ancestor is not None:
+            all_ancestors.append(ancestor)
+            ancestor = ancestor.parent
+        return all_ancestors
+
+    def _get_all_domains_from_parent(self) -> List["Domain"]:
+        # note that this gets "sibling/cousin" domains as well
+        # call _ancestors to get only ancestors
+        domains = []
+
+        parent = self.parent
+        if parent is not None:
+            parent_domains = parent._get_all_domains_from_this_subtree(
+                excluded_subdomain=self
+            )
+            domains.extend(parent_domains)
+            domains.extend(parent._get_all_domains_from_parent())
+
+        return domains
+
+    def _get_all_domains_from_this_subtree(
+        self, excluded_subdomain: Domain | None = None
+    ) -> List[Domain]:
+        # includes itself
+        domains = [self]
+        for sd in self._subdomains:
+            if sd != excluded_subdomain:
+                domains.extend(sd._get_all_domains_from_this_subtree())
+        return domains
+
+    def has_pool(self) -> bool:
+        """
+        :return:
+            whether a :any:`DomainPool` has been assigned to this :any:`Domain`
+        """
+        return self._pool is not None
+
+    def contains_in_subtree(self, other: Domain) -> bool:
+        """
+        :param other:
+            another :any:`Domain`
+        :return:
+            True if `self` contains `other` in its subtree of subdomains
+        """
+        # base case
+        if self is other:
+            return True
+
+        # recursive case
+        for subdomain in self._subdomains:
+            if subdomain is other:
+                return True
+            if subdomain.contains_in_subtree(other):
+                return True
+
+        return False
+
+    def independent_source(self) -> Domain:
+        """
+        Like :meth:`independent_ancestor_or_descendent`,
+        but returns this Domain if it is already independent.
+
+        :return:
+            the independent :any:`Domain` that this domain depends on,
+            which is *itself* if it is already independent
+        """
+        if self.dependent:
+            return self.independent_ancestor_or_descendent()
+        else:
+            return self
+
+    def independent_ancestor_or_descendent(self) -> Domain:
+        """
+        Find the independent ancestor or descendent of this dependent :any:`Domain`.
+        Raises exception if this is not a dependent :any:`Domain`.
+
+        :return:
+            The independent ancestor or descendent of this :any:`Domain`.
+        """
+        if not self.dependent:
+            raise ValueError(
+                "cannot call independent_ancestor_or_descendent on non-dependent Domain"
+                f" {self.name}"
+            )
+
+        # first try ancestors
+        domain = self
+        while domain.parent is not None:
+            domain = domain.parent
+            if not domain.dependent:
+                return domain
+
+        # then try descendents
+        independent_descendent = self._independent_descendent()
+        if independent_descendent is None:
+            raise ValueError(
+                f"could not find an independent ancestor or descendent of domain {self.name}"
+            )
+        return independent_descendent
+
+    def _independent_descendent(self) -> Domain | None:
+        if not self.dependent:
+            return self
+
+        if len(self.subdomains) > 0:
+            for subdomain in self.subdomains:
+                independent_descendent = subdomain._independent_descendent()
+                if independent_descendent is not None:
+                    return independent_descendent
+
+        return None
+
+
+def domains_not_substrings_of_each_other_constraint(
+    check_complements: bool = True,
+    short_description: str = "dom neq",
+    weight: float = 1.0,
+    min_length: int = 0,
+    pairs: Iterable[Tuple[Domain, Domain]] | None = None,
+) -> DomainPairConstraint:
+    """
+    Returns constraint ensuring no two domains are substrings of each other.
+    Note that this ensures that no two :any:`Domain`'s are equal if they are the same length.
+
+    :param check_complements:
+        whether to also ensure the check for Watson-Crick complements of the sequences
+    :param short_description:
+        short description of constraint suitable for logging to stdout
+    :param weight:
+        weight to assign to constraint
+    :param min_length:
+        minimum length substring to check.
+        For instance if `min_length` is 4, then having two domains with sequences AAAA and CAAAAC would
+        violate this constraint, but domains with sequences AAA and CAAAC would not.
+    :param pairs:
+        pairs of domains to check.
+        By default all pairs of unequal domains are compared unless both are fixed.
+    :return:
+        a :any:`DomainPairConstraint` ensuring no two domain sequences contain each other as a substring
+        (in particular, if they are equal length, then they are not the same domain)
+    """
+
+    # def evaluate(s1: str, s2: str, domain1: Domain | None, domain2: Domain | None) -> float:
+    def evaluate(
+        seqs: Tuple[str, ...], domains: Optional[Tuple[Domain, Domain]]
+    ) -> Result:  # noqa
+        s1, s2 = seqs
+        if len(s1) > len(s2):
+            s1, s2 = s2, s1
+        summary = ""
+        score = 0.0
+        passed = True
+        if len(s1) >= min_length and s1 in s2:
+            score = 1.0
+            summary = f"{s1} is a length->={min_length} substring of {s2}"
+            passed = False
+        if check_complements:
+            # by symmetry, only need to check c1 versus s2 for WC complement, since
+            # (s1 not in s2 <==> c1 in c2) and (c1 in s2 <==> s1 in c2)
+            c1 = nv.wc(s1)
+            if len(c1) >= min_length and c1 in s2:
+                msg = f"{c1} is a length->={min_length} substring of {s2}"
+                if not passed:
+                    summary += f"; {msg}"
+                else:
+                    summary = msg
+                score += 1.0
+
+        return Result(excess=score, summary=summary)
+
+    return DomainPairConstraint(
+        description="domains not substrings of each other",
+        short_description=short_description,
+        weight=weight,
+        check_domain_against_itself=False,
+        pairs=pairs,
+        evaluate=evaluate,
+    )
+
+
+@dataclass
+class VendorFields(JSONSerializable):
+    """Data required when ordering DNA strands from a synthesis company such as
+    `IDT (Integrated DNA Technologies) <https://www.
+    dna.com/>`_.
+    This data is used when automatically generating files used to order DNA from IDT.
+
+    When exporting to IDT files via :meth:`Design.write_idt_plate_excel_file`
+    or :meth:`Design.write_idt_bulk_input_file`, the field :data:`Strand.name` is used for the
+    name if it exists, otherwise a reasonable default is chosen."""
+
+    scale: str = default_vendor_scale
+    """Synthesis scale at which to synthesize the strand (third field in IDT bulk input:
+    https://www.idtdna.com/site/order/oligoentry).
+    Choices supplied by IDT at the time this was written: 
+    ``"25nm"``, ``"100nm"``, ``"250nm"``, ``"1um"``, ``"5um"``, 
+    ``"10um"``, ``"4nmU"``, ``"20nmU"``, ``"PU"``, ``"25nmS"``.
+    """
+
+    purification: str = default_vendor_purification
+    """Purification options (fourth field in IDT bulk input:
+    https://www.idtdna.com/site/order/oligoentry). 
+    Choices supplied by IDT at the time this was written: 
+    ``"STD"``, ``"PAGE"``, ``"HPLC"``, ``"IEHPLC"``, ``"RNASE"``, ``"DUALHPLC"``, ``"PAGEHPLC"``.
+    """
+
+    plate: str | None = None
+    """Name of plate in case this strand will be ordered on a 96-well or 384-well plate.
+
+    Optional field, but non-optional if :data:`book = openpyxl.load_workbook(filename=filename).well` 
+    is not ``None``.
+    """
+
+    well: str | None = None
+    """Well position on plate in case this strand will be ordered on a 96-well or 384-well plate.
+
+    Optional field, but non-optional if :data:`VendorFields.plate` is not ``None``.
+    """
+
+    def __post_init__(self) -> None:
+        _check_vendor_string_not_none_or_empty(self.scale, "scale")
+        _check_vendor_string_not_none_or_empty(self.purification, "purification")
+        if self.plate is None and self.well is not None:
+            raise ValueError(
+                f"VendorFields.plate cannot be None if VendorFields.well is not None\n"
+                f"VendorFields.well = {self.well}"
+            )
+        if self.plate is not None and self.well is None:
+            raise ValueError(
+                f"VendorFields.well cannot be None if VendorFields.plate is not None\n"
+                f"VendorFields.plate = {self.plate}"
+            )
+
+    def to_json_serializable(
+        self, suppress_indent: bool = True, **kwargs: Any
+    ) -> NoIndent | Dict[str, Any]:
+        dct: Dict[str, Any] = dict(self.__dict__)
+        if self.plate is None:
+            del dct["plate"]
+        if self.well is None:
+            del dct["well"]
+        return NoIndent(dct) if suppress_indent else dct
+
+    @staticmethod
+    def from_json_serializable(json_map: Dict[str, Any]) -> VendorFields:
+        scale = mandatory_field(VendorFields, json_map, vendor_scale_key)
+        purification = mandatory_field(VendorFields, json_map, vendor_purification_key)
+        plate = json_map.get(vendor_plate_key)
+        well = json_map.get(vendor_well_key)
+        return VendorFields(
+            scale=scale, purification=purification, plate=plate, well=well
+        )
+
+    def clone(self) -> VendorFields:
+        return VendorFields(
+            scale=self.scale,
+            purification=self.purification,
+            plate=self.plate,
+            well=self.well,
+        )
+
+    def to_scadnano_vendor_fields(self) -> sc.VendorFields:
+        return sc.VendorFields(
+            scale=self.scale,
+            purification=self.purification,
+            plate=self.plate,
+            well=self.well,
+        )
+
+
+def _check_vendor_string_not_none_or_empty(value: str, field_name: str) -> None:
+    if value is None:
+        raise ValueError(f"field {field_name} in VendorFields cannot be None")
+    if len(value) == 0:
+        raise ValueError(f"field {field_name} in VendorFields cannot be empty")
+
+
+default_strand_group = "default_strand_group"
+
+
+@dataclass
+class Strand(Part, JSONSerializable):
+    """Represents a DNA strand, made of several :any:`Domain`'s."""
+
+    domains: List[Domain]
+    """The :any:`Domain`'s on this :any:`Strand`, in order from 5' end to 3' end."""
+
+    starred_domain_indices: FrozenSet[int]
+    """Set of positions of :any:`Domain`'s in :data:`Strand.domains`
+    on this :any:`Strand` that are starred."""
+
+    group: str
+    """Optional "group" field to describe strands that share similar properties."""
+
+    _domain_names_concatenated: str
+    """Concatenation of domain names; cached for efficiency since these are used in calculating 
+    hash values."""
+
+    _hash_domain_names_concatenated: int
+    """Hash value of _domain_names_concatenated; cached for efficiency."""
+
+    vendor_fields: VendorFields | None = None
+    """
+    Fields used when ordering strands from a synthesis company such as IDT 
+    (Integrated DNA Technologies, Coralville, IA). If present (i.e., not equal to :const:`None`)
+    then the method :meth:`Design.write_idt_bulk_input_file` can be called to automatically
+    generate an text file for ordering strands in test tubes: 
+    https://www.idtdna.com/site/order/oligoentry,
+    as can the method :py:meth:`Design.write_idt_plate_excel_file` for writing a Microsoft Excel 
+    file that can be uploaded to IDT's website for describing DNA sequences to be ordered in 96-well
+    or 384-well plates.
+    """
+
+    _name: str | None = None
+    """Optional name of strand."""
+
+    modification_5p: nm.Modification5Prime | None = None
+    """
+    5' modification; None if there is no 5' modification. 
+    """
+
+    modification_3p: nm.Modification3Prime | None = None
+    """
+    3' modification; None if there is no 3' modification. 
+    """
+
+    modifications_int: Dict[int, nm.ModificationInternal] = field(default_factory=dict)
+    """
+    :any:`modifications.Modification`'s to the DNA sequence (e.g., biotin, Cy3/Cy5 fluorphores). 
+    
+    Maps index within DNA sequence to modification. If the internal modification is attached to a base 
+    (e.g., internal biotin, /iBiodT/ from IDT), 
+    then the index is that of the base.
+    If it goes between two bases 
+    (e.g., internal Cy3, /iCy3/ from IDT),
+    then the index is that of the previous base, 
+    e.g., to put a Cy3 between bases at indices 3 and 4, the index should be 3. 
+    So for an internal modified base on a sequence of length n, the allowed indices are 0,...,n-1,
+    and for an internal modification that goes between bases, the allowed indices are 0,...,n-2.
+    """
+
+    label: str | None = None
+    """
+    Optional generic "label" string to associate to this :any:`Strand`.
+
+    Useful for associating extra information with the :any:`Strand` that will be serialized, for example,
+    for DNA sequence design.
+    """
+
+    def __init__(
+        self,
+        domains: Iterable[Domain] | None = None,
+        starred_domain_indices: Iterable[int] = (),
+        group: str = default_strand_group,
+        name: str | None = None,
+        label: str | None = None,
+        vendor_fields: VendorFields | None = None,
+    ) -> None:
+        """
+        A :any:`Strand` can be created only by listing explicit :any:`Domain` objects
+        via parameter `domains`. To specify a :any:`Strand` by giving domain *names*, see the method
+        :meth:`Design.add_strand`.
+
+        :param domains:
+            list of :any:`Domain`'s on this :any:`Strand`
+        :param starred_domain_indices:
+            Indices of :any:`Domain`'s in `domains` that are starred.
+        :param group:
+            name of group of this :any:`Strand`.
+        :param name:
+            Name of this :any:`Strand`.
+        :param label:
+            Label to associate with this :any:`Strand`.
+        :param vendor_fields:
+            :any:`VendorFields` object to associate with this :any:`Strand`; needed to call
+            methods for exporting to IDT formats (e.g., :meth:`Strand.write_idt_bulk_input_file`)
+        """
+        self._all_intersecting_domains = None
+        self.group = group
+        self._name = name
+
+        # XXX: moved this check to Design constructor to allow subdomain graphs to be
+        # constructed gradually while building up the design
+        # Check that each base in the sequence is assigned by exactly one
+        # independent subdomain.
+        # for d in cast(List[Domain], domains):
+        #     d._check_acyclic_subdomain_graph()  # noqa
+        #     d._check_subdomain_graph_is_uniquely_assignable()  # noqa
+
+        self.domains = list(domains)  # type: ignore
+        self.starred_domain_indices = frozenset(starred_domain_indices)  # type: ignore
+        self.label = label
+        self.vendor_fields = vendor_fields
+
+        # don't know why we have to do this, but we get a missing attribute error otherwise
+        # https://stackoverflow.com/questions/70986725/python-dataclass-attribute-missing-when-using-explicit-init-constructor-and
+        self.modifications_int = {}
+
+        self.compute_derived_fields()
+
+    @staticmethod
+    def name_of_part_type(self) -> str:
+        return "strand"
+
+    def key(self) -> str:
+        return f"Strand({self._hash_domain_names_concatenated})"
+
+    # needed to avoid unhashable type error; see
+    # https://docs.python.org/3/reference/datamodel.html#object.__hash__
+    __hash__ = Part.__hash__
+
+    def individual_parts(self) -> Tuple[Strand, ...]:
+        return (self,)
+
+    def clone(self, name: str | None) -> Strand:
+        """
+        Returns a copy of this :any:`Strand`. The copy is "shallow" in that the :any:`Domain`'s are shared.
+        This is useful for creating multiple versions of each :any:`Strand`, e.g., for having a
+        variant with an extension.
+
+        WARNING: the :data:`Strand.label` will be shared between them. If it should be copied,
+        this must be done manually. A shallow copy of it can be made by setting
+
+        :param name:
+            new name to give this Strand
+        :return:
+            A copy of this :any:`Strand`.
+        """
+        domains = list(self.domains)
+        starred_domain_indices = list(self.starred_domain_indices)
+        name = name if name is not None else self.name
+        vendor_fields = (
+            None if self.vendor_fields is None else self.vendor_fields.clone()
+        )
+        return Strand(
+            domains=domains,
+            starred_domain_indices=starred_domain_indices,
+            name=name,
+            group=self.group,
+            label=self.label,
+            vendor_fields=vendor_fields,
+        )
+
+    def compute_derived_fields(self):
+        """
+        Re-computes derived fields of this :any:`Strand`. Should be called after modifications to the
+        Strand. (Done automatically at the start of :meth:`search.search_for_dna_sequences`.)
+        """
+        self._domain_names_concatenated = "-".join(self.domain_names_tuple())
+        self._hash_domain_names_concatenated = hash(self._domain_names_concatenated)
+        self._compute_all_intersecting_domains()
+
+    def all_intersecting_domains(self) -> List[Domain]:
+        if self._all_intersecting_domains is None:
+            self._compute_all_intersecting_domains()
+        return self._all_intersecting_domains
+
+    def _compute_all_intersecting_domains(self) -> None:
+        # Check that each base in the sequence is assigned by exactly one independent subdomain.
+        # We normally wait until the Design constructor to check for this to raise an exception,
+        # but here we just check to see whether to bother computing self._all_intersecting_domains.
+        for d in cast(List[Domain], self.domains):
+            try:
+                d._check_acyclic_subdomain_graph()  # noqa
+                d._check_subdomain_graph_is_uniquely_assignable()  # noqa
+            except ValueError:
+                return
+
+        self._all_intersecting_domains = []
+        for direct_domain in self.domains:
+            for domain_in_tree in direct_domain.all_domains_intersecting():
+                if domain_in_tree not in self._all_intersecting_domains:
+                    self._all_intersecting_domains.append(domain_in_tree)
+
+    def intersects_domain(self, domain: Domain) -> bool:
+        """
+        :param domain:
+            domain to test for intersection
+        :return:
+            whether this strand intersects `domain`, which is true if either `domain` is in the list
+            :data:`Strand.domains`, or if any of those domains have `domain` in their hierarchical tree
+            as a subdomain or an ancestor
+        """
+        return domain in self.all_intersecting_domains()
+
+    def length(self) -> int:
+        """
+        :return:
+            Sum of lengths of :any:`Domain`'s in this :any:`Strand`.
+            Each :any:`Domain` must have a :any:`DomainPool` assigned so that the length is defined.
+        """
+        return sum(domain.get_length() for domain in self.domains)
+
+    def domain_names_concatenated(self, delim: str = "-") -> str:
+        """
+        :param delim:
+            Delimiter to put between domain names.
+        :return:
+            names of :any:`Domain`'s in this :any:`Strand`, concatenated with `delim` in between.
+        """
+        return delim.join(self.domain_names_tuple())
+
+    def domain_names_tuple(self) -> Tuple[str, ...]:
+        """
+        :return: tuple of names of :any:`Domain`'s in this :any:`Strand`.
+        """
+        domain_names: List[str] = []
+        for idx, domain in enumerate(self.domains):
+            is_starred = idx in self.starred_domain_indices
+            domain_names.append(domain.get_name(is_starred))
+        return tuple(domain_names)
+
+    def vendor_dna_sequence(self) -> str:
+        """
+        :return: DNA sequence as it needs to be typed to order from a synthesis company, with
+            :data:`Modification5Prime`'s,
+            :data:`Modification3Prime`'s,
+            and
+            :data:`ModificationInternal`'s represented with text codes, e.g., "/5Biosg/ACGT" for sequence
+            ACGT with a 5' biotin modification to order from IDT.
+        """
+        self._ensure_modifications_legal(check_offsets_legal=True)
+
+        ret_list: List[str] = []
+        if (
+            self.modification_5p is not None
+            and self.modification_5p.vendor_code is not None
+        ):
+            ret_list.append(self.modification_5p.vendor_code)
+
+        for offset, base in enumerate(self.sequence(delimiter="")):
+            ret_list.append(base)
+            if (
+                offset in self.modifications_int
+            ):  # if internal mod attached to base, replace base
+                mod = self.modifications_int[offset]
+                if mod.vendor_code is not None:
+                    if mod.allowed_bases is not None:
+                        if base not in mod.allowed_bases:
+                            msg = (
+                                f"internal modification {mod} can only replace one of these bases: "
+                                f'{",".join(mod.allowed_bases)}, but the base at offset {offset} is {base}'
+                            )
+                            raise ValueError(msg)
+                        ret_list[-1] = (
+                            mod.vendor_code
+                        )  # replace base with modified base
+                    else:
+                        ret_list.append(
+                            mod.vendor_code
+                        )  # append modification between two bases
+
+        if (
+            self.modification_3p is not None
+            and self.modification_3p.vendor_code is not None
+        ):
+            ret_list.append(self.modification_3p.vendor_code)
+
+        return "".join(ret_list)
+
+    def _ensure_modifications_legal(self, check_offsets_legal: bool = False) -> None:
+        if check_offsets_legal:
+            mod_i_offsets_list = list(self.modifications_int.keys())
+            min_offset = (
+                min(mod_i_offsets_list) if len(mod_i_offsets_list) > 0 else None
+            )
+            max_offset = (
+                max(mod_i_offsets_list) if len(mod_i_offsets_list) > 0 else None
+            )
+            if min_offset is not None and min_offset < 0:
+                raise ValueError(
+                    f"smallest offset is {min_offset} but must be nonnegative: "
+                    f"{self.modifications_int}"
+                )
+            if max_offset is not None and max_offset > len(self.sequence(delimiter="")):
+                raise ValueError(
+                    f"largest offset is {max_offset} but must be at most "
+                    f"{len(self.sequence(delimiter=''))}: "
+                    f"{self.modifications_int}"
+                )
+
+    def to_json_serializable(
+        self, suppress_indent: bool = True
+    ) -> NoIndent | Dict[str, Any]:
+        """
+        :return:
+            Dictionary ``d`` representing this :any:`Strand` that is "naturally" JSON serializable,
+            by calling ``json.dumps(d)``.
+        """
+        dct: Dict[str, Any] = {name_key: self.name, group_key: self.group}
+
+        domains_list = [domain.name for domain in self.domains]
+        dct[domain_names_key] = (
+            NoIndent(domains_list) if suppress_indent else domains_list
+        )
+
+        starred_domain_indices_list = sorted(list(self.starred_domain_indices))
+        dct[starred_domain_indices_key] = (
+            NoIndent(starred_domain_indices_list)
+            if suppress_indent
+            else starred_domain_indices_list
+        )
+
+        if self.label is not None:
+            dct[label_key] = NoIndent(self.label) if suppress_indent else self.label
+
+        if self.vendor_fields is not None:
+            dct[vendor_fields_key] = self.vendor_fields.to_json_serializable(
+                suppress_indent
+            )
+
+        if self.modification_5p is not None:
+            dct[nm.modification_5p_key] = self.modification_5p.id
+
+        if self.modification_3p is not None:
+            dct[nm.modification_3p_key] = self.modification_3p.id
+
+        if len(self.modifications_int) > 0:
+            mods_dict = {}
+            for offset, mod in self.modifications_int.items():
+                mods_dict[f"{offset}"] = mod.id
+            dct[nm.modifications_int_key] = (
+                NoIndent(mods_dict) if suppress_indent else mods_dict
+            )
+
+        return dct
+
+    @staticmethod
+    def from_json_serializable(
+        json_map: Dict[str, Any],
+        domain_with_name: Dict[str, Domain],
+    ) -> Strand:
+        """
+        :return:
+            :any:`Strand` represented by dict `json_map`, assuming it was created by
+            :py:meth:`Strand.to_json_serializable`.
+        """
+        name: str = mandatory_field(Strand, json_map, name_key)
+        domain_names_json = mandatory_field(Strand, json_map, domain_names_key)
+        domains: List[Domain] = [domain_with_name[name] for name in domain_names_json]
+        starred_domain_indices = mandatory_field(
+            Strand, json_map, starred_domain_indices_key
+        )
+
+        group = json_map.get(group_key, default_strand_group)
+
+        label: str = json_map.get(label_key)
+
+        vendor_fields_json = json_map.get(vendor_fields_key)
+        vendor_fields = None
+        if vendor_fields_json is not None:
+            vendor_fields = VendorFields.from_json_serializable(vendor_fields_json)
+
+        strand: Strand = Strand(
+            domains=domains,
+            starred_domain_indices=starred_domain_indices,
+            group=group,
+            name=name,
+            label=label,
+            vendor_fields=vendor_fields,
+        )
+        return strand
+
+    def __repr__(self) -> str:
+        return self.name
+
+    def unstarred_domains(self) -> List[Domain]:
+        """
+        :return: list of unstarred :any:`Domain`'s in this :any:`Strand`, in order they appear in
+                 :data:`Strand.domains`
+        """
+        return [
+            domain
+            for idx, domain in enumerate(self.domains)
+            if idx not in self.starred_domain_indices
+        ]
+
+    def starred_domains(self) -> List[Domain]:
+        """
+        :return: list of starred :any:`Domain`'s in this :any:`Strand`, in order they appear in
+                 :data:`Strand.domains`
+        """
+        return [
+            domain
+            for idx, domain in enumerate(self.domains)
+            if idx in self.starred_domain_indices
+        ]
+
+    def unstarred_domains_set(self) -> OrderedSet[Domain]:
+        """
+        :return: set of unstarred :any:`Domain`'s in this :any:`Strand`
+        """
+        return OrderedSet(self.unstarred_domains())
+
+    def starred_domains_set(self) -> OrderedSet[Domain]:
+        """
+        :return: set of starred :any:`Domain`'s in this :any:`Strand`
+        """
+        return OrderedSet(self.starred_domains())
+
+    def sequence(self, delimiter: str = "") -> str:
+        """
+        :param delimiter:
+            Delimiter string to place between sequences of each :any:`Domain` in this :any:`Strand`.
+            For instance, if `delimiter` = ``'--'``, then it will return a string such as
+            ``ACGTAGCTGA--CGCTAGCTGA--CGATCGATC--GCGATCGAT``
+        :return:
+            DNA sequence assigned to this :any:`Strand`, calculated by concatenating all sequences
+            assigned to its :any:`Domain`'s.
+        :raises ValueError:
+            if any :any:`Domain` of this :any:`Strand` does not have a sequence assigned
+        """
+        seqs = []
+        for idx, domain in enumerate(self.domains):
+            starred = idx in self.starred_domain_indices
+            seqs.append(domain.concrete_sequence(starred))
+        return delimiter.join(seqs)
+
+    def assign_dna(self, sequence: str) -> None:
+        """
+        :param sequence:
+            DNA sequence to assign to this :any:`Strand`.
+            Must have length = :py:meth:`Strand.length`.
+        """
+        if not self.length() == len(sequence):
+            raise ValueError(
+                f"Strand {self.name} has length {self.length()}, but DNA sequence "
+                f"{sequence} has length {len(sequence)}"
+            )
+        start = 0
+        for domain in self.domains:
+            end = start + domain.get_length()
+            domain_sequence = sequence[start:end]
+            domain.set_sequence(domain_sequence)
+            start = end
+
+    @property
+    def fixed(self) -> bool:
+        """True if every :any:`Domain` on this :any:`Strand` has a fixed DNA sequence."""
+        return all(domain.fixed for domain in self.domains)
+
+    def unfixed_domains(self) -> Tuple[Domain, ...]:
+        """
+        :return: all :any:`Domain`'s in this :any:`Strand` where :data:`Domain.fixed` is False
+        """
+        return tuple(domain for domain in self.domains if not domain.fixed)
+
+    @property
+    def name(self) -> str:
+        """
+        :return: name of this :any:`Strand` if it was assigned one, otherwise :any:`Domain` names are
+                 concatenated with '-' joining them
+        """
+        if self._name is None:
+            self._name = self.domain_names_concatenated()
+        return self._name
+        # return self.domain_names_concatenated() if self._name is None else self._name
+
+    @name.setter
+    def name(self, new_name: str) -> None:
+        """
+        Sets name of this :any:`Strand`.
+        """
+        self._name = new_name
+
+    # def complementary_domains(self, other: Strand) -> List[Domain]:
+    #     """
+    #     :param other: another :any:`Strand`
+    #     :return: list of :any:`Domain`'s that are complementary between this :any:`Strand` and `other`,
+    #              in the order they appear in this :any:`Strand`.
+    #     """
+
+    def address_of_domain(self, domain_idx: int) -> "StrandDomainAddress":
+        """Returns :any:`StrandDomainAddress` of the domain located at domain_idx
+
+        :rparam domain_idx: Index of domain
+        """
+        return StrandDomainAddress(self, domain_idx)
+
+    def address_of_nth_domain_occurence(
+        self, domain_name: str, n: int, forward=True
+    ) -> "StrandDomainAddress":
+        """
+        Returns :any:`StrandDomainAddress` of the `n`'th occurence of domain named `domain_name`.
+
+        :param domain_name:
+            name of :any:`Domain` to find address of
+        :param n:
+            which occurrence (in order on the :any:`Strand`)
+            of :any:`Domain` with name `domain_name` to find address of.
+        :param forward:
+            if True, starts searching from 5' end, otherwise starts searching from 3' end.
+        :return:
+            :any:`StrandDomainAddress` of the `n`'th occurence of domain named `domain_name`.
+        """
+        if n < 1:
+            raise ValueError(f"n needs to be at least 1")
+        domain_names = self.domain_names_tuple()
+        idx = -1
+        occurences = 0
+
+        itr = (
+            range(0, len(domain_names))
+            if forward
+            else range(len(domain_names) - 1, -1, -1)
+        )
+
+        for i in itr:
+            if domain_names[i] == domain_name:
+                occurences += 1
+                if occurences == n:
+                    idx = i
+                    break
+        if idx == -1:
+            raise ValueError(
+                f"{self} contained less than {n} occurrences of domain {domain_name}"
+            )
+
+        return StrandDomainAddress(self, idx)
+
+    def address_of_first_domain_occurence(
+        self, domain_name: str
+    ) -> "StrandDomainAddress":
+        """
+        Returns :any:`StrandDomainAddress` of the first occurrence of domain named domain_name
+        starting from the 5' end.
+        """
+        return self.address_of_nth_domain_occurence(domain_name, 1)
+
+    def address_of_last_domain_occurence(
+        self, domain_name: str
+    ) -> "StrandDomainAddress":
+        """
+        Returns :any:`StrandDomainAddress` of the nth occurrence of domain named domain_name
+        starting from the 3' end.
+        """
+        return self.address_of_nth_domain_occurence(domain_name, 1, forward=False)
+
+    def append_domain(self, domain: Domain, starred: bool = False) -> None:
+        """
+        Appends `domain` to 3' end of this :any:`Strand`.
+
+        :param domain:
+            :any:`Domain` to append
+        :param starred:
+            whether `domain` is starred
+        """
+        self.insert_domain(len(self.domains), domain, starred)
+
+    def prepend_domain(self, domain: Domain, starred: bool = False) -> None:
+        """
+        Prepends `domain` to 5' end of this :any:`Strand` (i.e., the beginning of the :any:`Strand`).
+
+        :param domain:
+            :any:`Domain` to prepend
+        :param starred:
+            whether `domain` is starred
+        """
+        self.insert_domain(0, domain, starred)
+
+    def insert_domain(self, idx: int, domain: Domain, starred: bool = False) -> None:
+        """
+        Inserts `domain` at index `idx` of this :any:`Strand`, with same semantics as Python's List.insert.
+        For example, ``strand.insert(0, domain)`` is equivalent to ``strand.prepend_domain(domain)``
+        and ``strand.insert(len(strand.domains), domain)`` is equivalent to ``strand.append_domain(domain)``.
+
+        :param idx:
+            index at which to insert `domain` into this :any:`Strand`
+        :param domain:
+            :any:`Domain` to append
+        :param starred:
+            whether `domain` is starred
+        """
+        self.domains.insert(idx, domain)
+
+        new_starred_idx = frozenset([idx]) if starred else frozenset()
+
+        # increment all starred indices >= idx
+        starred_domain_indices_at_least_idx = frozenset(
+            [idx_ for idx_ in self.starred_domain_indices if idx_ >= idx]
+        )
+        starred_domain_indices_at_least_idx_inc = frozenset(
+            [idx_ + 1 for idx_ in starred_domain_indices_at_least_idx if idx_ >= idx]
+        )
+        # remove old starred indices >= idx, union in their increments,
+        # and if new domain is starred, union it in also
+        self.starred_domain_indices = (
+            self.starred_domain_indices.difference(starred_domain_indices_at_least_idx)
+            .union(starred_domain_indices_at_least_idx_inc)
+            .union(new_starred_idx)
+        )
+
+    def set_fixed_sequence(self, seq: str) -> None:
+        """
+        Sets each domain of this :any:`Strand` to have a substring of `seq`, such that
+        the entire strand has the sequence `seq`. All :any:`Domain`'s in this strand will be fixed
+        after doing this. (And if any of them are already fixed it will raise an error.)
+
+        :param seq:
+            sequence to assign to this :any:`Strand`
+        """
+        idx = 0
+        for domain in self.domains:
+            substring = seq[idx : idx + domain.get_length()]
+            domain.set_fixed_sequence(substring)
+            idx += domain.get_length()
+
+
+@dataclass
+class DomainPair(Part, Iterable[Domain]):
+    domain1: Domain
+    "First domain"
+
+    domain2: Domain
+    "Second domain"
+
+    starred1: bool = False
+    "Whether first domain is starred (not used in most constraints)"
+
+    starred2: bool = False
+    "Whether second domain is starred (not used in most constraints)"
+
+    def __post_init__(self) -> None:
+        # make this symmetric so dict lookups work no matter the order
+        if self.domain1.name > self.domain2.name:
+            self.domain1, self.domain2 = self.domain2, self.domain1
+            self.starred1, self.starred2 = self.starred2, self.starred1
+
+    # needed to avoid unhashable type error; see
+    # https://docs.python.org/3/reference/datamodel.html#object.__hash__
+    __hash__ = Part.__hash__
+
+    @property
+    def name(self) -> str:
+        return (
+            self.domain1.get_name(self.starred1)
+            + ", "
+            + self.domain2.get_name(self.starred2)
+        )
+
+    def key(self) -> str:
+        return f"DomainPair[{self.name}]"
+
+    @staticmethod
+    def name_of_part_type(self) -> str:
+        return "domain pair"
+
+    def individual_parts(self) -> Tuple[Domain, ...]:
+        return self.domain1, self.domain2
+
+    @property
+    def fixed(self) -> bool:
+        return self.domain1.fixed and self.domain2.fixed
+
+    def __iter__(self) -> Iterator[Domain]:
+        yield self.domain1
+        yield self.domain2
+
+
+@dataclass
+class StrandPair(Part, Iterable[Strand]):
+    strand1: Strand
+    strand2: Strand
+
+    def __post_init__(self) -> None:
+        # make this symmetric so make dict lookups work
+        if self.strand1.name > self.strand2.name:
+            self.strand1, self.strand2 = self.strand2, self.strand1
+
+    # needed to avoid unhashable type error; see
+    # https://docs.python.org/3/reference/datamodel.html#object.__hash__
+    __hash__ = Part.__hash__
+
+    @property
+    def name(self) -> str:
+        return f"{self.strand1.name}, {self.strand2.name}"
+
+    def key(self) -> str:
+        return f"StrandPair[{self.strand1.name}, {self.strand2.name}]"
+
+    @staticmethod
+    def name_of_part_type(self) -> str:
+        return "strand pair"
+
+    def individual_parts(self) -> Tuple[Strand, ...]:
+        return self.strand1, self.strand2
+
+    @property
+    def fixed(self) -> bool:
+        return self.strand1.fixed and self.strand2.fixed
+
+    def __iter__(self) -> Iterator[Strand]:
+        yield self.strand1
+        yield self.strand2
+
+
+@dataclass
+class Complex(Part, Iterable[Strand]):
+    strands: Tuple[Strand, ...]
+    """The strands in this complex."""
+
+    def __init__(self, *args: Strand) -> None:
+        """
+        Creates a complex of strands given as arguments, e.g., ``Complex(strand1, strand2)`` creates
+        a 2-strand complex.
+        """
+        for strand in args:
+            if not isinstance(strand, Strand):
+                raise TypeError(
+                    f"must pass Strands to constructor for complex, not {strand}"
+                )
+        self.strands = tuple(args)
+
+    # needed to avoid unhashable type error; see
+    # https://docs.python.org/3/reference/datamodel.html#object.__hash__
+    __hash__ = Part.__hash__
+
+    @property
+    def name(self) -> str:
+        strand_names = ", ".join(strand.name for strand in self.strands)
+        return f"Complex[{strand_names}]"
+
+    def key(self) -> str:
+        return f"Complex[{self.name}]"
+
+    @staticmethod
+    def name_of_part_type(self) -> str:
+        return "complex"
+
+    def individual_parts(self) -> Tuple[Strand, ...]:
+        return self.strands
+
+    def __iter__(self) -> Iterator[Strand]:
+        return iter(self.strands)
+
+    def __len__(self) -> int:
+        return len(self.strands)
+
+    def __getitem__(self, i: int) -> Strand:
+        return self.strands[i]
+
+    @property
+    def fixed(self) -> bool:
+        return all(strand.fixed for strand in self.strands)
+
+
+def remove_duplicates(lst: Iterable[T]) -> List[T]:
+    """
+    :param lst:
+        an Iterable of objects
+    :return:
+        a List consisting of elements of `lst` with duplicates removed,
+        while preserving iteration order of `lst`
+        (naive approach using Python set would not preserve order,
+        since iteration order of Python sets is not specified)
+    """
+    # XXX: be careful; original version used set to remove duplicates, but that has unspecified
+    # insertion order, even though Python 3.7 dicts preserve insertion order:
+    # https://softwaremaniacs.org/blog/2020/02/05/dicts-ordered/
+    seen: Set[T] = set()
+    seen_add = seen.add
+    return [x for x in lst if not (x in seen or seen_add(x))]
+
+
+def _export_dummy_scadnano_design_for_idt_export(
+    strands: Iterable[Strand],
+) -> sc.Design:
+    """
+    Exports a dummy scadnano design from this dsd :any:`Design`.
+    Useful for reusing scadnano methods such as to_idt_bulk_input_format.
+
+    :param strands:
+        strands to export
+    :return:
+        a "dummy" scadnano design, where domains are positioned arbitrarily on helices,
+        with the only goal to make the scadnano Design legal
+    """
+    helices = [sc.Helix(max_offset=strand.length()) for strand in strands]
+    sc_strands = []
+    for helix_idx, strand in enumerate(strands):
+        vendor_fields_export = (
+            strand.vendor_fields.to_scadnano_vendor_fields()
+            if strand.vendor_fields is not None
+            else None
+        )
+        sc_domains = []
+        prev_end = 0
+        for domain in strand.domains:
+            sc_domain = sc.Domain(
+                helix=helix_idx,
+                forward=True,
+                start=prev_end,
+                end=prev_end + domain.get_length(),
+            )
+            prev_end = sc_domain.end
+            sc_domains.append(sc_domain)
+        sc_strand = sc.Strand(
+            domains=sc_domains,
+            vendor_fields=vendor_fields_export,
+            dna_sequence=strand.sequence(),
+            name=strand.name,
+        )
+
+        # handle modifications
+        if strand.modification_5p is not None:
+            mod = strand.modification_5p
+            sc_mod = sc.Modification5Prime(
+                vendor_code=mod.vendor_code, display_text=mod.vendor_code
+            )
+            sc_strand.modification_5p = sc_mod
+        if strand.modification_3p is not None:
+            mod = strand.modification_3p
+            sc_mod = sc.Modification3Prime(
+                vendor_code=mod.vendor_code, display_text=mod.vendor_code
+            )
+            sc_strand.modification_3p = sc_mod
+        if len(strand.modifications_int) > 0:
+            for offset, mod in strand.modifications_int.items():
+                sc_mod = sc.ModificationInternal(
+                    vendor_code=mod.vendor_code,
+                    display_text=mod.vendor_code,
+                    allowed_bases=mod.allowed_bases,
+                )
+                sc_strand.modifications_int[offset] = sc_mod
+
+        sc_strands.append(sc_strand)
+    design = sc.Design(helices=helices, strands=sc_strands, grid=sc.square)
+    return design
+
+
+_96WELL_PLATE_ROWS: List[str] = ["A", "B", "C", "D", "E", "F", "G", "H"]
+_96WELL_PLATE_COLS: List[int] = list(range(1, 13))
+
+_384WELL_PLATE_ROWS: List[str] = [
+    "A",
+    "B",
+    "C",
+    "D",
+    "E",
+    "F",
+    "G",
+    "H",
+    "I",
+    "J",
+    "K",
+    "L",
+    "M",
+    "N",
+    "O",
+    "P",
+]
+_384WELL_PLATE_COLS: List[int] = list(range(1, 25))
+
+
+@unique
+class PlateType(int, Enum):
+    """Represents two different types of plates in which DNA sequences can be ordered."""
+
+    wells96 = 96
+    """96-well plate."""
+
+    wells384 = 384
+    """384-well plate."""
+
+    def rows(self) -> List[str]:
+        return _96WELL_PLATE_ROWS if self is PlateType.wells96 else _384WELL_PLATE_ROWS
+
+    def cols(self) -> List[int]:
+        return _96WELL_PLATE_COLS if self is PlateType.wells96 else _384WELL_PLATE_COLS
+
+    def num_wells_per_plate(self) -> int:
+        """
+        :return:
+            number of wells in this plate type
+        """
+        if self is PlateType.wells96:
+            return 96
+        elif self is PlateType.wells384:
+            return 384
+        else:
+            raise AssertionError("unreachable")
+
+    def min_wells_per_plate(self) -> int:
+        """
+        :return:
+            minimum number of wells in this plate type to avoid extra charge by IDT
+        """
+        if self is PlateType.wells96:
+            return 24
+        elif self is PlateType.wells384:
+            return 96
+        else:
+            raise AssertionError("unreachable")
+
+
+@dataclass
+class Design(JSONSerializable):
+    """
+    Represents a complete design, i.e., a set of DNA :any:`Strand`'s with domains,
+    and :any:`Constraint`'s on the sequences
+    to assign to them via :py:meth:`search.search_for_dna_sequences`.
+    """
+
+    __hash__ = super(object).__hash__
+    # This lets us use the design as a key for lookups requiring two designs to have distinct associations,
+    # for example caching in a Constraint all pairs of domains in the Design, in case the Constraint
+    # is reused for multiple designs in the same program.
+
+    strands: List[Strand]
+    """List of all :any:`Strand`'s in this :any:`Design`."""
+
+    _domains_interned: Dict[str, Domain]
+
+    #################################################
+    # derived fields, so not specified in constructor
+
+    domains: List[Domain] = field(init=False)
+    """
+    List of all :any:`Domain`'s in this :any:`Design`. (without repetitions)
+
+    Computed from :data:`Design.strands`, so not specified in constructor.
+    """
+
+    strands_by_group_name: Dict[str, List[Strand]] = field(init=False)
+    """
+    Dict mapping each group name to a list of the :any:`Strand`'s in this :any:`Design` in the group.
+
+    Computed from :data:`Design.strands`, so not specified in constructor.
+    """
+
+    domain_pools_to_domain_map: Dict[DomainPool, List[Domain]] = field(init=False)
+    """
+    Dict mapping each :any:`DomainPool` to a list of the :any:`Domain`'s in this :any:`Design` in the pool.
+
+    Computed from :data:`Design.strands`, so not specified in constructor.
+    """
+
+    domains_by_name: Dict[str, Domain] = field(init=False)
+    """
+    Dict mapping each name of a :any:`Domain` to the :any:`Domain`'s in this :any:`Design`.
+
+    Computed from :data:`Design.strands`, so not specified in constructor.
+    """
+
+    def __init__(self, strands: Iterable[Strand] = ()) -> None:
+        """
+        :param strands:
+            the :any:`Strand`'s in this :any:`Design`
+        """
+        self.strands = strands if isinstance(strands, list) else list(strands)
+        self.check_all_subdomain_graphs_acyclic()
+        self.check_all_subdomain_graphs_uniquely_assignable()
+        self.compute_derived_fields()
+        self._domains_interned = {}
+
+    def compute_derived_fields(self) -> None:
+        """
+        Computes derived fields of this :any:`Design`. Used to ensure that all fields are valid in case
+        the :any:`Design` was manually modified after being created, before running
+        :meth:`search.search_for_dna_sequences`.
+        """
+        # Get domains not explicitly listed on strands that are part of domain tree.
+        # Also set up quick access to domain by name, and ensure each domain name unique.
+        self.domains_by_name = {}
+        domains = []
+        for strand in self.strands:
+            for domain_in_strand in strand.domains:
+                domains_in_tree = domain_in_strand.all_domains_in_tree()
+                domains.extend(domains_in_tree)
+                for domain_in_tree in domains_in_tree:
+                    name = domain_in_tree.name
+                    if (
+                        name in self.domains_by_name
+                        and domain_in_tree is not self.domains_by_name[name]
+                    ):
+                        raise ValueError(
+                            f"domain names must be unique, "
+                            f"but I found two different domains with name {domain_in_tree.name}"
+                        )
+                    self.domains_by_name[domain_in_tree.name] = domain_in_tree
+
+        self.domains = remove_duplicates(domains)
+
+        self.strands_by_group_name = defaultdict(list)
+        for strand in self.strands:
+            self.strands_by_group_name[strand.group].append(strand)
+
+        self.store_domain_pools()
+
+        for strand in self.strands:
+            strand.compute_derived_fields()
+
+    def to_json(self) -> str:
+        """
+        :return:
+            JSON string representing this :any:`Design`.
+        """
+        self.store_domain_pools()
+        # XXX: disabled the indent suppression because it takes a LONG time for a large Design to
+        # convert the NoIndent instances. Since people tend not to look at design.json files that much
+        # (unlike with scadnano scripting, for instance), hopefully this doesn't matter.
+        # return json_encode(self, suppress_indent=True)
+        return json_encode(self, suppress_indent=False)
+
+    def to_json_serializable(self, suppress_indent: bool = True) -> Dict[str, Any]:
+        """
+        :param suppress_indent:
+            Whether to suppress indentation of some objects using the NoIndent object.
+        :return:
+            Dictionary ``d`` representing this :any:`Design` that is "naturally" JSON serializable,
+            by calling ``json.dumps(d)``.
+        """
+
+        dct = {
+            strands_key: [
+                strand.to_json_serializable(suppress_indent) for strand in self.strands
+            ],
+            domains_key: [
+                domain.to_json_serializable(suppress_indent) for domain in self.domains
+            ],
+            domain_pools_key: [
+                pool.to_json_serializable(suppress_indent)
+                for pool in self.domain_pools()
+            ],
+        }
+
+        # modifications
+        mods = self.modifications()
+        if len(mods) > 0:
+            mods_dict = {}
+            for mod in mods:
+                if mod.id not in mods_dict:
+                    mods_dict[mod.id] = mod.to_json_serializable(suppress_indent)
+            dct[nm.design_modifications_key] = mods_dict
+
+        return dct
+
+    def write_design_file(
+        self, directory: str = ".", filename: str | None = None, extension: str = "json"
+    ) -> None:
+        """
+        Write JSON file representing this :any:`Design`,
+        which can be imported via the method :meth:`Design.from_design_file`,
+        with the output file having the same name as the running script but with ``.py`` changed to
+        ``.json``,
+        unless `filename` is explicitly specified.
+        For instance, if the script is named ``my_design.py``,
+        then the design will be written to ``my_design.json``.
+        If `extension` is specified (but `filename` is not), then the design will be written to
+        ``my_design.<extension>``
+
+        The string written is that returned by :meth:`Design.to_json`.
+
+        :param directory:
+            directory in which to put file (default: current working directory)
+        :param filename:
+            filename (default: name of script with ``.py`` replaced by
+            ``.sc``).
+            Mutually exclusive with `extension`
+        :param extension:
+            extension for filename (default: ``.sc``)
+            Mutually exclusive with `filename`
+        """
+        content = self.to_json()
+        sc.write_file_same_name_as_running_python_script(
+            content, extension, directory, filename
+        )
+
+    @staticmethod
+    def from_design_file(filename: str) -> Design:
+        """
+        :param filename:
+            name of JSON file describing the :any:`Design`
+        :return:
+            :any:`Design` described by the JSON file with name `filename`, assuming it was created using
+            :py:meth`Design.to_json`.
+        """
+        with open(filename, "r") as f:
+            json_str = f.read()
+        return Design.from_json(json_str)
+
+    @staticmethod
+    def from_json(json_str: str) -> Design:
+        """
+        :param json_str:
+            The string representing the :any:`Design` as a JSON object.
+        :return:
+            :any:`Design` described by this JSON string, assuming it was created using
+            :py:meth`Design.to_json`.
+        """
+        json_map = json.loads(json_str)
+        design: Design = Design.from_json_serializable(json_map)
+        return design
+
+    @staticmethod
+    def from_json_serializable(json_map: Dict[str, Any]) -> Design:
+        """
+        :param json_map:
+            JSON serializable object encoding this :any:`Design`, as returned by
+            :py:meth:`Design.to_json_serializable`.
+        :return:
+            :any:`Design` represented by dict `json_map`, assuming it was created by
+            :py:meth:`Design.to_json_serializable`. No constraints are populated.
+        """
+        pools_json = mandatory_field(Design, json_map, domain_pools_key)
+        pools: List[DomainPool] = [
+            DomainPool.from_json_serializable(pool_json) for pool_json in pools_json
+        ]
+        pool_with_name: Dict[str, DomainPool] = {pool.name: pool for pool in pools}
+
+        domains_json = mandatory_field(Design, json_map, domains_key)
+        domains: List[Domain] = [
+            Domain.from_json_serializable(domain_json, pool_with_name=pool_with_name)
+            for domain_json in domains_json
+        ]
+        domain_with_name = {domain.name: domain for domain in domains}
+
+        strands_json = mandatory_field(Design, json_map, strands_key)
+        strands = [
+            Strand.from_json_serializable(
+                json_map=strand_json, domain_with_name=domain_with_name
+            )
+            for strand_json in strands_json
+        ]
+
+        # modifications in whole design
+        if nm.design_modifications_key in json_map:
+            all_mods_json = json_map[nm.design_modifications_key]
+            all_mods = {}
+            for mod_key, mod_json in all_mods_json.items():
+                mod = nm.Modification.from_json(mod_json)
+                mod = dataclasses.replace(mod, id=mod_key)
+                all_mods[mod_key] = mod
+            Design.assign_modifications_to_strands(strands, strands_json, all_mods)
+
+        return Design(strands=strands)
+
+    def add_strand(
+        self,
+        domain_names: List[str] | None = None,
+        domains: List[Domain] | None = None,
+        starred_domain_indices: Iterable[int] | None = None,
+        group: str = default_strand_group,
+        name: str | None = None,
+        label: str | None = None,
+        vendor_fields: VendorFields | None = None,
+    ) -> Strand:
+        """
+        This is an alternative way to create strands instead of calling the :any:`Strand` constructor
+        explicitly. It behaves similarly to the :any:`Strand` constructor, but it has an option
+        to specify :any:`Domain`'s simply by giving a name.
+
+        A :any:`Strand` can be created either by listing explicit :any:`Domain` objects via parameter
+        `domains` (as in the :any:`Strand` constructor), or by giving names via parameter `domain_names`.
+        If `domain_names` is specified, then by convention those that end with a ``*`` are
+        assumed to be starred.
+
+        In particular, :any:`Domain` objects are created as needed, whenever the :any:`Design` sees
+        a new domain name that has not been encountered.
+        Also, :any:`Domain`'s created in this way are "interned" as variables
+        in a cache stored in the :any:`Design` object;
+        no two :any:`Domain`'s with the same name in this design will be created,
+        and subsequent uses of the same name will refer to the same :any:`Domain` object.
+
+        :param domain_names:
+            Names of the :any:`Domain`'s on this :any:`Strand`.
+            :any:`Domain` objects are created by the :any:`Design` as needed whenever a new domain name
+            is specified; if the domain name has already been used (or its complement via the convention
+            that names ending in a `*` are the complement of the domain whose name is equal but without
+            ending in a `*`), then the same :any:`Domain` object is reused.
+            Mutually exclusive with :data:`Strand.domains` and :data:`Strand.starred_domain_indices`.
+        :param domains:
+            list of :any:`Domain`'s on this :any:`Strand`.
+            Mutually exclusive with :data:`Strand.domain_names`, and must be specified jointly with
+            :data:`Strand.starred_domain_indices`.
+        :param starred_domain_indices:
+            Indices of :any:`Domain`'s in `domains` that are starred.
+            Mutually exclusive with :data:`Strand.domain_names`, and must be specified jointly with
+            :data:`Strand.domains`.
+        :param group:
+            name of group of this :any:`Strand`.
+        :param name:
+            Name of this :any:`Strand`.
+        :param label:
+            Label to associate with this :any:`Strand`.
+        :param vendor_fields:
+            :any:`VendorFields` object to associate with this :any:`Strand`; needed to call
+            methods for exporting to IDT formats (e.g., :meth:`Strand.write_idt_bulk_input_file`)
+        :return:
+            the :any:`Strand` that is created
+        """
+        if (
+            domain_names is not None
+            and not (domains is None and starred_domain_indices is None)
+        ) or (
+            domain_names is None
+            and not (domains is not None and starred_domain_indices is not None)
+        ):
+            raise ValueError(
+                "exactly one of domain_names or "
+                "domains and starred_domain_indices must be non-None\n"
+                f"domain_names: {domain_names}\n"
+                f"domains: {domains}\n"
+                f"starred_domain_indices: {starred_domain_indices}"
+            )
+
+        elif domain_names is not None:
+            domains = []
+            starred_domain_indices = OrderedSet()
+            for idx, domain_name in enumerate(domain_names):
+                is_starred = domain_name.endswith("*")
+                if is_starred:
+                    domain_name = domain_name[:-1]
+
+                # domain = Domain(name) if name not in _domains_interned else _domains_interned[name]
+                domain: Domain
+                if domain_name not in self._domains_interned:
+                    domain = Domain(name=domain_name)
+                    self._domains_interned[domain_name] = domain
+                else:
+                    domain = self._domains_interned[domain_name]
+
+                domains.append(domain)
+                if is_starred:
+                    starred_domain_indices.add(idx)
+
+        domains_of_strand = list(domains)  # type: ignore
+        strand = Strand(
+            domains=domains_of_strand,
+            starred_domain_indices=starred_domain_indices,
+            group=group,
+            name=name,
+            label=label,
+            vendor_fields=vendor_fields,
+        )
+
+        for existing_strand in self.strands:
+            if strand.name == existing_strand.name:
+                raise ValueError(
+                    f"strand name {strand.name} already exists for this strand:\n"
+                    f"  {existing_strand}\n"
+                    f"so it cannot be used for the new strand\n"
+                    f"  {strand}"
+                )
+        self.strands.append(strand)
+
+        for domain_in_strand in strand.domains:
+            domains_in_tree = domain_in_strand.all_domains_in_tree()
+            for domain in domains_in_tree:
+                if domain not in self.domains:
+                    self.domains.append(domain)
+                name = domain.name
+                if (
+                    name in self.domains_by_name
+                    and domain is not self.domains_by_name[name]
+                ):
+                    raise ValueError(
+                        f"domain names must be unique, "
+                        f"but I found two different domains with name {domain.name}"
+                    )
+                self.domains_by_name[domain.name] = domain
+
+        return strand
+
+    @staticmethod
+    def assign_modifications_to_strands(
+        strands: List[Strand],
+        strand_jsons: List[dict],
+        all_mods: Dict[str, nm.Modification],
+    ) -> None:
+        for strand, strand_json in zip(strands, strand_jsons):
+            if nm.modification_5p_key in strand_json:
+                mod_name = strand_json[nm.modification_5p_key]
+                strand.modification_5p = cast(nm.Modification5Prime, all_mods[mod_name])
+            if nm.modification_3p_key in strand_json:
+                mod_name = strand_json[nm.modification_3p_key]
+                strand.modification_3p = cast(nm.Modification3Prime, all_mods[mod_name])
+            if nm.modifications_int_key in strand_json:
+                mod_names_by_offset = strand_json[nm.modifications_int_key]
+                for offset_str, mod_name in mod_names_by_offset.items():
+                    offset = int(offset_str)
+                    strand.modifications_int[offset] = cast(
+                        nm.ModificationInternal, all_mods[mod_name]
+                    )
+
+    def modifications(
+        self, mod_type: nm.ModificationType | None = None
+    ) -> Set[nm.Modification]:
+        """
+        Returns either set of all :any:`modifications.Modification`'s in this :any:`Design`,
+        or set of all modifications of a given type (5', 3', or internal).
+
+        :param mod_type:
+            type of modifications (5', 3', or internal); if not specified, all three types are returned
+        :return:
+            Set of all modifications in this :any:`Design` (possibly of a given type).
+        """
+        if mod_type is None:
+            mods_5p = {
+                strand.modification_5p
+                for strand in self.strands
+                if strand.modification_5p is not None
+            }
+            mods_3p = {
+                strand.modification_3p
+                for strand in self.strands
+                if strand.modification_3p is not None
+            }
+            mods_int = {
+                mod
+                for strand in self.strands
+                for mod in strand.modifications_int.values()
+            }
+
+            all_mods = mods_5p | mods_3p | mods_int
+
+        elif mod_type is nm.ModificationType.five_prime:
+            all_mods = {
+                strand.modification_5p
+                for strand in self.strands
+                if strand.modification_5p is not None
+            }
+
+        elif mod_type is nm.ModificationType.three_prime:
+            all_mods = {
+                strand.modification_3p
+                for strand in self.strands
+                if strand.modification_3p is not None
+            }
+
+        elif mod_type is nm.ModificationType.internal:
+            all_mods = {
+                mod
+                for strand in self.strands
+                for mod in strand.modifications_int.values()
+            }
+
+        else:
+            raise AssertionError("should be unreachable")
+
+        self._ensure_mods_unique_names(all_mods)
+
+        return all_mods
+
+    @staticmethod
+    def _ensure_mods_unique_names(all_mods: Set[nm.Modification]) -> None:
+        mods_dict = {}
+        for mod in all_mods:
+            if mod.id not in mods_dict:
+                mods_dict[mod.id] = mod
+            else:
+                other_mod = mods_dict[mod.id]
+                raise ValueError(
+                    f"two different modifications share the id {mod.id}; "
+                    f"one is\n  {mod}\nand the other is\n  {other_mod}"
+                )
+
+    def to_idt_bulk_input_format(
+        self,
+        delimiter: str = ",",
+        domain_delimiter: str = "",
+        key: KeyFunction[Strand] | None = None,
+        warn_duplicate_name: bool = False,
+        only_strands_with_vendor_fields: bool = False,
+        strands: Iterable[Strand] | None = None,
+    ) -> str:
+        """Called by :meth:`Design.write_idt_bulk_input_file` to determine what string to write to
+        the file. This function can be used to get the string directly without creating a file.
+
+        Parameters have the same meaning as in :meth:`Design.write_idt_bulk_input_file`.
+
+        :return:
+            string that is written to the file in the method :meth:`Design.write_idt_bulk_input_file`.
+        """
+        if strands is None:
+            strands = self.strands
+        sc_design = _export_dummy_scadnano_design_for_idt_export(strands)
+        return sc_design.to_idt_bulk_input_format(
+            delimiter=delimiter,
+            domain_delimiter=domain_delimiter,
+            key=key,
+            warn_duplicate_name=warn_duplicate_name,
+            only_strands_with_vendor_fields=only_strands_with_vendor_fields,
+        )
+
+    def write_idt_bulk_input_file(
+        self,
+        *,
+        filename: str = None,
+        directory: str = ".",
+        key: KeyFunction[Strand] | None = None,
+        extension: str | None = None,
+        delimiter: str = ",",
+        domain_delimiter: str = "",
+        warn_duplicate_name: bool = True,
+        only_strands_with_vendor_fields: bool = False,
+        strands: Iterable[Strand] | None = None,
+    ) -> None:
+        """Write ``.idt`` text file encoding the strands of this :any:`Design` with the field
+        :data:`Strand.vendor_fields`, suitable for pasting into the "Bulk Input" field of IDT
+        (Integrated DNA Technologies, Coralville, IA, https://www.idtdna.com/),
+        with the output file having the same name as the running script but with ``.py`` changed to ``.idt``,
+        unless `filename` is explicitly specified.
+        For instance, if the script is named ``my_origami.py``,
+        then the sequences will be written to ``my_origami.idt``.
+        If `filename` is not specified but `extension` is, then that extension is used instead of ``idt``.
+        At least one of `filename` or `extension` must be ``None``.
+
+        The string written is that returned by :meth:`Design.to_idt_bulk_input_format`.
+
+        :param filename:
+            optional custom filename to use (instead of currently running script)
+        :param directory:
+            specifies a directory in which to place the file, either absolute or relative to
+            the current working directory. Default is the current working directory.
+        :param key:
+            `key function <https://docs.python.org/3/howto/sorting.html#key-functions>`_ used to determine
+            order in which to output strand sequences. Some useful defaults are provided by
+            :meth:`strand_order_key_function`
+        :param extension:
+            alternate filename extension to use (instead of idt)
+        :param delimiter:
+            is the symbol to delimit the four IDT fields name,sequence,scale,purification.
+        :param domain_delimiter:
+            symbol(s) to put in between DNA sequences of different domains in a strand.
+        :param warn_duplicate_name:
+            if ``True`` prints a warning when two different :any:`Strand`'s have the same
+            :data:`VendorFields.name` and the same :meth:`Strand.sequence`. A ValueError
+            is raised (regardless of the value of this parameter)
+            if two different :any:`Strand`'s have the same name but different sequences, IDT scales, or IDT
+            purifications.
+        :param only_strands_with_vendor_fields:
+            If False (the default), all non-scaffold sequences are output, with reasonable default values
+            chosen if the field :data:`Strand.vendor_fields` is missing.
+            If True, then strands lacking the field :data:`Strand.vendor_fields` will not be exported.
+        :param strands:
+            strands to export; if not specified, all strands in design are exported.
+            NOTE: it is not checked that each :any:`Strand` in `strands` is actually contained in this
+            any:`Design`
+        """
+        contents = self.to_idt_bulk_input_format(
+            delimiter=delimiter,
+            domain_delimiter=domain_delimiter,
+            key=key,
+            warn_duplicate_name=warn_duplicate_name,
+            only_strands_with_vendor_fields=only_strands_with_vendor_fields,
+            strands=strands,
+        )
+        if extension is None:
+            extension = "idt"
+        sc.write_file_same_name_as_running_python_script(
+            contents, extension, directory, filename
+        )
+
+    def write_idt_plate_excel_file(
+        self,
+        *,
+        filename: str = None,
+        directory: str = ".",
+        key: KeyFunction[Strand] | None = None,
+        warn_duplicate_name: bool = False,
+        only_strands_with_vendor_fields: bool = False,
+        use_default_plates: bool = True,
+        warn_using_default_plates: bool = True,
+        plate_type: PlateType = PlateType.wells96,
+        strands: Iterable[Strand] | None = None,
+    ) -> None:
+        """
+        Write ``.xls`` (Microsoft Excel) file encoding the strands of this :any:`Design` with the field
+        :data:`Strand.vendor_fields`, suitable for uploading to IDT
+        (Integrated DNA Technologies, Coralville, IA, https://www.idtdna.com/)
+        to describe a 96-well or 384-well plate
+        (https://www.idtdna.com/site/order/plate/index/dna/),
+        with the output file having the same name as the running script but with ``.py`` changed to ``.xls``,
+        unless `filename` is explicitly specified.
+        For instance, if the script is named ``my_origami.py``,
+        then the sequences will be written to ``my_origami.xls``.
+
+        If the last plate has fewer than 24 strands for a 96-well plate, or fewer than 96 strands for a
+        384-well plate, then the last two plates are rebalanced to ensure that each plate has at least
+        that number of strands, because IDT charges extra for a plate with too few strands:
+        https://www.idtdna.com/pages/products/custom-dna-rna/dna-oligos/custom-dna-oligos
+
+        :param filename:
+            custom filename if default (explained above) is not desired
+        :param directory:
+            specifies a directory in which to place the file, either absolute or relative to
+            the current working directory. Default is the current working directory.
+        :param key:
+            `key function <https://docs.python.org/3/howto/sorting.html#key-functions>`_ used to determine
+            order in which to output strand sequences. Some useful defaults are provided by
+            :meth:`strand_order_key_function`
+        :param warn_duplicate_name:
+            if ``True`` prints a warning when two different :any:`Strand`'s have the same
+            :data:`VendorFields.name` and the same :meth:`Strand.sequence`. A ValueError is
+            raised (regardless of the value of this parameter)
+            if two different :any:`Strand`'s have the same name but different sequences, IDT scales, or IDT
+            purifications.
+        :param only_strands_with_vendor_fields:
+            If False (the default), all non-scaffold sequences are output, with reasonable default values
+            chosen if the field :data:`Strand.vendor_fields` is missing.
+            (though scaffold is included if `export_scaffold` is True).
+            If True, then strands lacking the field :data:`Strand.vendor_fields` will not be exported.
+            If False, then `use_default_plates` must be True.
+        :param use_default_plates:
+            Use default values for plate and well (ignoring those in :data:`Strand.vendor_fields`, which
+            may be None). If False, each Strand to export must have the field :data:`Strand.vendor_fields`,
+            so in particular the parameter `only_strands_with_idt` must be True.
+        :param warn_using_default_plates:
+            specifies whether, if `use_default_plates` is True, to print a warning for strands whose
+            :data:`Strand.vendor_fields` has the fields :data:`VendorFields.plate` and :data:`VendorFields.well`,
+            since `use_default_plates` directs these fields to be ignored.
+        :param plate_type:
+            a :any:`PlateType` specifying whether to use a 96-well plate or a 384-well plate
+            if the `use_default_plates` parameter is ``True``.
+            Ignored if `use_default_plates` is ``False``, because in that case the wells are explicitly set
+            by the user, who is free to use coordinates for either plate type.
+        :param strands:
+            strands to export; if not specified, all strands in design are exported.
+            NOTE: it is not checked that each :any:`Strand` in `strands` is actually contained in this
+            any:`Design`
+        """
+        if strands is None:
+            strands = self.strands
+        sc_design = _export_dummy_scadnano_design_for_idt_export(strands)
+        sc_design.write_idt_plate_excel_file(
+            directory=directory,
+            filename=filename,
+            key=key,
+            warn_duplicate_name=warn_duplicate_name,
+            only_strands_with_vendor_fields=only_strands_with_vendor_fields,
+            use_default_plates=use_default_plates,
+            warn_using_default_plates=warn_using_default_plates,
+            plate_type=plate_type,
+        )
+
+    def store_domain_pools(self) -> None:
+        self.domain_pools_to_domain_map = defaultdict(list)
+        for domain in self.domains:
+            if domain._pool is not None:  # noqa
+                self.domain_pools_to_domain_map[domain.pool].append(domain)
+
+    def domain_pools(self) -> List[DomainPool]:
+        """
+        :return:
+            list of all :any:`DomainPool`'s in this :any:`Design`
+        """
+        return list(self.domain_pools_to_domain_map.keys())
+
+    def domains_by_pool_name(self, domain_pool_name: str) -> List[Domain]:
+        """
+        :param domain_pool_name: name of a :any:`DomainPool`
+        :return: the :any:`Domain`'s in `domain_pool`
+        """
+        domains_in_pool: List[Domain] = []
+        for domain in self.domains:
+            if domain.pool.name == domain_pool_name:
+                domains_in_pool.append(domain)
+        return domains_in_pool
+
+    @staticmethod
+    def from_scadnano_file(
+        sc_filename: str,
+        fix_assigned_sequences: bool = True,
+        ignored_strands: Iterable[Strand] | None = None,
+    ) -> Design:
+        """
+        Converts a scadnano Design stored in file named `sc_filename` to a a :any:`Design` for doing
+        DNA sequence design.
+        Each Strand name and Domain name from the scadnano Design are assigned as
+        :data:`Strand.name` and :data:`Domain.name` in the obvious way.
+        Assumes each Strand label is a string describing the strand group.
+
+        The scadnano package must be importable.
+
+        Also assigns sequences from domains in sc_design to those of the returned :any:`Design`.
+        If `fix_assigned_sequences` is true, then these DNA sequences are fixed; otherwise not.
+
+        :param sc_filename:
+            Name of file containing scadnano Design.
+        :param fix_assigned_sequences:
+            Whether to fix the sequences that are assigned from those found in `sc_design`.
+        :param ignored_strands:
+            Strands to ignore
+        :return:
+            An equivalent :any:`Design`, ready to be given constraints for DNA sequence design.
+        :raises TypeError:
+            If any scadnano strand label is not a string.
+        """
+        sc_design = sc.Design.from_scadnano_file(sc_filename)
+        return Design.from_scadnano_design(
+            sc_design, fix_assigned_sequences, ignored_strands
+        )
+
+    @staticmethod
+    def from_scadnano_design(
+        sc_design: sc.Design,
+        fix_assigned_sequences: bool = True,
+        ignored_strands: Iterable[Strand] | None = None,
+        warn_existing_domain_labels: bool = True,
+    ) -> Design:
+        """
+        Converts a scadnano Design `sc_design` to a a :any:`Design` for doing DNA sequence design.
+        Each Strand name and Domain name from the scadnano Design are assigned as
+        :data:`Strand.name` and :data:`Domain.name` in the obvious way.
+        Assumes each Strand label is a string describing the strand group.
+
+        The scadnano package must be importable.
+
+        Also assigns sequences from domains in sc_design to those of the returned :any:`Design`.
+        If `fix_assigned_sequences` is true, then these DNA sequences are fixed; otherwise not.
+
+        :param sc_design:
+            Instance of scadnano.Design from the scadnano Python scripting library.
+        :param fix_assigned_sequences:
+            Whether to fix the sequences that are assigned from those found in `sc_design`.
+        :param ignored_strands:
+            Strands to ignore; none are ignore if not specified.
+        :param warn_existing_domain_labels:
+            If True, logs warning when dsd :any:`Domain` already has a label and so does scadnano domain,
+            since scadnano label will not be assigned to the dsd :any:`Domain`.
+        :return:
+            An equivalent :any:`Design`, ready to be given constraints for DNA sequence design.
+        :raises TypeError:
+            If any scadnano strand label is not a string.
+        """
+
+        # check types
+        if not isinstance(sc_design, sc.Design):
+            raise TypeError(
+                f"sc_design must be an instance of scadnano.Design, but it is {type(sc_design)}"
+            )
+        if ignored_strands is not None:
+            for ignored_strand in ignored_strands:
+                if not isinstance(ignored_strand, sc.Strand):
+                    raise TypeError(
+                        "each ignored strand must be an instance of scadnano.Strand, but one is "
+                        f"{type(ignored_strand)}: {ignored_strand}"
+                    )
+
+        # filter out ignored strands
+        strands_to_include = (
+            [strand for strand in sc_design.strands if strand not in ignored_strands]
+            if ignored_strands is not None
+            else sc_design.strands
+        )
+
+        # warn if not labels are dicts containing group_name_key on strands
+        for sc_strand in strands_to_include:
+            if (
+                isinstance(sc_strand.label, dict) and group_key not in sc_strand.label
+            ) or (
+                not isinstance(sc_strand.label, dict)
+                and not hasattr(sc_strand.label, group_key)
+            ):
+                logger.warning(
+                    f"Strand label {sc_strand.label} should be an object with attribute named "
+                    f'"{group_key}" (for instance a dict or namedtuple).\n'
+                    f"  The label is type {type(sc_strand.label)}. "
+                    f"In order to auto-populate StrandGroups, ensure the label has attribute "
+                    f'named "{group_key}" with associated value of type str.'
+                )
+            else:
+                label_value = Design.get_group_name_from_strand_label(sc_strand)
+                if not isinstance(label_value, str):
+                    logger.warning(
+                        f"Strand label {sc_strand.label} has attribute named "
+                        f'"{group_key}", but its associated value is not a string.\n'
+                        f"The value is type {type(label_value)}. "
+                        f"In order to auto-populate StrandGroups, ensure the label has attribute "
+                        f'named "{group_key}" with associated value of type str.'
+                    )
+
+                # raise TypeError(f'strand label {sc_strand.label} must be a dict, '
+                #                 f'but instead is type {type(sc_strand.label)}')
+
+        # groups scadnano strands by strand labels
+        sc_strand_groups: DefaultDict[str, List[sc.Strand]] = defaultdict(list)
+        for sc_strand in strands_to_include:
+            assigned = False
+            if hasattr(sc_strand.label, group_key) or (
+                isinstance(sc_strand.label, dict) and group_key in sc_strand.label
+            ):
+                group = Design.get_group_name_from_strand_label(sc_strand)
+                if isinstance(group, str):
+                    sc_strand_groups[group].append(sc_strand)
+                    assigned = True
+            if not assigned:
+                sc_strand_groups[default_strand_group].append(sc_strand)
+
+        # make dsd StrandGroups, taking names from Strands and Domains,
+        # and assign (and maybe fix) DNA sequences
+        strand_names: Set[str] = set()
+        design: Design = Design()
+        for group, sc_strands in sc_strand_groups.items():
+            for sc_strand in sc_strands:
+                # do not include strands with the same name more than once
+                if sc_strand.name in strand_names:
+                    logger.debug(
+                        "In scadnano design, found duplicate instance of strand with name "
+                        f"{sc_strand.name}; skipping all but the first when creating dsd design. "
+                        f"Please ensure that this strand really is supposed to have the same name."
+                    )
+                    continue
+
+                domain_names: List[str] = [domain.name for domain in sc_strand.domains]
+                sequence = sc_strand.dna_sequence
+                nuad_strand: Strand = design.add_strand(
+                    domain_names=domain_names,
+                    group=group,
+                    name=sc_strand.name,
+                    label=sc_strand.label,
+                )
+                # assign sequence
+                if sequence is not None:
+                    for dsd_domain, sc_domain in zip(
+                        nuad_strand.domains, sc_strand.domains
+                    ):
+                        domain_sequence = sc_domain.dna_sequence
+                        # if this is a starred domain,
+                        # take the WC complement first so the dsd Domain stores the "canonical" sequence
+                        if sc_domain.name[-1] == "*":
+                            domain_sequence = nv.wc(domain_sequence)
+                        if sc.DNA_base_wildcard not in domain_sequence:
+                            if fix_assigned_sequences:
+                                dsd_domain.set_fixed_sequence(domain_sequence)
+                            else:
+                                dsd_domain.set_sequence(domain_sequence)
+
+                # set domain labels
+                for dsd_domain, sc_domain in zip(
+                    nuad_strand.domains, sc_strand.domains
+                ):
+                    if dsd_domain.label is None:
+                        dsd_domain.label = sc_domain.label
+                    elif sc_domain.label is not None and warn_existing_domain_labels:
+                        logger.warning(
+                            f"warning; dsd domain already has label {dsd_domain.label}; "
+                            f"skipping assignment of scadnano label {sc_domain.label}"
+                        )
+
+                strand_names.add(nuad_strand.name)
+
+        design.compute_derived_fields()
+
+        return design
+
+    @staticmethod
+    def get_group_name_from_strand_label(sc_strand: Strand) -> Any:
+        if hasattr(sc_strand.label, group_key):
+            return getattr(sc_strand.label, group_key)
+        elif isinstance(sc_strand.label, dict) and group_key in sc_strand.label:
+            return sc_strand.label[group_key]
+        else:
+            raise AssertionError(
+                f'label does not have either an attribute or a dict key "{group_key}"'
+            )
+
+    def assign_fields_to_scadnano_design(
+        self,
+        sc_design: sc.Design,
+        ignored_strands: Iterable[Strand] = (),
+        overwrite: bool = False,
+    ):
+        """
+        Assigns DNA sequence, VendorFields, and StrandGroups (as a key in a scadnano String.label dict
+        under key "group").
+        TODO: document more
+        """
+        self.assign_sequences_to_scadnano_design(sc_design, ignored_strands, overwrite)
+        self.assign_strand_groups_to_labels(sc_design, ignored_strands, overwrite)
+        self.assign_idt_fields_to_scadnano_design(sc_design, ignored_strands, overwrite)
+        self.assign_modifications_to_scadnano_design(
+            sc_design, ignored_strands, overwrite
+        )
+
+    def assign_sequences_to_scadnano_design(
+        self,
+        sc_design: sc.Design,
+        ignored_strands: Iterable[Strand] = (),
+        overwrite: bool = False,
+    ) -> None:
+        """
+        Assigns sequences from this :any:`Design` into `sc_design`.
+
+        Also writes a label to each scadnano strand. If the label is None a new one is created as
+        a dict with a key `group`. The name of the StrandGroup of the nuad design is the value
+        to assign to this key. If the scadnano strand label is already a dict, it adds this key.
+        If the strand label is not None or a dict, an exception is raised.
+
+        Assumes that each domain name in domains in `sc_design` is a :data:`Domain.name` of a
+        :any:`Domain` in this :any:`Design`.
+
+        If multiple strands in `sc_design` share the same name, then all of them are assigned the
+        DNA sequence of the nuad :any:`Strand` with that name.
+
+        :param sc_design:
+            a scadnano design.
+        :param ignored_strands:
+            strands in the scadnano design that are to be ignored by the sequence designer.
+        :param overwrite:
+            if True, overwrites existing sequences; otherwise gives an error if an existing sequence
+            disagrees with the newly assigned sequence
+        """
+
+        # filter out ignored strands
+        sc_strands_to_include = [
+            strand for strand in sc_design.strands if strand not in ignored_strands
+        ]
+
+        # check types
+        if not isinstance(sc_design, sc.Design):
+            raise TypeError(
+                f"sc_design must be an instance of scadnano.Design, but it is {type(sc_design)}"
+            )
+
+        # dict mapping tuples of domain names to strands that have those domains in that order
+        # sc_domain_name_tuples = {strand.domain_names_tuple(): strand for strand in self.strands}
+        sc_domain_name_tuples: Dict[Tuple[str, ...], Strand] = {}
+        for strand in self.strands:
+            domain_names_tuple = strand.domain_names_tuple()
+            sc_domain_name_tuples[domain_names_tuple] = strand
+
+        for sc_strand in sc_strands_to_include:
+            domain_names = [domain.name for domain in sc_strand.domains]
+            if sc_strand.dna_sequence is None or overwrite:
+                assert None not in domain_names
+                self._assign_to_strand_without_checking_existing_sequence(
+                    sc_strand, sc_design
+                )
+            elif None not in domain_names:
+                self._assign_to_strand_with_partial_sequence(
+                    sc_strand, sc_design, sc_domain_name_tuples
+                )
+            else:
+                logger.warning(
+                    "Skipping assignment of DNA sequence to scadnano strand with sequence "
+                    f"{sc_strand.dna_sequence}, since it has at least one domain name "
+                    f"that is None.\n"
+                    f"Make sure that this is a strand you intended to leave out of the "
+                    f"sequence design process"
+                )
+
+    def shared_strands_with_scadnano_design(
+        self, sc_design: sc.Design, ignored_strands: Iterable[Strand] = ()
+    ) -> List[Tuple[Strand, List[sc.Strand]]]:
+        """
+        Returns a list of pairs (nuad_strand, sc_strands), where nuad_strand has the same name
+        as all scadnano Strands in sc_strands, but only scadnano strands are included in the
+        list that do not appear in `ignored_strands`.
+        """
+        sc_strands_to_include = [
+            strand for strand in sc_design.strands if strand not in ignored_strands
+        ]
+        nuad_strands_by_name = {strand.name: strand for strand in self.strands}
+
+        sc_strands_by_name: Dict[str, List[sc.Strand]] = defaultdict(list)
+        for sc_strand in sc_strands_to_include:
+            sc_strands_by_name[sc_strand.name].append(sc_strand)
+
+        pairs = []
+        for name, nuad_strand in nuad_strands_by_name.items():
+            if name in sc_strands_by_name:
+                sc_strands = sc_strands_by_name[name]
+                pairs.append((nuad_strand, sc_strands))
+
+        return pairs
+
+    def assign_strand_groups_to_labels(
+        self,
+        sc_design: sc.Design,
+        ignored_strands: Iterable[Strand] = (),
+        overwrite: bool = False,
+    ) -> None:
+        """
+        TODO: document this
+        """
+        strand_pairs = self.shared_strands_with_scadnano_design(
+            sc_design, ignored_strands
+        )
+
+        for nuad_strand, sc_strands in strand_pairs:
+            for sc_strand in sc_strands:
+                if nuad_strand.group is not None:
+                    if sc_strand.label is None:
+                        sc_strand.label = {}
+                    elif not isinstance(sc_strand.label, dict):
+                        raise ValueError(
+                            f"cannot assign strand group to strand {sc_strand.name} "
+                            f"because it already has a label that is not a dict. "
+                            f"It must either have label None or a dict."
+                        )
+
+                    # if we get here, then sc_strand.label is a dict. Need to check whether
+                    # it already has a 'group' key.
+                    if group_key in sc_strand.label is not None and not overwrite:
+                        raise ValueError(
+                            f"Cannot assign strand group from nuad strand to scadnano strand "
+                            f"{sc_strand.name} (through its label field) because the "
+                            f"scadnano strand already has a label with group key "
+                            f"\n{sc_strand.label[group_key]}. "
+                            f"Set overwrite to True to force an overwrite."
+                        )
+                    sc_strand.label[group_key] = nuad_strand.group
+
+    def assign_idt_fields_to_scadnano_design(
+        self,
+        sc_design: sc.Design,
+        ignored_strands: Iterable[Strand] = (),
+        overwrite: bool = False,
+    ) -> None:
+        """
+        Assigns :any:`VendorFields` from this :any:`Design` into `sc_design`.
+
+        If multiple strands in `sc_design` share the same name, then all of them are assigned the
+        IDT fields of the dsd :any:`Strand` with that name.
+
+        :param sc_design:
+            a scadnano design.
+        :param ignored_strands:
+            strands in the scadnano design that are to be not assigned.
+        :param overwrite:
+            whether to overwrite existing fields.
+        :raises ValueError:
+            if scadnano strand already has any modifications assigned
+        """
+        # filter out ignored strands
+        strand_pairs = self.shared_strands_with_scadnano_design(
+            sc_design, ignored_strands
+        )
+
+        for nuad_strand, sc_strands in strand_pairs:
+            for sc_strand in sc_strands:
+                if nuad_strand.vendor_fields is not None:
+                    if sc_strand.vendor_fields is not None and not overwrite:
+                        raise ValueError(
+                            f"Cannot assign IDT fields from dsd strand to scadnano strand "
+                            f"{sc_strand.name} because the scadnano strand already has "
+                            f"IDT fields assigned:\n{sc_strand.vendor_fields}. "
+                            f"Set overwrite to True to force an overwrite."
+                        )
+                    sc_strand.vendor_fields = (
+                        nuad_strand.vendor_fields.to_scadnano_vendor_fields()
+                    )
+
+    def assign_modifications_to_scadnano_design(
+        self,
+        sc_design: sc.Design,
+        ignored_strands: Iterable[Strand] = (),
+        overwrite: bool = False,
+    ) -> None:
+        """
+        Assigns :any:`modifications.Modification`'s from this :any:`Design` into `sc_design`.
+
+        If multiple strands in `sc_design` share the same name, then all of them are assigned the
+        modifications of the dsd :any:`Strand` with that name.
+
+        :param sc_design:
+            a scadnano design.
+        :param ignored_strands:
+            strands in the scadnano design that are to be not assigned.
+        :param overwrite:
+            whether to overwrite existing fields in scadnano design
+        :raises ValueError:
+            if scadnano strand already has any modifications assigned
+        """
+        print(
+            "WARNING: the method assign_modifications_to_scadnano_design has not been tested yet "
+            "and may have errors"
+        )
+        # filter out ignored strands
+        sc_strands_to_include = [
+            strand for strand in sc_design.strands if strand not in ignored_strands
+        ]
+
+        nuad_strands_by_name = {strand.name: strand for strand in self.strands}
+        for sc_strand in sc_strands_to_include:
+            nuad_strand: Strand = nuad_strands_by_name[sc_strand.name]
+            if nuad_strand.modification_5p is not None:
+                if sc_strand.modification_5p is not None and not overwrite:
+                    raise ValueError(
+                        f"Cannot assign 5' modification from dsd strand to scadnano strand "
+                        f"{sc_strand.name} because the scadnano strand already has a 5'"
+                        f"modification assigned:\n{sc_strand.modification_5p}. "
+                        f"Set overwrite to True to force an overwrite."
+                    )
+                sc_strand.modification_5p = (
+                    nuad_strand.modification_5p.to_scadnano_modification()
+                )
+
+            if nuad_strand.modification_3p is not None:
+                if sc_strand.modification_3p is not None and not overwrite:
+                    raise ValueError(
+                        f"Cannot assign 3' modification from dsd strand to scadnano strand "
+                        f"{sc_strand.name} because the scadnano strand already has a 3'"
+                        f"modification assigned:\n{sc_strand.modification_3p}. "
+                        f"Set overwrite to True to force an overwrite."
+                    )
+                sc_strand.modification_3p = (
+                    nuad_strand.modification_3p.to_scadnano_modification()
+                )
+
+            for offset, mod_int in nuad_strand.modifications_int.items():
+                if offset in sc_strand.modifications_int is not None and not overwrite:
+                    raise ValueError(
+                        f"Cannot assign internal modification from dsd strand to "
+                        f"scadnano strand {sc_strand.name} at offset {offset} "
+                        f"because the scadnano strand already has an internal "
+                        f"modification assigned at that offset:\n"
+                        f"{sc_strand.modifications_int[offset]} ."
+                        f"Set overwrite to True to force an overwrite."
+                    )
+                sc_strand.modifications_int[offset] = mod_int.to_scadnano_modification()
+
+    def _assign_to_strand_without_checking_existing_sequence(
+        self, sc_strand: sc.Strand, sc_design: sc.Design
+    ) -> None:
+        # check types
+        if not isinstance(sc_design, sc.Design):
+            raise TypeError(
+                f"sc_design must be an instance of scadnano.Design, but it is {type(sc_design)}"
+            )
+        if not isinstance(sc_strand, sc.Strand):
+            raise TypeError(
+                f"sc_strand must be an instance of scadnano.Strand, but it is {type(sc_strand)}"
+            )
+
+        sequence_list: List[str] = []
+        for sc_domain in sc_strand.domains:
+            domain_name = sc_domain.name
+            if domain_name is None:
+                raise AssertionError("did not expect domain_name to be None")
+            starred = domain_name[-1] == "*"
+            if starred:
+                domain_name = domain_name[:-1]
+            dsd_domain = self.domains_by_name.get(domain_name)
+            if dsd_domain is None:
+                raise AssertionError(
+                    f"expected domain_name {domain_name} to be a key in domains_by_name "
+                    f"{list(self.domains_by_name.keys())}"
+                )
+            domain_sequence = dsd_domain.concrete_sequence(starred)
+            sequence_list.append(domain_sequence)
+        strand_sequence = "".join(sequence_list)
+        sc_strand.set_dna_sequence(strand_sequence)
+
+    @staticmethod
+    def _assign_to_strand_with_partial_sequence(
+        sc_strand: sc.Strand,
+        sc_design: sc.Design,
+        sc_domain_name_tuples: Dict[Tuple[str, ...], Strand],
+    ) -> None:
+
+        # check types
+        if not isinstance(sc_design, sc.Design):
+            raise TypeError(
+                f"sc_design must be an instance of scadnano.Design, but it is {type(sc_design)}"
+            )
+        if not isinstance(sc_strand, sc.Strand):
+            raise TypeError(
+                f"sc_strand must be an instance of scadnano.Strand, but it is {type(sc_strand)}"
+            )
+
+        # sigh: we don't have a great way to track which strand in sc_design corresponds to the same
+        # strand in dsd_design (self), so we collect list of domain names in sc_strand and see if there's
+        # a strand in dsd_design with the same domain names in the same order. If not we assume the strand
+        # was not part of dsd_design
+        domain_name_list: List[str] = []
+        for sc_domain in sc_strand.domains:
+            domain_name = sc_domain.name
+            if domain_name is None:
+                raise AssertionError("did not expect domain_name to be None")
+            domain_name_list.append(domain_name)
+
+        domain_names = tuple(domain_name_list)
+        dsd_strand = sc_domain_name_tuples.get(domain_names)
+        if dsd_strand is None:
+            logger.warning(
+                "Skipping assignment of DNA sequence to scadnano strand with domains "
+                f'{"-".join(domain_names)}.\n'
+                f"Make sure that this is a strand you intended to leave out of the "
+                f"sequence design process"
+            )
+            return
+
+        wildcard: str = sc.DNA_base_wildcard
+
+        sequence_list: List[str] = []
+        for sc_domain, dsd_domain, domain_name in zip(
+            sc_strand.domains, dsd_strand.domains, domain_names
+        ):
+            starred = domain_name[-1] == "*"
+            sc_domain_sequence = sc_domain.dna_sequence
+
+            # if we're in this method, then domains of sc_strand should have a partial assignment
+            assert sc_domain_sequence is not None
+            # now we detect whether this domain was assigned or not
+            if wildcard in sc_domain_sequence:
+                # if there are any '?' wildcards, then all of them should be wildcards
+                assert sc_domain_sequence == wildcard * len(sc_domain_sequence)
+                # if not assigned in sc_strand, we assign from dsd
+                domain_sequence = dsd_domain.concrete_sequence(starred)
+            else:
+                # otherwise we stick with the sequence that was already assigned in sc_domain
+                domain_sequence = sc_domain_sequence
+                # but let's make sure dsd didn't actually change that sequence; it should have been fixed
+                dsd_domain_sequence = dsd_domain.concrete_sequence(starred)
+                if domain_sequence != dsd_domain_sequence:
+                    raise AssertionError(
+                        f"\n    domain_sequence = {domain_sequence} is unequal to\n"
+                        f"dsd_domain_sequence = {dsd_domain_sequence}"
+                    )
+            sequence_list.append(domain_sequence)
+        strand_sequence = "".join(sequence_list)
+        sc_design.assign_dna(
+            strand=sc_strand,
+            sequence=strand_sequence,
+            assign_complement=False,
+            check_length=True,
+        )
+
+    def copy_sequences_from(self, other: Design) -> None:
+        """
+        Assuming every :any:`Domain` in this :any:`Design` is has a matching (same name) :any:`Domain` in
+        `other`, copies sequences from `other` into this :any:`Design`.
+
+        :param other:
+            other :any:`Design` from which to copy sequences
+        """
+        # see if self.domains needs to be initialized
+        computed_derived_fields = False
+        if self.domains is None:
+            self.compute_derived_fields()
+            computed_derived_fields = True
+
+        # copy sequences
+        for domain in self.domains:
+            other_domain = other.domains_by_name[domain.name]
+            if other_domain.fixed:
+                domain.set_fixed_sequence(other_domain.sequence())
+            elif other_domain.has_sequence():
+                domain.set_sequence(other_domain.sequence())
+
+        # no need to compute_derived_fields if we already called it above,
+        # since new sequences won't change derived fields
+        if not computed_derived_fields:
+            self.compute_derived_fields()
+
+    def check_all_subdomain_graphs_acyclic(self) -> None:
+        """
+        Check that all domain graphs (if subdomains are used) are acyclic.
+        """
+        for strand in self.strands:
+            # Check that each base in the sequence is assigned by exactly one
+            # independent subdomain.
+            for d in cast(List[Domain], strand.domains):
+                d._check_acyclic_subdomain_graph()  # noqa
+
+    def check_all_subdomain_graphs_uniquely_assignable(self) -> None:
+        """
+        Check that subdomain graphs are consistent and raise error if not.
+        """
+        for strand in self.strands:
+            # Check that each base in the sequence is assigned by exactly one
+            # independent subdomain.
+            for d in cast(List[Domain], strand.domains):
+                d._check_acyclic_subdomain_graph()  # noqa
+                d._check_subdomain_graph_is_uniquely_assignable()  # noqa
+
+    def check_names_unique(self) -> None:
+        # domain names already checked in compute_derived_fields()
+        self.check_strand_names_unique()
+        self.check_domain_pool_names_unique()
+
+    def check_strand_names_unique(self) -> None:
+        strands_by_name = {}
+        for strand in self.strands:
+            name = strand.name
+            if name in strands_by_name:
+                raise ValueError(
+                    f"found two strands with name {name}:\n"
+                    f"  {strand}\n"
+                    f"and\n"
+                    f"  {strands_by_name[name]}"
+                )
+
+    def check_domain_pool_names_unique(self) -> None:
+        # self.domain_pools() already computed by compute_derived_fields()
+        domain_pools_by_name = {}
+        for pool in self.domain_pools():
+            name = pool.name
+            if name in domain_pools_by_name:
+                raise ValueError(
+                    f"found two DomainPools with name {name}:\n"
+                    f"  {pool}\n"
+                    f"and\n"
+                    f"  {domain_pools_by_name[name]}"
+                )
+            else:
+                domain_pools_by_name[pool.name] = pool
+
+
+# represents a "Design Part", e.g., Strand, Tuple[Domain, Domain], etc... whatever portion of the Design
+# is checked by the constraint
+# NOTE: this is needed in addition to the abstract base class Part, because it allows mypy type checking
+# of the various different types of evaluate and evaluate_bulk functions. Otherwise they have more
+# abstract type signatures, and we can't write something like evaluate(strand: Strand)
+# Maybe if we eventually get rid of the parts and only pass in the sequences, this will not be needed.
+DesignPart = TypeVar(
+    "DesignPart", Domain, Strand, DomainPair, StrandPair, Complex, Design
+)
+
+
+@dataclass
+class Result(Generic[DesignPart]):
+    """
+    A :any:`Result` is returned from the function :data:`SingularConstraint.evaluate`, and a list of
+    :any:`Result`'s is returned from the function :data:`BulkConstraint.evaluate_bulk`, describing the
+    result of evaluating the constraint on the design "part".
+
+    A :any:`Result` must have an "excess" and "summary" specified.
+
+    Optionally one may also specify a "value", which helps in graphically displaying the results of
+    evaluating constraints using the function :meth:`display_report`.
+
+    For example, if the constraint checks that the NUPACK complex free energy of a strand is at least
+    -2.5 kcal/mol, and a strand has energy -3.4 kcal/mol, then the following are sensible values for
+    these fields:
+
+    - ``value`` = ``-3.4``
+    - ``unit`` = ``"kcal/mol"``
+    - ``excess`` = ``-0.9``
+    - ``summary`` = ``"-3.4 kcal/mol"``
+    """
+
+    excess: float
+    """
+    The excess is a nonnegative value that is turned into a score, and the search minimizes the total score 
+    of all constraint evaluations. Setting this to 0 (or a negative value) means the constraint 
+    is satisfied, and setting it to a positive value means the constraint is violated. The interpretation
+    is that the larger `excess` is, the more the constraint is violated.
+
+    For example, a common value for excess is the amount by which the NUPACK complex free energy exceeds
+    a threshold.
+    """
+
+    hidden_excess: float
+
+    _summary: Optional[str] = None
+
+    value: float | None = None
+    """
+    If this is a "numeric" constraint, i.e., checking some number such as the complex free energy of a 
+    strand and comparing it to a threshold, this is the "raw" value. It is optional, but if specified,
+    then the raw values can be plotted in a Jupyter notebook by the function :meth:`display_report`.
+
+    Optional units (e.g., 'kcal/mol') can be specified in the field :data:`Result.units`.
+    """
+
+    unit: str | None = None
+    """
+    Optional units for :data:`Result.value`, e.g., ``'kcal/mol'``. 
+
+    If specified, then the units are used in text reports
+    and to label the y-axis in  plots created by :meth:`search.display_report`.
+    """
+
+    score: float = field(init=False)
+    """
+    Set by the search algorithm based on :data:`Result.excess` as well as other data such as the 
+    constraint's weight and the :data:`SearchParameters.score_transfer_function`.
+    """
+
+    part: DesignPart = field(init=False)
+    """
+    Set by the search algorithm based on the part that was evaluated.
+    """
+
+    def __init__(
+        self,
+        excess: float,
+        summary: str | None = None,
+        value: float | None = None,
+        unit: str | None = None,
+    ) -> None:
+        self.excess = excess
+        if summary is None:
+            if value is None:
+                raise ValueError("at least one of value or summary must be specified")
+            # note summary getter calculates summary from value if summary is None,
+            # so no need to set it here
+        else:
+            self._summary = summary
+        if value is not None:
+            self.value = value
+            self.unit = unit
+        else:
+            if unit is not None:
+                raise ValueError("units cannot be specified if value is None")
+
+        self.score = 0.0
+        self.part = None  # type:ignore
+
+    @property
+    def summary(self) -> str:
+        """
+        This string is displayed in the text report on constraints, after the name of the "part" (e.g.,
+        strand, pair of domains, pair of strands).
+
+        It can be set explicitly, or calculated from :data:`Result.value` if not set explicitly.
+        """
+        if self._summary is None:
+            # This formatting is "short pretty": https://pint.readthedocs.io/en/stable/user/formatting.html
+            # e.g., kcal/mol instead of kilocalorie / mol
+            # also 2 decimal places to make numbers line up nicely
+            # self.value.default_format = '.2fC~'
+            summary_str = f"{self.value:6.2f}"
+            if self.unit is not None:
+                summary_str += f" {self.unit}"
+            return str(summary_str)
+        else:
+            return self._summary
+
+    @summary.setter
+    def summary(self, summary: str) -> None:
+        self._summary = summary
+
+
+# eq=False gives us the default object.__hash__ id-based hashing
+# needs to be on all classes in the hierarchy for this to work
+@dataclass(eq=False)
+class Constraint(Generic[DesignPart], ABC):
+    """
+    Abstract base class of all "soft" constraints to apply when running
+    :meth:`search.search_for_dna_sequences`.
+    Unlike a :any:`NumpyFilter` or a :any:`SequenceFilter`, which disallow certain DNA sequences
+    from ever being assigned to a :any:`Domain`, a :any:`Constraint` can be violated during the search.
+    The goal of the search is to reduce the number of violated :any:`Constraint`'s.
+    See :meth:`search.search_for_dna_sequences` for a more detailed description of how the search algorithm
+    interacts with the constraints.
+
+    You will not use this class directly, but instead its concrete subclasses
+    :any:`DomainConstraint`,
+    :any:`StrandConstraint`,
+    :any:`DomainPairConstraint`,
+    :any:`StrandPairConstraint`,
+    :any:`ComplexConstraint`,
+    which are subclasses of :any:`SingularConstraint`,
+    :any:`DomainsConstraint`,
+    :any:`StrandsConstraint`,
+    :any:`DomainPairsConstraint`,
+    :any:`StrandPairsConstraint`,
+    which are subclasses of :any:`BulkConstraint`,
+    or
+    :any:`DesignConstraint`.
+    """
+
+    __hash__ = super(object).__hash__
+
+    description: str
+    """
+    Description of the constraint, e.g., 'strand has secondary structure exceeding -2.0 kcal/mol' suitable
+    for printing in a long text report.
+    """
+
+    short_description: str = ""
+    """
+    Very short description of the constraint suitable for compactly logging to the screen, where
+    many of these short descriptions must fit onto one line, e.g., 'strand ss' or 'dom pair nupack'
+    """
+
+    weight: float = 1.0
+    """
+    Constant multiplier Weight of the problem; the higher the total weight of all the :any:`Constraint`'s 
+    a :any:`Domain` has caused, the greater likelihood its sequence is changed when stochastically searching 
+    for sequences to satisfy all constraints.
+    """
+
+    score_transfer_function: Optional[Callable[[float], float]] = None
+    """
+    See :data:`nuad.search.SearchParameters.score_transfer_function`.
+    
+    If specified, this will override the one specified in 
+    :data:`nuad.search.SearchParameters.score_transfer_function`.
+    """
+
+    threshold: float | None = None
+    """
+    If this constraint involves comparing a number to a threshold, this is the threshold.
+    
+    It is assumed that it is a negative number, and that the constrain is for some value
+    (like an energy measured by NUPACK) to be greater than the threshold. This is used in a heuristic
+    in the stochastical local search where we use a "hidden" threshold closer to 0 for the search
+    but use this value for calculating scores. See this issue for more explanation:
+    
+    https://github.com/UC-Davis-molecular-computing/nuad/issues/268
+    """
+
+    @staticmethod
+    @abstractmethod
+    def part_name() -> str:
+        """
+        Returns name of the :any:`Part` that this :any:`Constraint` tests.
+
+        :return:
+            name of the :any:`Part` that this :any:`Constraint` tests
+            (e.g., "domain", "strand pair")
+        """
+        raise NotImplementedError()
+
+
+def _raise_unreachable():
+    raise AssertionError("This should be unreachable")
+
+
+@dataclass(eq=False)
+class SingularConstraint(Constraint[DesignPart], Generic[DesignPart], ABC):
+    evaluate: Callable[[Tuple[str, ...], DesignPart | None], Result[DesignPart]] = (
+        lambda _: _raise_unreachable()
+    )
+    """
+    Essentially a wrapper for a function that evaluates the :any:`Constraint`. 
+    It takes as input a tuple of DNA sequences 
+    (Python strings) and an optional :any:`Part`, where :any:`Part` is one of 
+    :any:`Domain`, :any:`Strand`, :any:`DomainPair`, :any:`StrandPair`, or :any:`Complex`
+    (the latter being an alias for arbitrary-length tuple of :any:`Strand`'s).
+
+    The second argument will be None if :data:`SingularConstraint.parallel` is True 
+    (since it's more expensive to serialize the :any:`Domain` and :any:`Strand` objects than strings for 
+    passing data to processes executing in parallel).
+     
+    Thus, if the :any:`Constraint` needs to use more data about the :any:`Part` than just its DNA sequence, 
+    by accessing the second argument, :data:`Constraint.parallel` should be set to False.
+    
+    It should return a :any:`Result` object.
+    """
+
+    parallel: bool = False
+    """
+    Whether or not to use parallelization across multiple processes to take advantage of multiple
+    processors/cores, by calling :data:`SingularConstraint.evaluate` on different DesignParts
+    in separate processes.
+    """
+
+    def __post_init__(self) -> None:
+        if self.evaluate is None:
+            raise ValueError(f"_evaluate must be set for a {self.__class__.__name__}")
+
+        if len(self.short_description) == 0:
+            # self.short_description = self.description
+            object.__setattr__(self, "short_description", self.description)
+
+        if self.weight <= 0:
+            raise ValueError(f"weight must be positive but it is {self.weight}")
+
+    def call_evaluate(
+        self,
+        seqs: Tuple[str, ...],
+        part: DesignPart | None,
+        score_transfer_function: Callable[[float], float],
+        hidden_threshold_heuristic: bool,
+    ) -> Result[DesignPart]:
+        """
+        Evaluates this :any:`Constraint` using function :data:`SingularConstraint.evaluate`
+        supplied in constructor.
+
+        :param seqs:
+            sequence(s) of relevant :any:`Part`, e.g., if `part` is a pair of :any:`Strand`'s,
+            then `seqs` is a pair of strings
+        :param part:
+            the :any:`Part` to be evaluated. Might be None if parallelization is being used,
+            since it is cheaper to serialize only the sequence(s) than the entire :any:`Part`
+            for passing to other processes to evaluate in parallel.
+        :param score_transfer_function:
+            function to apply to the excess value of the :any:`Result` returned by the evaluate function,
+            to compute the score.
+        :param hidden_threshold_heuristic:
+            TODO: document this
+        :return:
+            a :any:`Result` object
+        """
+        result = (self.evaluate)(seqs, part)  # noqa
+        if result.excess < 0.0:
+            result.excess = 0.0
+        excess = result.excess
+        if hidden_threshold_heuristic:
+            if excess > 0 and self.threshold is not None and self.threshold < 0:
+                excess -= self.threshold * 0.2
+                result.hidden_excess = excess
+        result.score = self.weight * score_transfer_function(result.excess)
+        result.part = part
+        return result
+
+
+@dataclass(eq=False)
+class BulkConstraint(Constraint[DesignPart], Generic[DesignPart], ABC):
+    evaluate_bulk: Callable[[Sequence[DesignPart]], List[Result]] = (
+        lambda _: _raise_unreachable()
+    )
+
+    def call_evaluate_bulk(
+        self,
+        parts: Sequence[DesignPart],
+        score_transfer_function: Callable[[float], float],
+    ) -> List[Result]:
+        results: List[Result[DesignPart]] = (self.evaluate_bulk)(parts)  # noqa
+        # apply weight and transfer scores
+        for result, part in zip(results, parts):
+            if result.excess < 0.0:
+                result.excess = 0.0
+            result.score = self.weight * score_transfer_function(result.excess)
+            result.part = part
+        return results
+
+
+_no_summary_string = (
+    "No summary for this constraint. "
+    "To generate one, pass a function as the parameter named "
+    '"summary" when creating the Constraint.'
+)
+
+
+@dataclass(eq=False)
+class ConstraintWithDomains(Generic[DesignPart]):  # noqa
+    domains: Tuple[Domain, ...] | None = None
+    """
+    Tuple of :any:`Domain`'s to check; if not specified, all :any:`Domain`'s in :any:`Design` are checked.
+    """
+
+
+@dataclass(eq=False)
+class ConstraintWithStrands(Generic[DesignPart]):  # noqa
+    strands: Tuple[Strand, ...] | None = None
+    """
+    Tuple of :any:`Strand`'s to check; if not specified, all :any:`Strand`'s in :any:`Design` are checked.
+    """
+
+
+@dataclass(eq=False)  # type: ignore
+class DomainConstraint(ConstraintWithDomains[Domain], SingularConstraint[Domain]):
+    """Constraint that applies to a single :any:`Domain`."""
+
+    def __post_init__(self) -> None:
+        if self.evaluate is None:
+            raise ValueError("_evaluate must be specified for a DomainConstraint")
+        super().__post_init__()
+
+    @staticmethod
+    def part_name() -> str:
+        return "domain"
+
+
+@dataclass(eq=False)  # type: ignore
+class StrandConstraint(ConstraintWithStrands[Strand], SingularConstraint[Strand]):
+    """Constraint that applies to a single :any:`Strand`."""
+
+    def __post_init__(self) -> None:
+        if self.evaluate is None:
+            raise ValueError("_evaluate must be specified for a StrandConstraint")
+        super().__post_init__()
+
+    @staticmethod
+    def part_name() -> str:
+        return "strand"
+
+
+# check all pairs of domains unless one is an ancestor of another in a subdomain tree
+def not_subdomain(dom1: Domain, dom2: Domain) -> bool:
+    return not dom1.contains_in_subtree(dom2) and not dom2.contains_in_subtree(dom1)
+
+
+# check all pairs of domains unless one is an ancestor of another in a subdomain tree,
+# but only if one is a strict subdomain of another (i.e., not equal)
+def not_strict_subdomain(dom1: Domain, dom2: Domain) -> bool:
+    if dom1 == dom2:
+        return True
+    return not_subdomain(dom1, dom2)
+
+
+@dataclass(eq=False)
+class ConstraintWithDomainPairs(Constraint[DesignPart], Generic[DesignPart]):  # noqa
+    domain_pairs: Tuple[DomainPair, ...] | None = None
+    """
+    List of :any:`DomainPair`'s to check; if not specified, all pairs in :any:`Design` are checked.
+    
+    This can be specified manmually, or alternately is set internally in the constructor based on 
+    the optional ``__init__`` parameter `pairs`. 
+    """
+
+    pairs: InitVar[Iterable[Tuple[Domain, Domain], ...] | None] = None
+    """
+    Init-only variable (specified in constructor, but is not a field in the class) for specifying
+    pairs of domains to check; if not specified, all pairs in :any:`Design` are checked, unless 
+    :data:`ConstraintWithDomainPairs.domain_pairs` is specified.
+    """
+
+    check_domain_against_itself: bool = True
+    """
+    Whether to check a domain against itself when checking all pairs of :any:`Domain`'s in the :any:`Design`. 
+    Only used if :data:`ConstraintWithDomainPairs.pairs` is not specified, otherwise it is ignored.
+    """
+
+    def __post_init__(self, pairs: Iterable[Tuple[Domain, Domain]] | None) -> None:
+        _check_at_most_one_parameter_specified(
+            self.domain_pairs, pairs, "domain_pairs", "pairs"
+        )
+
+        if self.domain_pairs is None:
+            domain_pairs = (
+                None if pairs is None else tuple(DomainPair(d1, d2) for d1, d2 in pairs)
+            )
+            object.__setattr__(self, "domain_pairs", domain_pairs)
+
+
+def _check_at_most_one_parameter_specified(
+    param1: Any, param2: Any, name1: str, name2: str
+) -> None:
+    if param1 is not None and param2 is not None:
+        raise ValueError(
+            f"must specify at most one of parameters {name1} or {name2}, "
+            f"but both are not None:\n"
+            f"{name1}: {param1}\n"
+            f"{name2}: {param2}"
+        )
+
+
+def _check_at_least_one_parameter_specified(
+    param1: Any, param2: Any, name1: str, name2: str
+) -> None:
+    if param1 is None and param2 is None:
+        raise ValueError(
+            f"must specify at least one of parameters {name1} or {name2}, "
+            f"but both are None"
+        )
+
+
+def _check_exactly_one_parameter_specified(
+    param1: Any, param2: Any, name1: str, name2: str
+) -> None:
+    if param1 is not None and param2 is not None:
+        raise ValueError(
+            f"must specify exactly one of parameters {name1} or {name2}, "
+            f"but both are not None:\n"
+            f"{name1}: {param1}\n"
+            f"{name2}: {param2}"
+        )
+    if param1 is None and param2 is None:
+        raise ValueError(
+            f"must specify exactly one of parameters {name1} or {name2}, "
+            f"but both are None"
+        )
+
+
+@dataclass(eq=False)
+class ConstraintWithStrandPairs(Constraint[DesignPart], Generic[DesignPart]):  # noqa
+    strand_pairs: Tuple[StrandPair, ...] | None = None
+    """
+    List of :any:`StrandPair`'s to check; if not specified, all pairs in :any:`Design` are checked.
+    
+    This can be specified manmually, or alternately is set internally in the constructor based on 
+    the optional ``__init__`` parameter `pairs`. 
+    """
+
+    pairs: InitVar[Iterable[Tuple[Strand, Strand], ...] | None] = None
+    """
+    Init-only variable (specified in constructor, but is not a field in the class) for specifying
+    pairs of strands; if not specified, all pairs in :any:`Design` are checked, unless 
+    :data:`ConstraintWithStrandPairs.strand_pairs` is specified.
+    """
+
+    check_strand_against_itself: bool = True
+    """
+    Whether to check a strand against itself when checking all pairs of :any:`Strand`'s in the :any:`Design`. 
+    Only used if :data:`ConstraintWithStrandPairs.pairs` is not specified, otherwise it is ignored.
+    """
+
+    # TODO: implement more efficient hash function for constraints; currently it probably uses pairs;
+    #   or it may be simplest just to remove the frozen and eq from annotation and use default id-based hash
+
+    def __post_init__(self, pairs: Iterable[Tuple[Strand, Strand]] | None) -> None:
+        _check_at_most_one_parameter_specified(
+            self.strand_pairs, pairs, "strand_pairs", "pairs"
+        )
+        if self.strand_pairs is None:
+            strand_pairs = (
+                None if pairs is None else tuple(StrandPair(s1, s2) for s1, s2 in pairs)
+            )
+            object.__setattr__(self, "strand_pairs", strand_pairs)
+
+
+@dataclass(eq=False)  # type: ignore
+class DomainPairConstraint(
+    ConstraintWithDomainPairs[DomainPair], SingularConstraint[DomainPair]
+):
+    """Constraint that applies to a pair of :any:`Domain`'s.
+
+    These should be symmetric, meaning that the constraint will give the same evaluation whether its
+    evaluate method is given the pair (domain1, domain2), or the pair (domain2, domain1).
+    """
+
+    @staticmethod
+    def part_name() -> str:
+        return "domain pair"
+
+
+@dataclass(eq=False)  # type: ignore
+class StrandPairConstraint(
+    ConstraintWithStrandPairs[StrandPair], SingularConstraint[StrandPair]
+):
+    """Constraint that applies to a pair of :any:`Strand`'s.
+
+    These should be symmetric, meaning that the constraint will give the same evaluation whether its
+    evaluate method is given the pair (strand1, strand2), or the pair (strand2, strand1).
+    """
+
+    @staticmethod
+    def part_name() -> str:
+        return "strand pair"
+
+
+@dataclass(eq=False)  # type: ignore
+class DomainsConstraint(ConstraintWithDomains[Domain], BulkConstraint[Domain]):
+    """
+    Constraint that applies to a several :any:`Domain`'s.
+
+    The difference with :any:`DomainConstraint` is that
+    the caller may want to process all :any:`Domain`'s at once, e.g., by giving many of them to a third-party
+    program such as ViennaRNA, which may be more efficient than repeatedly calling a Python function.
+
+    It *is* assumed that the constraint works by checking one :any:`Domain` at a time. After computing
+    initial violations of constraints, subsequent calls to this constraint only give the domain that was
+    mutated, not the entire of :any:`Domain`'s in the whole :any:`Design`.
+    Use :any:`DesignConstraint` for constraints that require every :any:`Domain` in the :any:`Design`.
+    """
+
+    @staticmethod
+    def part_name() -> str:
+        return "domain"
+
+
+@dataclass(eq=False)  # type: ignore
+class StrandsConstraint(ConstraintWithStrands[Strand], BulkConstraint[Strand]):
+    """
+    Constraint that applies to a several :any:`Strand`'s.
+
+    The difference with :any:`StrandConstraint` is that
+    the caller may want to process all :any:`Strand`'s at once, e.g., by giving many of them to a third-party
+    program such as ViennaRNA.
+
+    It *is* assumed that the constraint works by checking one :any:`Strand` at a time. After computing
+    initial violations of constraints, subsequent calls to this constraint only give strands containing
+    the domain that was mutated, not the entire of :any:`Strand`'s in the whole :any:`Design`.
+    Use :any:`DesignConstraint` for constraints that require every :any:`Strand` in the :any:`Design`.
+    """
+
+    @staticmethod
+    def part_name() -> str:
+        return "strand"
+
+
+@dataclass(eq=False)  # type: ignore
+class DomainPairsConstraint(
+    ConstraintWithDomainPairs[DomainPair], BulkConstraint[DomainPair]
+):
+    """
+    Similar to :any:`DomainsConstraint` but operates on a specified list of pairs of :any:`Domain`'s.
+    """
+
+    @staticmethod
+    def part_name() -> str:
+        return "domain pair"
+
+
+@dataclass(eq=False)  # type: ignore
+class StrandPairsConstraint(
+    ConstraintWithStrandPairs[StrandPair], BulkConstraint[StrandPair]
+):
+    """
+    Similar to :any:`StrandsConstraint` but operates on a specified list of pairs of :any:`Strand`'s.
+    """
+
+    @staticmethod
+    def part_name() -> str:
+        return "strand pair"
+
+
+@dataclass(eq=False)  # type: ignore
+class DesignConstraint(Constraint[Design]):
+    """
+    Constraint that applies to the entire :any:`Design`. This is used for any :any:`Constraint` that
+    does not naturally fit the structure of the other types of constraints.
+
+    Unlike other constraints, which specify either :data:`Constraint._evaluate` or
+    :data:`Constraint._evaluate_bulk`, a :any:`DesignConstraint` leaves both of these unspecified and
+    specifies :data:`DesignConstraint._evaluate_design` instead.
+    """
+
+    evaluate_design: Callable[
+        [Design, Iterable[Domain]], List[Tuple[DesignPart, float, str]]
+    ] = lambda _: _raise_unreachable()
+    """
+    Evaluates the :any:`Design` (first argument), possibly taking into account which :any:`Domain`'s have
+    changed in the last iteration (second argument).
+    
+    Returns a list of tuples (`part`, `score`, `summary`), 
+    one tuple per violation of the :any:`DesignConstraint`.
+    
+    `part` is the part of the :any:`Design` that caused the violation.
+    It must be one of :any:`Domain`, :any:`Strand`, pair of `Domain`'s, or tuple of :any:`Strand`'s.
+    
+    `score` is the score of the violation.
+    
+    `summary` is a 1-line summary of the violation to put into the generated reports.
+    """
+
+    def __post_init__(self) -> None:
+        if self.evaluate_design is None:
+            raise ValueError(
+                "_evaluate_design should be specified in a DesignConstraint"
+            )
+
+    def call_evaluate_design(
+        self,
+        design: Design,
+        domains_changed: Iterable[Domain],
+        score_transfer_function: Callable[[float], float],
+    ) -> List[Result]:
+        results = (self._evaluate_bulk)(design, domains_changed)  # noqa
+        # apply weight and transfer scores
+        for result in zip(results):
+            if result.excess < 0.0:
+                result.excess = 0.0
+            result.score = self.weight * score_transfer_function(result.excess)
+            result.part = design
+        return results
+
+    @staticmethod
+    def part_name() -> str:
+        return "whole design"
+
+
+def verify_designs_match(
+    design1: Design, design2: Design, check_fixed: bool = True
+) -> None:
+    """
+    Verifies that two designs match, other than their constraints. This is useful when loading a
+    design that has been saved in the middle of searching for DNA sequences, to verify that it matches
+    a design created before the DNA sequence search started.
+
+    :param design1:
+        A :any:`Design`.
+    :param design2:
+        Another :any:`Design`.
+    :param check_fixed:
+        Whether to check for fixed sequences equal between the two (may want to not check in case these
+        are set later).
+    :raises ValueError:
+        If the designs do not match.
+        Here is what is checked:
+        - strand names and group names appear in the same order
+        - domain names and pool names appear in the same order in strands with the same name
+        - :data:`Domain.fixed` matches between :any:`Domain`'s
+    """
+    for idx, (strand1, strand2) in enumerate(zip(design1.strands, design2.strands)):
+        if strand1.name != strand2.name:
+            raise ValueError(
+                f"strand names at position {idx} don't match: "
+                f"{strand1.name} and {strand2.name}"
+            )
+        if (
+            strand1.group is not None
+            and strand2.group is not None
+            and strand1.group != strand2.group
+        ):  # noqa
+            raise ValueError(
+                f"strand {strand2.name} group name does not match:"
+                f"design1 strand {strand1.name} group = {strand1.group},\n"
+                f"design2 strand {strand2.name} group = {strand2.group}"
+            )
+        for domain1, domain2 in zip(strand1.domains, strand2.domains):
+            if domain1.name != domain2.name:
+                raise ValueError(
+                    f"domain of strand {strand2.name} don't match: "
+                    f"{strand1.domains} and {strand2.domains}"
+                )
+            if check_fixed and domain1.fixed != domain2.fixed:
+                raise ValueError(
+                    f"domain {domain2.name} is fixed in one but not the other:\n"
+                    f"design1 domain {domain1.name} fixed = {domain1.fixed},\n"
+                    f"design2 domain {domain2.name} fixed = {domain2.fixed}"
+                )
+            if (
+                domain1.has_pool()
+                and domain2.has_pool()
+                and domain1.pool.name != domain2.pool.name
+            ):
+                raise ValueError(
+                    f"domain {domain2.name} pool name does not match:"
+                    f"design1 domain {domain1.name} pool = {domain1.pool.name},\n"
+                    f"design2 domain {domain2.name} pool = {domain2.pool.name}"
+                )
+
+
+def convert_threshold(threshold: float | Dict[T, float], key: T) -> float:
+    """
+    :param threshold: either a single float, or a dictionary mapping instances of T to floats
+    :param key: instance of T
+    :return: threshold for key
+    """
+    threshold_value: float
+    if isinstance(threshold, float):
+        threshold_value = threshold
+    elif isinstance(threshold, dict):
+        threshold_value = threshold[key]
+    else:
+        raise ValueError(
+            f"threshold = {threshold} must be one of float or dict, "
+            f"but it is {type(threshold)}"
+        )
+    return threshold_value
+
+
+def _check_nupack_installed() -> None:
+    """
+    Raises ImportError if nupack module is not installed.
+    """
+    try:
+        import nupack  # noqa
+    except ModuleNotFoundError:
+        raise ImportError(
+            "NUPACK 4 must be installed to create a constraint that uses NUPACK. "
+            "Installation instructions can be found at "
+            "https://github.com/UC-Davis-molecular-computing/dsd#installation and "
+            "https://piercelab-caltech.github.io/nupack-docs/start/"
+        )
+
+
+def nupack_domain_free_energy_constraint(
+    threshold: float,
+    temperature: float = nv.default_temperature,
+    sodium: float = nv.default_sodium,
+    magnesium: float = nv.default_magnesium,
+    weight: float = 1.0,
+    score_transfer_function: Optional[Callable[[float], float]] = None,
+    parallel: bool = False,
+    description: str | None = None,
+    short_description: str = "strand_ss_nupack",
+    domains: Iterable[Domain] | None = None,
+) -> DomainConstraint:
+    """
+    Returns constraint that checks individual :any:`Domain`'s for excessive interaction using
+    NUPACK's pfunc.
+
+    NUPACK 4 must be installed. Installation instructions can be found at
+    https://piercelab-caltech.github.io/nupack-docs/start/.
+
+    :param threshold:
+        energy threshold in kcal/mol
+    :param temperature:
+        temperature in Celsius
+    :param sodium:
+        molarity of sodium (more generally, monovalent ions such as Na+, K+, NH4+)
+        in moles per liter
+    :param magnesium:
+        molarity of magnesium (Mg++) in moles per liter
+    :param weight:
+        how much to weigh this :any:`Constraint`
+    :param score_transfer_function:
+        See :data:`Constraint.score_transfer_function`.
+    :param parallel:
+        Whether to use parallelization by running constraint evaluation in separate processes
+        to take advantage of multiple cores.
+    :param domains:
+        :any:`Domain`'s to check; if not specified, all domains are checked.
+    :param description:
+        detailed description of constraint suitable for putting in report; if not specified
+        a reasonable default is chosen
+    :param short_description:
+        short description of constraint suitable for logging to stdout
+    :return:
+        the constraint
+    """
+    _check_nupack_installed()
+
+    def evaluate(seqs: Tuple[str, ...], _: Domain | None) -> Result:
+        sequence = seqs[0]
+        energy = nv.free_energy_single_strand(sequence, temperature, sodium, magnesium)
+        excess = max(0.0, threshold - energy)
+        return Result(excess=excess, value=energy, unit="kcal/mol")
+
+    if description is None:
+        description = (
+            f"NUPACK secondary structure of domain exceeds {threshold} kcal/mol"
+        )
+
+    if domains is not None:
+        domains = tuple(domains)
+
+    return DomainConstraint(
+        description=description,
+        short_description=short_description,
+        weight=weight,
+        score_transfer_function=score_transfer_function,
+        evaluate=evaluate,
+        parallel=parallel,
+        domains=domains,
+        threshold=threshold,
+    )
+
+
+def nupack_strand_free_energy_constraint(
+    threshold: float,
+    temperature: float = nv.default_temperature,
+    sodium: float = nv.default_sodium,
+    magnesium: float = nv.default_magnesium,
+    weight: float = 1.0,
+    score_transfer_function: Optional[Callable[[float], float]] = None,
+    parallel: bool = False,
+    description: str | None = None,
+    short_description: str = "strand_ss_nupack",
+    strands: Iterable[Strand] | None = None,
+) -> StrandConstraint:
+    """
+    Returns constraint that checks individual :any:`Strand`'s for excessive interaction using
+    NUPACK's pfunc. This is the so-called "complex free energy":
+    https://docs.nupack.org/definitions/#complex-free-energy
+
+    NUPACK 4 must be installed. Installation instructions can be found at
+    https://piercelab-caltech.github.io/nupack-docs/start/.
+
+    :param threshold:
+        energy threshold in kcal/mol
+    :param temperature:
+        temperature in Celsius
+    :param sodium:
+        molarity of sodium (more generally, monovalent ions such as Na+, K+, NH4+)
+        in moles per liter
+    :param magnesium:
+        molarity of magnesium (Mg++) in moles per liter
+    :param weight:
+        how much to weigh this :any:`Constraint`
+    :param score_transfer_function:
+        See :data:`Constraint.score_transfer_function`.
+    :param parallel:
+        Whether to use parallelization by running constraint evaluation in separate processes
+        to take advantage of multiple cores.
+    :param strands:
+        Strands to check; if not specified, all strands are checked.
+    :param description:
+        detailed description of constraint suitable for putting in report; if not specified
+        a reasonable default is chosen
+    :param short_description:
+        short description of constraint suitable for logging to stdout
+    :return:
+        the constraint
+    """
+    _check_nupack_installed()
+
+    def evaluate(seqs: Tuple[str, ...], _: Strand | None) -> Result:
+        sequence = seqs[0]
+        energy = nv.free_energy_single_strand(sequence, temperature, sodium, magnesium)
+        excess = max(0.0, threshold - energy)
+        return Result(excess=excess, value=energy, unit="kcal/mol")
+
+    if description is None:
+        description = f"strand NUPACK energy >= {threshold} kcal/mol at {temperature}C"
+
+    if strands is not None:
+        strands = tuple(strands)
+
+    return StrandConstraint(
+        description=description,
+        short_description=short_description,
+        weight=weight,
+        score_transfer_function=score_transfer_function,
+        evaluate=evaluate,
+        parallel=parallel,
+        strands=strands,
+        threshold=threshold,
+    )
+
+
+def nupack_domain_pair_constraint(
+    threshold: float,
+    temperature: float = nv.default_temperature,
+    sodium: float = nv.default_sodium,
+    magnesium: float = nv.default_magnesium,
+    parallel: bool = False,
+    weight: float = 1.0,
+    score_transfer_function: Optional[Callable[[float], float]] = None,
+    description: str | None = None,
+    short_description: str = "dom_pair_nupack",
+    pairs: Iterable[Tuple[Domain, Domain]] | None = None,
+) -> DomainPairConstraint:
+    """
+    Returns constraint that checks given pairs of :any:`Domain`'s for excessive interaction using
+    NUPACK's pfunc executable. Each of the four combinations of seq1, seq2 and their Watson-Crick complements
+    are compared.
+
+    :param threshold:
+        Energy threshold in kcal/mol.
+    :param temperature:
+        Temperature in Celsius
+    :param sodium:
+        molarity of sodium (more generally, monovalent ions such as Na+, K+, NH4+)
+        in moles per liter
+    :param magnesium:
+        molarity of magnesium (Mg++) in moles per liter
+    :param parallel:
+        Whether to test each pair of :any:`Domain`'s in parallel (i.e., sets field
+        :data:`Constraint.parallel`)
+    :param weight:
+        See :data:`Constraint.weight`.
+    :param score_transfer_function:
+        See :data:`Constraint.score_transfer_function`.
+    :param description:
+        Detailed description of constraint suitable for summary report.
+    :param short_description:
+        See :data:`Constraint.short_description`
+    :param pairs:
+        Pairs of :any:`Domain`'s to compare; if not specified, checks all pairs (including a
+        :any:`Domain` against itself).
+    :return:
+        The :any:`DomainPairConstraint`.
+    """
+    _check_nupack_installed()
+
+    if description is None:
+        if isinstance(threshold, Number):
+            description = f"NUPACK energy of domain pair exceeds {threshold} kcal/mol"
+        elif isinstance(threshold, dict):
+            domain_pool_name_pair_to_threshold = {
+                (domain_pool1.name, domain_pool2.name): value
+                for (domain_pool1, domain_pool2), value in threshold.items()
+            }
+            description = (
+                f"NUPACK energy of domain pair exceeds threshold defined by their DomainPools "
+                f"as follows:\n{domain_pool_name_pair_to_threshold}"
+            )
+        else:
+            raise ValueError(
+                f"threshold = {threshold} must be one of float or dict, "
+                f"but it is {type(threshold)}"
+            )
+
+    def binding_closure(seq_pair: Tuple[str, str]) -> float:
+        return nv.binding(
+            seq_pair[0],
+            seq_pair[1],
+            temperature=temperature,
+            sodium=sodium,
+            magnesium=magnesium,
+        )
+
+    # def evaluate(seq1: str, seq2: str, domain1: Domain | None, domain2: Domain | None) -> float:
+    def evaluate(seqs: Tuple[str, ...], domain_pair: DomainPair | None) -> Result:
+        seq1, seq2 = seqs
+        name_pairs = [(None, None)] * 4
+        if domain_pair is not None:
+            seq_pairs, name_pairs, _ = (
+                _all_pairs_domain_sequences_complements_names_from_domains(
+                    [domain_pair]
+                )
+            )
+        else:
+            # If seq1==seq2, don't check d-d* or d*-d in this case, but do check d-d and d*-d*
+            seq_pairs = [
+                (seq1, seq2),
+                (nv.wc(seq1), nv.wc(seq2)),
+            ]
+            if seq1 != seq2:
+                # only check these if domains are not the same
+                seq_pairs.extend(
+                    [
+                        (seq1, nv.wc(seq2)),
+                        (nv.wc(seq1), seq2),
+                    ]
+                )
+
+        energies: List[float] = []
+        for seq_pair in seq_pairs:
+            energy = binding_closure(seq_pair)
+            energies.append(energy)
+
+        excesses: List[float] = []
+        for energy, (name1, name2) in zip(energies, name_pairs):
+            if name1 is not None and name2 is not None:
+                logger.debug(
+                    f"domain pair threshold: {threshold:6.2f} "
+                    f"binding({name1}, {name2}, {temperature}) = {energy:6.2f} "
+                )
+            excess = max(0.0, (threshold - energy))
+            excesses.append(excess)
+
+        max_excess = max(excesses)
+
+        max_name_length = max(len(name) for name in flatten(name_pairs))
+        lines_and_energies = [
+            (
+                f"{name1:{max_name_length}}, "
+                f"{name2:{max_name_length}}: "
+                f" {energy:6.2f} kcal/mol",
+                energy,
+            )
+            for (name1, name2), energy in zip(name_pairs, energies)
+        ]
+        lines_and_energies.sort(key=lambda line_and_energy: line_and_energy[1])
+        lines = [line for line, _ in lines_and_energies]
+        summary = "\n  " + "\n  ".join(lines)
+
+        max_excess = max(0.0, max_excess)
+        return Result(
+            excess=max_excess, summary=summary, value=max_excess, unit="kcal/mol"
+        )
+
+    if pairs is not None:
+        pairs = tuple(pairs)
+
+    return DomainPairConstraint(
+        description=description,
+        short_description=short_description,
+        weight=weight,
+        score_transfer_function=score_transfer_function,
+        evaluate=evaluate,
+        parallel=parallel,
+        pairs=pairs,
+        threshold=threshold,
+    )
+
+
+def nupack_strand_pair_constraints_by_number_matching_domains(
+    thresholds: Dict[int, float],
+    temperature: float = nv.default_temperature,
+    sodium: float = nv.default_sodium,
+    magnesium: float = nv.default_magnesium,
+    weight: float = 1.0,
+    score_transfer_function: Optional[Callable[[float], float]] = None,
+    descriptions: Dict[int, str] | None = None,
+    short_descriptions: Dict[int, str] | None = None,
+    parallel: bool = False,
+    strands: Iterable[Strand] | None = None,
+    pairs: Iterable[Tuple[Strand, Strand]] | None = None,
+    ignore_missing_thresholds: bool = False,
+) -> List[StrandPairConstraint]:
+    """
+    Convenience function for creating many constraints as returned by
+    :meth:`nupack_strand_pair_constraint`, one for each threshold specified in parameter `thresholds`,
+    based on number of matching (complementary) domains between pairs of strands.
+
+    Optional parameters `description` and `short_description` are also dicts keyed by the same keys.
+
+    Exactly one of `strands` or `pairs` must be specified. If `strands`, then all pairs of strands
+    (including a strand with itself) will be checked; otherwise only those pairs in `pairs` will be checked.
+
+    It is also common to set different thresholds according to the lengths of the strands.
+    This can be done by calling :meth:`strand_pairs_by_lengths` to separate first by lengths
+    in a dict mapping length pairs to strand pairs,
+    then calling this function once for each (key, value) in that dict, giving the value
+    (which is a list of pairs of strands) as the `pairs` parameter to this function.
+
+    Args:
+        thresholds: Energy thresholds in kcal/mol. If `k` domains are complementary between the strands,
+                    then use threshold `thresholds[k]`.
+        temperature: Temperature in Celsius.
+        sodium: concentration of Na+ in molar
+        magnesium: concentration of Mg++ in molar
+        weight: See :data:`Constraint.weight`.
+        score_transfer_function: See :data:`Constraint.score_transfer_function`.
+        descriptions: Long descriptions of constraint suitable for putting into constraint report.
+        short_descriptions: Short descriptions of constraint suitable for logging to stdout.
+        parallel: Whether to test each pair of :any:`Strand`'s in parallel.
+        strands: Pairs of :any:`Strand`'s to compare; if not specified, checks all pairs in `pairs`.
+                 Mutually exclusive with `pairs`.
+        pairs: Pairs of :any:`Strand`'s to compare; if not specified, checks all pairs in `strands`,
+               including each strand with itself.
+               Mutually exclusive with `strands`.
+        ignore_missing_thresholds:
+            If True, then a key `num` left out of `thresholds` dict will cause no constraint to be
+            returned for pairs of strands with `num` complementary domains.
+            If False, then a ValueError is raised.
+
+    Returns:
+        list of constraints, one per threshold in `thresholds`
+    """
+    # ignoring the type error due to this issue: https://github.com/python/mypy/issues/1484
+    # Seems functools.partial with keyword arguments isn't supported well in mypy
+    nupack_strand_pair_constraint_partial: (
+        _StrandPairsConstraintCreator
+    ) = functools.partial(
+        nupack_strand_pair_constraint, sodium=sodium, magnesium=magnesium
+    )  # type: ignore
+
+    if descriptions is None:
+        descriptions = {
+            num_matching: (
+                _pair_default_description("strand", "NUPACK", threshold, temperature)
+                + f" for strands with {num_matching} complementary "
+                f'{"domain" if num_matching == 1 else "domains"}'
+            )
+            for num_matching, threshold in thresholds.items()
+        }
+
+    if short_descriptions is None:
+        short_descriptions = {
+            num_matching: f"NUPACKpair{num_matching}comp"
+            for num_matching, threshold in thresholds.items()
+        }
+
+    return _strand_pairs_constraints_by_number_matching_domains(
+        constraint_creator=nupack_strand_pair_constraint_partial,
+        thresholds=thresholds,
+        temperature=temperature,
+        weight=weight,
+        score_transfer_function=score_transfer_function,
+        descriptions=descriptions,
+        short_descriptions=short_descriptions,
+        parallel=parallel,
+        strands=strands,
+        pairs=pairs,
+        ignore_missing_thresholds=ignore_missing_thresholds,
+    )
+
+
+def _pair_default_description(
+    part_name: str, func_name: str, threshold: float, temperature: float
+) -> str:
+    return (
+        f"{part_name} pair {func_name} energy >= {threshold} kcal/mol at {temperature}C"
+    )
+
+
+def nupack_strand_pair_constraint(
+    threshold: float,
+    temperature: float = nv.default_temperature,
+    sodium: float = nv.default_sodium,
+    magnesium: float = nv.default_magnesium,
+    weight: float = 1.0,
+    score_transfer_function: Optional[Callable[[float], float]] = None,
+    description: str | None = None,
+    short_description: str = "strand_pair_nupack",
+    parallel: bool = False,
+    pairs: Iterable[Tuple[Strand, Strand]] | None = None,
+) -> StrandPairConstraint:
+    """
+    Returns constraint that checks given pairs of :any:`Strand`'s for excessive interaction using
+    NUPACK's pfunc function.
+
+    NUPACK 4 must be installed. Installation instructions can be found at
+    https://piercelab-caltech.github.io/nupack-docs/start/.
+
+    :param threshold:
+        Energy threshold in kcal/mol
+    :param temperature:
+        Temperature in Celsius
+    :param sodium:
+        concentration of Na+ in molar
+    :param magnesium:
+        concentration of Mg++ in molar
+    :param weight:
+        See :data:`Constraint.weight`.
+    :param score_transfer_function:
+        See :data:`Constraint.score_transfer_function`.
+    :param parallel:
+        Whether to use parallelization by running constraint evaluation in separate processes
+        to take advantage of multiple cores.
+    :param description:
+        Detailed description of constraint suitable for report.
+    :param short_description:
+        See :data:`Constraint.short_description`
+    :param pairs:
+        Pairs of :any:`Strand`'s to compare; if not specified, checks all pairs (including a
+        :any:`Strand` against itself).
+    :return:
+        The :any:`StrandPairConstraint`.
+    """
+    _check_nupack_installed()
+
+    if description is None:
+        description = _pair_default_description(
+            "strand", "NUPACK", threshold, temperature
+        )
+
+    def evaluate(seqs: Tuple[str, ...], _: StrandPair | None) -> Result:
+        seq1, seq2 = seqs
+        energy = nv.binding(
+            seq1, seq2, temperature=temperature, sodium=sodium, magnesium=magnesium
+        )
+        excess = max(0.0, threshold - energy)
+        return Result(excess=excess, value=energy, unit="kcal/mol")
+
+    if pairs is not None:
+        pairs = tuple(pairs)
+
+    return StrandPairConstraint(
+        description=description,
+        short_description=short_description,
+        weight=weight,
+        score_transfer_function=score_transfer_function,
+        parallel=parallel,
+        pairs=pairs,
+        evaluate=evaluate,
+        threshold=threshold,
+    )
+
+
+def chunker(
+    sequence: Sequence[T],
+    chunk_length: int | None = None,
+    num_chunks: int | None = None,
+) -> List[List[T]]:
+    """
+    Collect data into fixed-length chunks or blocks, e.g., chunker('ABCDEFG', 3) --> ABC DEF G
+
+    :param sequence:
+        Sequence (list or tuple) of items.
+    :param chunk_length:
+        Length of each chunk. Mutually exclusive with `num_chunks`.
+    :param num_chunks:
+        Number of chunks. Mutually exclusive with `chunk_length`.
+    :return:
+        List of `num_chunks` lists, each list of length `chunk_length` (one of `num_chunks` or
+        `chunk_length` will be calculated from the other).
+    """
+    if (
+        chunk_length is None
+        and num_chunks is None
+        or chunk_length is not None
+        and num_chunks is not None
+    ):
+        raise ValueError("exactly one of chunk_length or num_chunks must be None")
+
+    if chunk_length is None:
+        if num_chunks is None:
+            raise ValueError("exactly one of chunk_length or num_chunks must be None")
+        if num_chunks < 1:
+            raise ValueError("num_chunks must be positive")
+        num_items = len(sequence)
+        chunk_length, remainder = divmod(num_items, num_chunks)
+        if remainder > 0:
+            chunk_length += 1
+
+    args = [iter(sequence)] * chunk_length
+    chunks = list(itertools.zip_longest(*args, fillvalue=None))
+    for i, chunk in enumerate(chunks):
+        chunks[i] = [item for item in chunks[i] if item is not None]
+    return chunks
+
+
+def cpu_count(logical: bool = False) -> int:
+    """
+    Counts the number of physical CPUs (cores). For greatest accuracy, requires the 3rd party
+    `psutil <https://pypi.org/project/psutil/>`_
+    package to be installed.
+
+    :param logical:
+        Whether to count number of logical processors or physical CPU cores.
+    :return:
+        Number of physical CPU cores if logical is False and package psutils is installed;
+        otherwise, the number of logical processors.
+    """
+    count: int | None
+    try:
+        import psutil  # type: ignore
+
+        count = psutil.cpu_count(logical=logical)
+    except ModuleNotFoundError:
+        logger.warning(
+            """\
+psutil package not installed. Using os package to determine number of cores.
+WARNING: this will count the number of logical cores, but the number of
+physical cores is a more effective number to use. It is recommended to
+install the package psutil to help determine the number of physical cores
+and make parallel processing more efficient:
+  https://pypi.org/project/psutil/"""
+        )
+        count = os.cpu_count()
+    if count is None:
+        logger.warning(
+            "could not determine number of physical CPU cores; defaulting to 1"
+        )
+        count = 1
+    return count
+
+
+def _check_vienna_rna_installed() -> None:
+    try:
+        nv.rna_duplex_multiple([("ACGT", "TGCA")])
+    except FileNotFoundError:
+        raise ImportError(
+            """
+Vienna RNA is not installed correctly. Please install it and ensure that 
+executables such as RNAduplex can be called from the command line. 
+Installation instructions can be found at 
+https://github.com/UC-Davis-molecular-computing/dsd#installation and 
+https://www.tbi.univie.ac.at/RNA/ViennaRNA/doc/html/install.html"""
+        )
+
+
+def rna_duplex_domain_pairs_constraint(
+    threshold: float,
+    temperature: float = nv.default_temperature,
+    weight: float = 1.0,
+    score_transfer_function: Callable[[float], float] = lambda x: x,
+    description: str | None = None,
+    short_description: str = "rna_dup_dom_pairs",
+    pairs: Iterable[Tuple[Domain, Domain]] | None = None,
+    parameters_filename: str = nv.default_vienna_rna_parameter_filename,
+) -> DomainPairsConstraint:
+    """
+    Returns constraint that checks given pairs of :any:`Domain`'s for excessive interaction using
+    Vienna RNA's RNAduplex executable.
+
+    :param threshold:
+        energy threshold
+    :param temperature:
+        temperature in Celsius
+    :param weight:
+        how much to weigh this :any:`Constraint`
+    :param score_transfer_function:
+        See :data:`Constraint.score_transfer_function`.
+    :param description:
+        long description of constraint suitable for printing in report file
+    :param short_description:
+        short description of constraint suitable for logging to stdout
+    :param pairs:
+        pairs of :any:`Domain`'s to compare; if not specified, checks all pairs
+    :param parameters_filename:
+        name of parameters file for ViennaRNA; default is
+        same as :py:meth:`vienna_nupack.rna_duplex_multiple`
+    :return:
+        constraint
+    """
+    _check_vienna_rna_installed()
+
+    if description is None:
+        description = _pair_default_description(
+            "domain", "RNAduplex", threshold, temperature
+        )
+
+    def evaluate_bulk(domain_pairs: Iterable[DomainPair]) -> List[Result]:
+        sequence_pairs, name_pairs, domain_tuples = (
+            _all_pairs_domain_sequences_complements_names_from_domains(domain_pairs)
+        )
+        energies = nv.rna_duplex_multiple(
+            sequence_pairs, logger, temperature, parameters_filename
+        )
+
+        # several consecutive items are from same domain pair but with different wc's;
+        # group them together in the summary
+        groups = defaultdict(list)
+        for (d1, d2), energy, name_pair in zip(domain_tuples, energies, name_pairs):
+            domain_pair = DomainPair(d1, d2)
+            groups[domain_pair.name].append((energy, name_pair))
+
+        # one Result per domain pair
+        results = []
+        for _, energies_and_name_pairs in groups.items():
+            energies, name_pairs = zip(*energies_and_name_pairs)
+            excesses: List[float] = []
+            for energy, (name1, name2) in energies_and_name_pairs:
+                if name1 is not None and name2 is not None:
+                    logger.debug(
+                        f"domain pair threshold: {threshold:6.2f} "
+                        f"rna_duplex({name1}, {name2}, {temperature}) = {energy:6.2f} "
+                    )
+                excess = max(0.0, (threshold - energy))
+                excesses.append(excess)
+            max_excess = max(excesses)
+
+            max_name_length = max(len(name) for name in flatten(name_pairs))
+            lines_and_energies = [
+                (
+                    f"{name1:{max_name_length}}, "
+                    f"{name2:{max_name_length}}: "
+                    f" {energy:6.2f} kcal/mol",
+                    energy,
+                )
+                for energy, (name1, name2) in energies_and_name_pairs
+            ]
+            lines_and_energies.sort(key=lambda line_and_energy: line_and_energy[1])
+            lines = [line for line, _ in lines_and_energies]
+            summary = "\n  " + "\n  ".join(lines)
+            max_excess = max(0.0, max_excess)
+            result = Result(
+                excess=max_excess, summary=summary, value=max_excess, unit="kcal/mol"
+            )
+            results.append(result)
+
+        return results
+
+    pairs_tuple = None
+    if pairs is not None:
+        pairs_tuple = tuple(pairs)
+
+    return DomainPairsConstraint(
+        description=description,
+        short_description=short_description,
+        weight=weight,
+        score_transfer_function=score_transfer_function,
+        evaluate_bulk=evaluate_bulk,
+        pairs=pairs_tuple,
+        threshold=threshold,
+    )
+
+
+def rna_plex_domain_pairs_constraint(
+    threshold: float,
+    temperature: float = nv.default_temperature,
+    weight: float = 1.0,
+    score_transfer_function: Callable[[float], float] = lambda x: x,
+    description: str | None = None,
+    short_description: str = "rna_plex_dom_pairs",
+    pairs: Iterable[Tuple[Domain, Domain]] | None = None,
+    parameters_filename: str = nv.default_vienna_rna_parameter_filename,
+) -> DomainPairsConstraint:
+    """
+    Returns constraint that checks given pairs of :any:`Domain`'s for excessive interaction using
+    Vienna RNA's RNAplex executable.
+
+    :param threshold:
+        energy threshold
+    :param temperature:
+        temperature in Celsius
+    :param weight:
+        how much to weigh this :any:`Constraint`
+    :param score_transfer_function:
+        See :data:`Constraint.score_transfer_function`.
+    :param description:
+        long description of constraint suitable for printing in report file
+    :param short_description:
+        short description of constraint suitable for logging to stdout
+    :param pairs:
+        pairs of :any:`Domain`'s to compare; if not specified, checks all pairs
+    :param parameters_filename:
+        name of parameters file for ViennaRNA; default is
+        same as :py:meth:`vienna_nupack.rna_duplex_multiple`
+    :return:
+        constraint
+    """
+    _check_vienna_rna_installed()
+
+    if description is None:
+        description = _pair_default_description(
+            "domain", "RNAplex", threshold, temperature
+        )
+
+    def evaluate_bulk(domain_pairs: Iterable[DomainPair]) -> List[Result]:
+        sequence_pairs, name_pairs, domain_tuples = (
+            _all_pairs_domain_sequences_complements_names_from_domains(domain_pairs)
+        )
+        energies = nv.rna_plex_multiple(
+            sequence_pairs, logger, temperature, parameters_filename
+        )
+
+        # several consecutive items are from same domain pair but with different wc's;
+        # group them together in the summary
+        groups = defaultdict(list)
+        for (d1, d2), energy, name_pair in zip(domain_tuples, energies, name_pairs):
+            domain_pair = DomainPair(d1, d2)
+            groups[domain_pair.name].append((energy, name_pair))
+
+        # one Result per domain pair
+        results = []
+        for _, energies_and_name_pairs in groups.items():
+            energies, name_pairs = zip(*energies_and_name_pairs)
+            excesses: List[float] = []
+            for energy, (name1, name2) in energies_and_name_pairs:
+                if name1 is not None and name2 is not None:
+                    logger.debug(
+                        f"domain pair threshold: {threshold:6.2f} "
+                        f"rna_plex({name1}, {name2}, {temperature}) = {energy:6.2f} "
+                    )
+                excess = max(0.0, (threshold - energy))
+                excesses.append(excess)
+            max_excess = max(excesses)
+
+            max_name_length = max(len(name) for name in flatten(name_pairs))
+            lines_and_energies = [
+                (
+                    f"{name1:{max_name_length}}, "
+                    f"{name2:{max_name_length}}: "
+                    f" {energy:6.2f} kcal/mol",
+                    energy,
+                )
+                for energy, (name1, name2) in energies_and_name_pairs
+            ]
+            lines_and_energies.sort(key=lambda line_and_energy: line_and_energy[1])
+            lines = [line for line, _ in lines_and_energies]
+            summary = "\n  " + "\n  ".join(lines)
+            max_excess = max(0.0, max_excess)
+            result = Result(
+                excess=max_excess, summary=summary, value=max_excess, unit="kcal/mol"
+            )
+            results.append(result)
+
+        return results
+
+    pairs_tuple = None
+    if pairs is not None:
+        pairs_tuple = tuple(pairs)
+
+    return DomainPairsConstraint(
+        description=description,
+        short_description=short_description,
+        weight=weight,
+        score_transfer_function=score_transfer_function,
+        evaluate_bulk=evaluate_bulk,
+        pairs=pairs_tuple,
+        threshold=threshold,
+    )
+
+
+def get_domain_pairs_from_thresholds_dict(
+    thresholds: Dict[
+        Tuple[Domain, bool, Domain, bool] | Tuple[Domain, Domain], Tuple[float, float]
+    ]
+) -> Tuple[DomainPair, ...]:
+    # gather pairs of domains referenced in `thresholds`
+    domain_pairs = []
+    for key, _ in thresholds.items():
+        if len(key) == 2:
+            d1, d2 = key
+            starred1 = starred2 = False
+        else:
+            if len(key) != 4:
+                raise ValueError(
+                    f"key {key} in thresholds dict must have length 2, if a pair of domains, "
+                    f"or 4, if a tuple (domain1, starred1, domain2, starred2)"
+                )
+            d1, starred1, d2, starred2 = key
+            if (d1, d2) in thresholds.keys():
+                raise ValueError(
+                    f"cannot have key (d1,d2) in `thresholds` if (d1, starred1, d2, starred2) "
+                    f"is also a key in `thresholds`, but I found these keys:"
+                    f"\n  {(d1, d2)}"
+                    f"\n  {key}"
+                )
+        domain_pair = DomainPair(d1, d2, starred1, starred2)
+        domain_pairs.append(domain_pair)
+    domain_pairs = tuple(domain_pairs)
+    return domain_pairs
+
+
+S = TypeVar("S", str, bytes, bytearray)
+
+PairsEvaluationFunction = Callable[
+    [Sequence[Tuple[S, S]], logging.Logger, float, str, float], Tuple[float, ...]
+]
+
+
+def domain_pairs_nonorthogonal_constraint(
+    evaluation_function: PairsEvaluationFunction,
+    tool_name: str,
+    thresholds: Dict[
+        Tuple[Domain, bool, Domain, bool] | Tuple[Domain, Domain], Tuple[float, float]
+    ],
+    temperature: float = nv.default_temperature,
+    weight: float = 1.0,
+    score_transfer_function: Callable[[float], float] = lambda x: x,
+    description: str | None = None,
+    short_description: str = "rna_plex_dom_pairs_nonorth",
+    max_energy: float = 0.0,
+    parameters_filename: str = nv.default_vienna_rna_parameter_filename,
+) -> DomainPairsConstraint:
+    # common code for evaluating nonorthogonal domain energies using RNAduplex, RNAplex, RNAcofold
+
+    logger.warning(
+        f"hidden threshold heuristic not yet supported for domain_pairs_nonorthogonal_constraint"
+    )
+
+    if description is None:
+        description = f"domain pair {tool_name} energies for nonorthogonal domains at {temperature}C"
+
+    domain_pairs = get_domain_pairs_from_thresholds_dict(thresholds)
+
+    # normalize thresholds dict so all keys are 4-tuples
+    thresholds_normalized = {}
+    for key, interval in thresholds.items():
+        if len(key) == 2:
+            thresholds_normalized[(key[0], False, key[1], False)] = interval
+        else:
+            assert len(key) == 4
+            thresholds_normalized[key] = interval
+
+    thresholds = thresholds_normalized
+
+    def evaluate_bulk(dom_pairs: Iterable[DomainPair]) -> List[Result]:
+        sequence_pairs: List[Tuple[str, str]] = []
+        name_pairs: List[Tuple[str, str]] = []
+        domain_tuples: List[Tuple[Domain, Domain]] = []
+        for pair in dom_pairs:
+            dom1, dom2 = pair.individual_parts()
+            star1 = pair.starred1
+            star2 = pair.starred2
+
+            seq1 = dom1.concrete_sequence(star1)
+            seq2 = dom2.concrete_sequence(star2)
+            name1 = dom1.get_name(star1)
+            name2 = dom2.get_name(star2)
+            sequence_pairs.append((seq1, seq2))
+            name_pairs.append((name1, name2))
+            domain_tuples.append((dom1, dom2))
+
+        energies = evaluation_function(
+            sequence_pairs, logger, temperature, parameters_filename, max_energy
+        )
+
+        results = []
+        for dom_pair, energy in zip(dom_pairs, energies):
+            dom1, dom2 = dom_pair.individual_parts()
+            star1 = dom_pair.starred1
+            star2 = dom_pair.starred2
+
+            if (dom1, star1, dom2, star2) in thresholds:
+                low_threshold, high_threshold = thresholds[(dom1, star1, dom2, star2)]
+            elif (dom2, star2, dom1, star1) in thresholds:
+                low_threshold, high_threshold = thresholds[(dom2, star2, dom1, star1)]
+            else:
+                raise ValueError(
+                    f"could not find threshold for domain pair "
+                    f"({dom1.get_name(star1)}, {dom2.get_name(star2)})"
+                )
+
+            if energy < low_threshold:
+                excess = low_threshold - energy
+            elif energy > high_threshold:
+                excess = energy - high_threshold
+            else:
+                excess = 0
+
+            summary = (
+                f"{energy:6.2f} kcal/mol; target: [{low_threshold}, {high_threshold}]"
+            )
+            result = Result(
+                excess=excess, value=energy, unit="kcal/mol", summary=summary
+            )
+            results.append(result)
+
+        return results
+
+    constraint = DomainPairsConstraint(
+        description=description,
+        short_description=short_description,
+        weight=weight,
+        score_transfer_function=score_transfer_function,
+        evaluate_bulk=evaluate_bulk,
+        domain_pairs=domain_pairs,
+    )
+
+    return constraint
+
+
+def nupack_domain_pairs_nonorthogonal_constraint(
+    thresholds: Dict[
+        Tuple[Domain, bool, Domain, bool] | Tuple[Domain, Domain], Tuple[float, float]
+    ],
+    temperature: float = nv.default_temperature,
+    sodium: float = nv.default_sodium,
+    magnesium: float = nv.default_magnesium,
+    weight: float = 1.0,
+    score_transfer_function: Optional[Callable[[float], float]] = None,
+    description: str | None = None,
+    short_description: str = "dom_pair_nupack_nonorth",
+    parameters_filename: str = nv.default_vienna_rna_parameter_filename,
+    max_energy: float = 0.0,
+) -> DomainPairsConstraint:
+    """
+    Similar to :meth:`rna_plex_domain_pairs_nonorthogonal_constraint`, but uses NUPACK instead of RNAplex.
+    Only two parameters `sodium` and `magnesium` are different; documented here.
+
+    :param sodium:
+        concentration of sodium (more generally, monovalent ions such as Na+, K+, NH4+)
+        in moles per liter
+    :param magnesium:
+        concentration of magnesium (Mg++) in moles per liter
+    """
+    _check_nupack_installed()
+
+    eval_func = nv.nupack_multiple_with_sodium_magnesium(
+        sodium=sodium, magnesium=magnesium
+    )
+
+    return domain_pairs_nonorthogonal_constraint(
+        evaluation_function=eval_func,
+        tool_name="NUPACK",
+        thresholds=thresholds,
+        temperature=temperature,
+        weight=weight,
+        score_transfer_function=score_transfer_function,
+        description=description,
+        short_description=short_description,
+        parameters_filename=parameters_filename,
+        max_energy=max_energy,
+    )
+
+
+def rna_plex_domain_pairs_nonorthogonal_constraint(
+    thresholds: Dict[
+        Tuple[Domain, bool, Domain, bool] | Tuple[Domain, Domain], Tuple[float, float]
+    ],
+    temperature: float = nv.default_temperature,
+    weight: float = 1.0,
+    score_transfer_function: Callable[[float], float] = lambda x: x,
+    description: str | None = None,
+    short_description: str = "rna_plex_dom_pairs_nonorth",
+    parameters_filename: str = nv.default_vienna_rna_parameter_filename,
+    max_energy: float = 0.0,
+) -> DomainPairsConstraint:
+    """
+    Returns constraint that checks given pairs of :any:`Domain`'s for interaction energy in a given interval,
+    using ViennaRNA's RNAplex executable.
+
+    This can be used to implement "nonorthogonal" domains as described in these papers:
+
+    - https://drops.dagstuhl.de/opus/volltexte/2023/18787/pdf/LIPIcs-DNA-29-4.pdf
+    - https://www.nature.com/articles/s41557-022-01111-y
+
+    The "binding affinity table" as described in the first paper is implemented as the `thresholds`
+    parameter of this function.
+
+    :param thresholds:
+        dict mapping pairs of :any:`Domain`'s, along with Booleans to indicate whether either :any:`Domain`
+        is starred, to pairs of energy thresholds. Alternately, the key can be a pair of :any:`Domain`'s
+        ``(a,b)`` without any Booleans; in this case only the unstarred versions of the domains are checked;
+        this is equivalent to the key ``(a, False, b, False)``.
+
+        For example, if the dict is
+
+        .. code-block:: python
+
+            {
+              (a, False, b, False): (-9.0, -8.0),
+              (a, False, b, True):  (-5.0, -3.0),
+              (a, True,  c, False): (-1.0,  0.0),
+              (a,        d):        (-7.0, -6.0),
+            }
+
+        then the constraint ensures that RNAplex energy for
+
+        - ``(a,b)``  is between -9.0 and -8.0 kcal/mol,
+        - ``(a,b*)`` is between -5.0 and -3.0 kcal/mol,
+        - ``(a*,c)`` is between -1.0 and  0.0 kcal/mol, and
+        - ``(a,d)``  is between -7.0 and -6.0 kcal/mol.
+
+        For all other pairs of domains not listed as keys in the dict
+        (such as ``(b,c)`` or ``(a*,b*)`` above), the constraint is not checked.
+    :param temperature:
+        temperature in Celsius
+    :param weight:
+        See :data:`Constraint.weight`.
+    :param score_transfer_function:
+        See :data:`Constraint.score_transfer_function`.
+    :param description:
+        See :data:`Constraint.description`.
+    :param short_description:
+        See :data:`Constraint.short_description`.
+    :param parameters_filename:
+        name of parameters file for ViennaRNA; default is
+        same as :py:meth:`vienna_nupack.rna_duplex_multiple`
+    :param max_energy:
+        maximum energy to return; if the RNAplex returns a value larger than this, then
+        this value is used instead
+    :return:
+        constraint
+    """
+    _check_vienna_rna_installed()
+
+    return domain_pairs_nonorthogonal_constraint(
+        evaluation_function=nv.rna_plex_multiple,
+        tool_name="RNAplex",
+        thresholds=thresholds,
+        temperature=temperature,
+        weight=weight,
+        score_transfer_function=score_transfer_function,
+        description=description,
+        short_description=short_description,
+        parameters_filename=parameters_filename,
+        max_energy=max_energy,
+    )
+
+
+def rna_duplex_domain_pairs_nonorthogonal_constraint(
+    thresholds: Dict[
+        Tuple[Domain, bool, Domain, bool] | Tuple[Domain, Domain], Tuple[float, float]
+    ],
+    temperature: float = nv.default_temperature,
+    weight: float = 1.0,
+    score_transfer_function: Callable[[float], float] = lambda x: x,
+    description: str | None = None,
+    short_description: str = "rna_plex_dom_pairs_nonorth",
+    parameters_filename: str = nv.default_vienna_rna_parameter_filename,
+    max_energy: float = 0.0,
+) -> DomainPairsConstraint:
+    """
+    Similar to :meth:`rna_plex_domain_pairs_nonorthogonal_constraint`, but uses RNAduplex instead of RNAplex.
+    """
+    _check_vienna_rna_installed()
+
+    return domain_pairs_nonorthogonal_constraint(
+        evaluation_function=nv.rna_duplex_multiple,
+        tool_name="RNAduplex",
+        thresholds=thresholds,
+        temperature=temperature,
+        weight=weight,
+        score_transfer_function=score_transfer_function,
+        description=description,
+        short_description=short_description,
+        parameters_filename=parameters_filename,
+        max_energy=max_energy,
+    )
+
+
+def rna_cofold_domain_pairs_nonorthogonal_constraint(
+    thresholds: Dict[
+        Tuple[Domain, bool, Domain, bool] | Tuple[Domain, Domain], Tuple[float, float]
+    ],
+    temperature: float = nv.default_temperature,
+    weight: float = 1.0,
+    score_transfer_function: Callable[[float], float] = lambda x: x,
+    description: str | None = None,
+    short_description: str = "rna_plex_dom_pairs_nonorth",
+    parameters_filename: str = nv.default_vienna_rna_parameter_filename,
+    max_energy: float = 0.0,
+) -> DomainPairsConstraint:
+    """
+    Similar to :meth:`rna_plex_domain_pairs_nonorthogonal_constraint`, but uses RNAcofold instead of RNAplex.
+    """
+    _check_vienna_rna_installed()
+
+    return domain_pairs_nonorthogonal_constraint(
+        evaluation_function=nv.rna_cofold_multiple,
+        tool_name="RNAcofold",
+        thresholds=thresholds,
+        temperature=temperature,
+        weight=weight,
+        score_transfer_function=score_transfer_function,
+        description=description,
+        short_description=short_description,
+        parameters_filename=parameters_filename,
+        max_energy=max_energy,
+    )
+
+
+def _populate_strand_list_and_pairs(
+    strands: Iterable[Strand] | None, pairs: Iterable[Tuple[Strand, Strand]] | None
+) -> Tuple[List[Strand], List[Tuple[Strand, Strand]]]:
+    # assert exactly one of strands or pairs is None, then populate the other since both are used below
+    # also normalize both to be a list instead of iterable
+    if strands is None and pairs is None:
+        raise ValueError(
+            "exactly one of strands or pairs must be specified, but neither is"
+        )
+    elif strands is not None and pairs is not None:
+        raise ValueError(
+            "exactly one of strands or pairs must be specified, but both are"
+        )
+    elif strands is not None:
+        assert pairs is None
+        if not isinstance(strands, list):
+            strands = list(strands)
+        pairs = list(itertools.combinations_with_replacement(strands, 2))
+    elif pairs is not None:
+        assert strands is None
+        if not isinstance(pairs, list):
+            pairs = list(pairs)
+        strand_names: Set[str] = set()
+        strands = []
+        for s1, s2 in pairs:
+            for strand in [s1, s2]:
+                if strand.name not in strand_names:
+                    strand_names.add(strand.name)
+                    strands.append(strand)
+
+    return strands, pairs
+
+
+def strand_pairs_by_lengths(
+    strands: Iterable[Strand],
+) -> Dict[Tuple[int, int], List[Tuple[Strand, Strand]]]:
+    """
+    Separates pairs of strands in `strands` by lengths. If there are n different strand lengths
+    in `strands`, then there are ((n+1) choose 2) keys in the returned dict, one for each pair of
+    lengths ``(len1, len2)``, including pairs where ``len1 == len2``. This key maps to a list of all pairs of
+    strands in `strands` where the first strand has length ``len1`` and the second has length ``len2``.
+
+    Args:
+        strands: strands to check
+
+    Returns:
+        dict mapping pairs of lengths to pairs of strands from `strands` having those respective lengths
+    """
+    pairs: Dict[Tuple[int, int], List[Tuple[Strand, Strand]]] = defaultdict(list)
+    for s1, s2 in itertools.combinations_with_replacement(strands, 2):
+        len1, len2 = s1.length(), s2.length()
+        pairs[(len1, len2)].append((s1, s2))
+    return pairs
+
+
+def strand_pairs_by_number_matching_domains(
+    *,
+    strands: Iterable[Strand] | None = None,
+    pairs: Iterable[Tuple[Strand, Strand]] | None = None,
+) -> Dict[int, List[Tuple[Strand, Strand]]]:
+    """
+    Utility function for calculating number of complementary domains betweeen several pairs of strands.
+
+    Note that for the common use case that you want to create several constraints, each with their own threshold
+    depending on the number of complementary domains, you should use functions such as
+    :func:`rna_duplex_strand_pairs_constraints_by_number_matching_domains` or
+    :func:`nupack_strand_pair_constraints_by_number_matching_domains`, which in turn calls this function
+    and then creates as many constraints as their are different numbers of complementary domains.
+
+    Args:
+        strands: list of :any:`Strand`'s in which to find pairs. Mutually exclusive with `pairs`.
+        pairs: list of pairs of strands. Mutually exclusive with `strands`.
+
+    Returns:
+        dict mapping integer (number of complementary :any:`Domain`'s) to the list of pairs of strands
+        in `strands` with that number of complementary domains
+    """
+    strands, pairs = _populate_strand_list_and_pairs(strands, pairs)
+
+    # This reduces the number of times we have to create these sets from quadratic to linear
+    unstarred_domains_sets = {}
+    starred_domains_sets = {}
+    for strand in strands:
+        unstarred_domains_sets[strand.name] = strand.unstarred_domains_set()
+        starred_domains_sets[strand.name] = strand.starred_domains_set()
+
+    # determine which pairs of strands have each number of complementary domains
+    strand_pairs: Dict[int, List[Tuple[Strand, Strand]]] = defaultdict(list)
+    for strand1, strand2 in pairs:
+        domains1_unstarred = unstarred_domains_sets[strand1.name]
+        domains2_unstarred = unstarred_domains_sets[strand2.name]
+        domains1_starred = starred_domains_sets[strand1.name]
+        domains2_starred = starred_domains_sets[strand2.name]
+
+        complementary_domains = (domains1_unstarred & domains2_starred) | (
+            domains2_unstarred & domains1_starred
+        )
+        complementary_domain_names = [domain.name for domain in complementary_domains]
+        num_complementary_domains = len(complementary_domain_names)
+
+        strand_pairs[num_complementary_domains].append((strand1, strand2))
+
+    return strand_pairs
+
+
+SPC = TypeVar("SPC", StrandPairConstraint, StrandPairsConstraint)
+
+
+class _StrandPairsConstraintCreator(Protocol[SPC]):
+    # Used to specify type of function that
+    #   nupack_strand_pair_constraint
+    # or
+    #   rna_duplex_strand_pairs_constraints_by_number_matching_domains
+    #   and
+    #   rna_cofold_strand_pairs_constraints_by_number_matching_domains
+    # are. See https://mypy.readthedocs.io/en/stable/protocols.html#callback-protocols
+    # The Protocol class seems to be available in the typing module, even though the above
+    # documentation seems to indicate it is only in typing_extensions?
+    def __call__(
+        self,
+        *,
+        threshold: float,
+        temperature: float = nv.default_temperature,
+        weight: float = 1.0,
+        score_transfer_function: Optional[Callable[[float], float]] = None,
+        description: str | None = None,
+        short_description: str = "",
+        parallel: bool = False,
+        pairs: Iterable[Tuple[Strand, Strand]] | None = None,
+    ) -> SPC: ...
+
+
+def _strand_pairs_constraints_by_number_matching_domains(
+    *,
+    constraint_creator: _StrandPairsConstraintCreator[SPC],
+    thresholds: Dict[int, float],
+    temperature: float = nv.default_temperature,
+    weight: float = 1.0,
+    score_transfer_function: Optional[Callable[[float], float]] = None,
+    descriptions: Dict[int, str] | None = None,
+    short_descriptions: Dict[int, str] | None = None,
+    parallel: bool = False,
+    strands: Iterable[Strand] | None = None,
+    pairs: Iterable[Tuple[Strand, Strand]] | None = None,
+    ignore_missing_thresholds: bool = False,
+) -> List[SPC]:
+    # function to share common code between
+    #   rna_duplex_strand_pairs_constraints_by_number_matching_domains
+    # and
+    #   rna_cofold_strand_pairs_constraints_by_number_matching_domains
+
+    check_strand_against_itself = True
+    pairs = _normalize_strands_pairs_disjoint_parameters(
+        strands, pairs, check_strand_against_itself
+    )
+
+    pairs_by_matching_domains = strand_pairs_by_number_matching_domains(pairs=pairs)
+    keys = set(pairs_by_matching_domains.keys())
+    thres_keys = set(thresholds.keys())
+    if not ignore_missing_thresholds and keys != thres_keys:
+        raise ValueError(
+            f"""\
+The keys of parameter thresholds must be exactly {sorted(list(keys))}, 
+which is the set of integers representing the number of matching domains 
+across all pairs of Strands in the parameter pairs, 
+but instead the thresholds.keys() is {sorted(list(thres_keys))}"""
+        )
+
+    constraints: List[SPC] = []
+
+    for num_matching_domains, threshold in thresholds.items():
+        pairs_with_matching_domains = pairs_by_matching_domains[num_matching_domains]
+
+        description = (
+            None if descriptions is None else descriptions.get(num_matching_domains)
+        )
+        short_description = (
+            None
+            if short_descriptions is None
+            else short_descriptions.get(num_matching_domains)
+        )
+
+        constraint = constraint_creator(
+            threshold=threshold,
+            temperature=temperature,
+            weight=weight,
+            score_transfer_function=score_transfer_function,
+            description=description,
+            short_description=short_description,
+            parallel=parallel,
+            pairs=pairs_with_matching_domains,
+        )
+        constraints.append(constraint)
+
+    return constraints
+
+
+def _normalize_domains_pairs_disjoint_parameters(
+    domains: Iterable[Domain] | None,
+    pairs: Iterable[Tuple[Domain, Domain]],
+    check_domain_against_itself: bool,
+) -> Tuple[Tuple[Domain, Domain], ...]:
+    # Enforce that exactly one of domains or pairs is not None, and if domains is specified,
+    # set pairs to be all pairs from domains. Return those pairs; if pairs is specified,
+    # just return it. Also normalize to return a tuple.
+    if domains is None and pairs is None:
+        raise ValueError(
+            "exactly one of domains or pairs must be specified, but neither is"
+        )
+    elif domains is not None and pairs is not None:
+        raise ValueError(
+            "exactly one of domains or pairs must be specified, but both are"
+        )
+    if domains is not None:
+        assert pairs is None
+        if check_domain_against_itself:
+            pairs = itertools.combinations_with_replacement(domains, 2)
+        else:
+            pairs = itertools.combinations(domains, 2)
+
+    pairs_tuple = pairs if isinstance(pairs, tuple) else tuple(pairs)
+    return pairs_tuple
+
+
+def _normalize_strands_pairs_disjoint_parameters(
+    strands: Iterable[Strand] | None,
+    pairs: Iterable[Tuple[Strand, Strand]],
+    check_strand_against_itself: bool,
+) -> Iterable[Tuple[Strand, Strand]]:
+    # Enforce that exactly one of strands or pairs is not None, and if strands is specified,
+    # set pairs to be all pairs from strands. Return those pairs; if pairs is specified,
+    # just return it. Also normalize to return a tuple.
+    if strands is None and pairs is None:
+        raise ValueError(
+            "exactly one of strands or pairs must be specified, but neither is"
+        )
+    elif strands is not None and pairs is not None:
+        raise ValueError(
+            "exactly one of strands or pairs must be specified, but both are"
+        )
+    if strands is not None:
+        assert pairs is None
+        if check_strand_against_itself:
+            pairs = itertools.combinations_with_replacement(strands, 2)
+        else:
+            pairs = itertools.combinations(strands, 2)
+
+    pairs_tuple = pairs if isinstance(pairs, tuple) else tuple(pairs)
+    return pairs_tuple
+
+
+def rna_cofold_strand_pairs_constraints_by_number_matching_domains(
+    *,
+    thresholds: Dict[int, float],
+    temperature: float = nv.default_temperature,
+    weight: float = 1.0,
+    score_transfer_function: Optional[Callable[[float], float]] = None,
+    descriptions: Dict[int, str] | None = None,
+    short_descriptions: Dict[int, str] | None = None,
+    parallel: bool = False,
+    strands: Iterable[Strand] | None = None,
+    pairs: Iterable[Tuple[Strand, Strand]] | None = None,
+    parameters_filename: str = nv.default_vienna_rna_parameter_filename,
+    ignore_missing_thresholds: bool = False,
+) -> List[StrandPairsConstraint]:
+    """
+    Similar to :func:`rna_duplex_strand_pairs_constraints_by_number_matching_domains`
+    but creates constraints as returned by :meth:`rna_cofold_strand_pairs_constraint`.
+    """
+    rna_cofold_with_parameters_filename: _StrandPairsConstraintCreator = (
+        functools.partial(
+            rna_cofold_strand_pairs_constraint,  # type:ignore
+            parameters_filename=parameters_filename,
+        )
+    )
+    if descriptions is None:
+        descriptions = {
+            num_matching: (
+                _pair_default_description("strand", "RNAcofold", threshold, temperature)
+                + f" for strands with {num_matching} complementary "
+                f'{"domain" if num_matching == 1 else "domains"}'
+            )
+            for num_matching, threshold in thresholds.items()
+        }
+    return _strand_pairs_constraints_by_number_matching_domains(
+        constraint_creator=rna_cofold_with_parameters_filename,
+        thresholds=thresholds,
+        temperature=temperature,
+        weight=weight,
+        score_transfer_function=score_transfer_function,
+        descriptions=descriptions,
+        short_descriptions=short_descriptions,
+        parallel=parallel,
+        strands=strands,
+        pairs=pairs,
+        ignore_missing_thresholds=ignore_missing_thresholds,
+    )
+
+
+def rna_duplex_strand_pairs_constraints_by_number_matching_domains(
+    *,
+    thresholds: Dict[int, float],
+    temperature: float = nv.default_temperature,
+    weight: float = 1.0,
+    score_transfer_function: Optional[Callable[[float], float]] = None,
+    descriptions: Dict[int, str] | None = None,
+    short_descriptions: Dict[int, str] | None = None,
+    parallel: bool = False,
+    strands: Iterable[Strand] | None = None,
+    pairs: Iterable[Tuple[Strand, Strand]] | None = None,
+    parameters_filename: str = nv.default_vienna_rna_parameter_filename,
+    ignore_missing_thresholds: bool = False,
+) -> List[StrandPairsConstraint]:
+    """
+    Convenience function for creating many constraints as returned by
+    :func:`rna_duplex_strand_pairs_constraint`, one for each threshold specified in parameter `thresholds`,
+    based on number of matching (complementary) domains between pairs of strands.
+
+    Optional parameters `description` and `short_description` are also dicts keyed by the same keys.
+
+    Exactly one of `strands` or `pairs` must be specified. If `strands`, then all pairs of strands
+    (including a strand with itself) will be checked; otherwise only those pairs in `pairs` will be checked.
+
+    It is also common to set different thresholds according to the lengths of the strands.
+    This can be done by calling :meth:`strand_pairs_by_lengths` to separate first by lengths
+    in a dict mapping length pairs to strand pairs,
+    then calling this function once for each (key, value) in that dict, giving the value
+    (which is a list of pairs of strands) as the `pairs` parameter to this function.
+
+    Args:
+        thresholds: Energy thresholds in kcal/mol. If `k` domains are complementary between the strands,
+                    then use threshold `thresholds[k]`.
+        temperature: Temperature in Celsius.
+        weight: See :data:`Constraint.weight`.
+        score_transfer_function: See :data:`Constraint.score_transfer_function`.
+        descriptions: Long descriptions of constraint suitable for putting into constraint report.
+        short_descriptions: Short descriptions of constraint suitable for logging to stdout.
+        parallel: Whether to test each pair of :any:`Strand`'s in parallel.
+        strands: :any:`Strand`'s to compare; if not specified, checks all in design.
+                 Mutually exclusive with `pairs`.
+        pairs: Pairs of :any:`Strand`'s to compare; if not specified, checks all pairs in `strands`,
+               including each strand with itself.
+               Mutually exclusive with `strands`.
+        parameters_filename: Name of parameters file for ViennaRNA;
+                             default is same as :py:meth:`vienna_nupack.rna_duplex_multiple`
+        ignore_missing_thresholds:
+            If True, then a key `num` left out of `thresholds` dict will cause no constraint to be
+            returned for pairs of strands with `num` complementary domains.
+            If False, then a ValueError is raised.
+
+    Returns:
+        list of constraints, one per threshold in `thresholds`
+    """
+    rna_duplex_with_parameters_filename: _StrandPairsConstraintCreator = (
+        functools.partial(
+            rna_duplex_strand_pairs_constraint,  # type:ignore
+            parameters_filename=parameters_filename,
+        )
+    )
+
+    if descriptions is None:
+        descriptions = {
+            num_matching: (
+                _pair_default_description("strand", "RNAduplex", threshold, temperature)
+                + f" for strands with {num_matching} complementary "
+                f'{"domain" if num_matching == 1 else "domains"}'
+            )
+            for num_matching, threshold in thresholds.items()
+        }
+
+    if short_descriptions is None:
+        short_descriptions = {
+            num_matching: f"RNAdup{num_matching}comp"
+            for num_matching, threshold in thresholds.items()
+        }
+
+    return _strand_pairs_constraints_by_number_matching_domains(
+        constraint_creator=rna_duplex_with_parameters_filename,
+        thresholds=thresholds,
+        temperature=temperature,
+        weight=weight,
+        score_transfer_function=score_transfer_function,
+        descriptions=descriptions,
+        short_descriptions=short_descriptions,
+        parallel=parallel,
+        strands=strands,
+        pairs=pairs,
+        ignore_missing_thresholds=ignore_missing_thresholds,
+    )
+
+
+def rna_plex_strand_pairs_constraints_by_number_matching_domains(
+    *,
+    thresholds: Dict[int, float],
+    temperature: float = nv.default_temperature,
+    weight: float = 1.0,
+    score_transfer_function: Optional[Callable[[float], float]] = None,
+    descriptions: Dict[int, str] | None = None,
+    short_descriptions: Dict[int, str] | None = None,
+    parallel: bool = False,
+    strands: Iterable[Strand] | None = None,
+    pairs: Iterable[Tuple[Strand, Strand]] | None = None,
+    parameters_filename: str = nv.default_vienna_rna_parameter_filename,
+    ignore_missing_thresholds: bool = False,
+) -> List[StrandPairsConstraint]:
+    """
+    Convenience function for creating many constraints as returned by
+    :func:`rna_plex_strand_pairs_constraint`, one for each threshold specified in parameter `thresholds`,
+    based on number of matching (complementary) domains between pairs of strands.
+
+    Optional parameters `description` and `short_description` are also dicts keyed by the same keys.
+
+    Exactly one of `strands` or `pairs` must be specified. If `strands`, then all pairs of strands
+    (including a strand with itself) will be checked; otherwise only those pairs in `pairs` will be checked.
+
+    It is also common to set different thresholds according to the lengths of the strands.
+    This can be done by calling :meth:`strand_pairs_by_lengths` to separate first by lengths
+    in a dict mapping length pairs to strand pairs,
+    then calling this function once for each (key, value) in that dict, giving the value
+    (which is a list of pairs of strands) as the `pairs` parameter to this function.
+
+    Args:
+        thresholds: Energy thresholds in kcal/mol. If `k` domains are complementary between the strands,
+                    then use threshold `thresholds[k]`.
+        temperature: Temperature in Celsius.
+        weight: See :data:`Constraint.weight`.
+        score_transfer_function: See :data:`Constraint.score_transfer_function`.
+        descriptions: Long descriptions of constraint suitable for putting into constraint report.
+        short_descriptions: Short descriptions of constraint suitable for logging to stdout.
+        parallel: Whether to test each pair of :any:`Strand`'s in parallel.
+        strands: :any:`Strand`'s to compare; if not specified, checks all in design.
+                 Mutually exclusive with `pairs`.
+        pairs: Pairs of :any:`Strand`'s to compare; if not specified, checks all pairs in `strands`,
+               including each strand with itself.
+               Mutually exclusive with `strands`.
+        parameters_filename: Name of parameters file for ViennaRNA;
+                             default is same as :py:meth:`vienna_nupack.rna_plex_multiple`
+        ignore_missing_thresholds:
+            If True, then a key `num` left out of `thresholds` dict will cause no constraint to be
+            returned for pairs of strands with `num` complementary domains.
+            If False, then a ValueError is raised.
+
+    Returns:
+        list of constraints, one per threshold in `thresholds`
+    """
+    rna_plex_with_parameters_filename: _StrandPairsConstraintCreator = (
+        functools.partial(
+            rna_plex_strand_pairs_constraint,  # type:ignore
+            parameters_filename=parameters_filename,
+        )
+    )
+
+    if descriptions is None:
+        descriptions = {
+            num_matching: (
+                _pair_default_description("strand", "RNAplex", threshold, temperature)
+                + f" for strands with {num_matching} complementary "
+                f'{"domain" if num_matching == 1 else "domains"}'
+            )
+            for num_matching, threshold in thresholds.items()
+        }
+
+    if short_descriptions is None:
+        short_descriptions = {
+            num_matching: f"RNAdup{num_matching}comp"
+            for num_matching, threshold in thresholds.items()
+        }
+
+    return _strand_pairs_constraints_by_number_matching_domains(
+        constraint_creator=rna_plex_with_parameters_filename,
+        thresholds=thresholds,
+        temperature=temperature,
+        weight=weight,
+        score_transfer_function=score_transfer_function,
+        descriptions=descriptions,
+        short_descriptions=short_descriptions,
+        parallel=parallel,
+        strands=strands,
+        pairs=pairs,
+        ignore_missing_thresholds=ignore_missing_thresholds,
+    )
+
+
+def longest_complementary_subsequences_python_loop(
+    arr1: np.ndarray, arr2: np.ndarray, gc_double: bool
+) -> List[int]:
+    """
+    Like :func:`longest_complementary_subsequences`, but uses a Python loop instead of numpy operations.
+    This is slower, but is easier to understand and useful for testing.
+    """
+    lcs_sizes = []
+    for s1, s2 in zip(arr1, arr2):
+        s1len = s1.shape[0]
+        s2len = s2.shape[0]
+        table = np.zeros(shape=(s1len + 1, s2len + 1), dtype=np.int8)
+        for i in range(s1len):
+            for j in range(s2len):
+                b1 = s1[i]
+                b2 = s2[j]
+                if b1 + b2 == 3:
+                    weight = 1
+                    if gc_double and (b1 == 1 or b1 == 2):
+                        weight = 2
+                    table[i + 1][j + 1] = weight + table[i][j]
+                else:
+                    table[i + 1][j + 1] = max(table[i + 1][j], table[i][j + 1])
+        lcs_size = table[s1len][s2len]
+        lcs_sizes.append(lcs_size)
+    return lcs_sizes
+
+
+def longest_complementary_subsequences_two_loops(
+    arr1: np.ndarray, arr2: np.ndarray, gc_double: bool
+) -> List[int]:
+    """
+    Calculate length of longest common subsequences between `arr1[i]` and `arr2[i]`
+    for each i, storing in returned list `result[i]`.
+
+    This uses two nested Python loops to calculate the whole dynamic programming table.
+    :func:`longest_complementary_subsequences` is slightly faster because it maintains only the diagonal
+    of the DP table, and uses numpy vectorized operations to calculate the next diagonal of the table.
+
+    When used for DNA sequences, this assumes `arr2` has been reversed along axis 1, i.e.,
+    the sequences in `arr1` are assumed to be oriented 5' --> 3', and the sequences in `arr2`
+    are assumed to be oriented 3' --> 5'.
+
+    Args:
+        arr1: 2D array of DNA sequences, with each sequence represented as a 1D array of 0, 1, 2, 3
+              corresponding to A, C, G, T, respectively, with each row being a single DNA sequence
+              oriented 5' --> 3'.
+        arr2: 2D array of DNA sequences, with each row being a single DNA sequence
+              oriented 3' --> 5'.
+        gc_double: Whether to double the score for G-C base pairs.
+
+    Returns:
+        list `ret` of ints, where `ret[i]` is the length of the longest complementary subsequence
+        between `arr1[i]` and `arr2[i]`.
+    """
+    assert arr1.shape[0] == arr2.shape[0]
+    num_pairs = arr1.shape[0]
+    s1len = arr1.shape[1]
+    s2len = arr2.shape[1]
+    max_length = max(s1len, s2len)
+    dtype = np.min_scalar_type(
+        max_length
+    )  # e.g., uint8 for 0-255, uint16 for 256-65535, etc.
+    table = np.zeros(shape=(num_pairs, s1len + 1, s2len + 1), dtype=dtype)
+
+    # convert arr2 to complement and search for longest common subsequence (instead of complementary)
+    arr2 = 3 - arr2
+
+    for i in range(s1len):
+        for j in range(s2len):
+            bases1 = arr1[:, i]
+            bases2 = arr2[:, j]
+
+            equal_idxs = bases1 == bases2
+            if gc_double:
+                gc_idxs = np.logical_or(
+                    bases1[equal_idxs] == 1, bases1[equal_idxs] == 2
+                )
+                weight = np.ones(len(bases1[equal_idxs]), dtype=dtype)
+                weight[gc_idxs] = 2
+                table[equal_idxs, i + 1, j + 1] = weight + table[equal_idxs, i, j]
+            else:
+                table[equal_idxs, i + 1, j + 1] = 1 + table[equal_idxs, i, j]
+
+            noncomp_idxs = np.logical_not(equal_idxs)
+            rec1 = table[noncomp_idxs, i + 1, j]
+            rec2 = table[noncomp_idxs, i, j + 1]
+            table[noncomp_idxs, i + 1, j + 1] = np.maximum(rec1, rec2)
+
+    lcs_sizes = table[:, s1len, s2len]
+
+    return lcs_sizes
+
+
+def longest_complementary_subsequences(
+    arr1: np.ndarray, arr2: np.ndarray, gc_double: bool
+) -> List[int]:
+    """
+    Calculate length of longest common subsequences between `arr1[i]` and `arr2[i]`
+    for each i, storing in returned list `result[i]`.
+
+    Unlike :func:`longest_complementary_subsequences_two_loops`, this uses only one Python loop,
+    by using the "anti-diagonal" method for evaluating the dynamic programming table,
+    calculating a whole anti-diagonal from the previous two in O(1) numpy commands.
+
+    When used for DNA sequences, this assumes `arr2` has been reversed along axis 1, i.e.,
+    the sequences in `arr1` are assumed to be oriented 5' --> 3', and the sequences in `arr2`
+    are assumed to be oriented 3' --> 5'.
+
+    Args:
+        arr1: 2D array of DNA sequences, with each sequence represented as a 1D array of 0, 1, 2, 3
+              corresponding to A, C, G, T, respectively, with each row being a single DNA sequence
+              oriented 5' --> 3'.
+        arr2: 2D array of DNA sequences, with each row being a single DNA sequence
+              oriented 3' --> 5'.
+        gc_double: Whether to double the score for G-C base pairs. (assumes that integers 1,2 represent
+                   C,G respectively)
+
+    Returns:
+        list `ret` of ints, where `ret[i]` is the length of the longest complementary subsequence
+        between `arr1[i]` and `arr2[i]`.
+    """
+    assert arr1.shape[0] == arr2.shape[0]
+    num_pairs = arr1.shape[0]
+    s1len = arr1.shape[1]
+    s2len = arr2.shape[1]
+    assert s1len == s2len  # for now, assume same length, but should be relaxed
+
+    max_length = max(s1len, s2len)
+    dtype = np.min_scalar_type(
+        max_length
+    )  # e.g., uint8 for 0-255, uint16 for 256-65535, etc.
+
+    # convert arr2 to WC complement and search for longest common subsequence (instead of complementary)
+    arr2 = 3 - arr2
+
+    length_prev_prev = length_prev = s1len
+    prev_prev_larger = s1len % 2 == 0
+    if prev_prev_larger:
+        length_prev_prev += 1
+    else:
+        length_prev += 1
+
+    # using this spreadsheet to visual DP table:
+    # https://docs.google.com/spreadsheets/d/1FIOgQYFSJ_6r3ThBivDjf0epUxVLgk0xlQnQS6TUeSw/
+    diag_prev_prev = np.zeros(shape=(num_pairs, length_prev_prev), dtype=dtype)
+    diag_prev = np.zeros(shape=(num_pairs, length_prev), dtype=dtype)
+
+    # do dynamic programming to figure out longest complementary subsequence,
+    # maintaining only the diagonal of the table and the previous two diagonals
+
+    # allocate these arrays just once to avoid re-allocating new memory each iteration
+    # they are used for telling which bases are equal between the two sequences
+    eq_idxs_larger = np.zeros((num_pairs, s1len + 1), dtype=bool)
+    eq_idxs_smaller = np.zeros((num_pairs, s1len), dtype=bool)
+    gc_idxs_larger = np.zeros((num_pairs, s1len + 1), dtype=bool)
+    gc_idxs_smaller = np.zeros((num_pairs, s1len), dtype=bool)
+    for i in range(0, 2 * s1len, 2):
+        diag_cur = update_diagonal(
+            arr1,
+            arr2,
+            diag_prev,
+            diag_prev_prev,
+            eq_idxs_larger if prev_prev_larger else eq_idxs_smaller,
+            gc_idxs_larger if prev_prev_larger else gc_idxs_smaller,
+            i,
+            prev_prev_larger,
+            gc_double,
+        )
+        if i < 2 * s1len - 2:
+            diag_next = update_diagonal(
+                arr1,
+                arr2,
+                diag_cur,
+                diag_prev,
+                eq_idxs_larger if not prev_prev_larger else eq_idxs_smaller,
+                gc_idxs_larger if not prev_prev_larger else gc_idxs_smaller,
+                i + 1,
+                not prev_prev_larger,
+                gc_double,
+            )
+            diag_prev = diag_next
+        diag_prev_prev = diag_cur
+
+    middle_idx = s1len // 2
+    lcs_sizes = diag_prev_prev[:, middle_idx]
+
+    return lcs_sizes
+
+
+def update_diagonal(
+    arr1: np.ndarray,
+    arr2: np.ndarray,
+    diag_prev: np.ndarray,
+    diag_prev_prev: np.ndarray,
+    eq_idxs: np.ndarray,
+    gc_idxs: np.ndarray,
+    i: int,
+    prev_prev_larger: bool,
+    gc_double: bool,
+) -> np.ndarray:
+    s1len = arr1.shape[1]
+    s2len = arr2.shape[1]
+    assert s1len == s2len  # for now, assume same length, but should be relaxed
+
+    # determine which bases in arr1 and arr2 are equal;
+    # compute LCS for that case and store in diag_eq
+    # creates view, not copy, so don't modify!
+    eq_idxs[:, :] = False
+    if i < s1len:
+        sub1 = arr1[:, i::-1]  # indices i, i-1, ..., 0
+        sub2 = arr2[:, : i + 1]  # indices 0, 1,   ..., i
+    else:
+        sub1 = arr1[:, : i - s1len : -1]  # indices s1len-1,   s1len-2, , ..., s1len-i
+        sub2 = arr2[:, i - s1len + 1 :]  # indices s1len-i+1, s1len-i+2, ..., s1len-1
+
+    # need to set eq_idxs only on entries "within" the DP table, not the padded 0s on the edges
+    # see https://docs.google.com/spreadsheets/d/1FIOgQYFSJ_6r3ThBivDjf0epUxVLgk0xlQnQS6TUeSw for example
+
+    if i < s1len:
+        start = (s1len - i) // 2
+    else:
+        start = (i - s1len) // 2 + 1
+    end = s1len - start
+    if not prev_prev_larger:
+        end -= 1
+    # TODO: if there's a way to avoid allocating new memory for the Boolean array eq, that will save time.
+    #  With 10,000 pairs of sequences, each of length 64, this takes 1/4 the time if we just set
+    #  eq_idxs[:, start:end + 1] = True, compared to computing sub1==sub2 allocating new memory for eq
+    #  (not sure if the computation or the memory allocation dominates, however)
+    eq = sub1 == sub2
+    eq_idxs[:, start : end + 1] = eq
+
+    # don't want to allocate new memory, but give variable a better name
+    # to reflect that we are looking at the case where the bases are equal
+    # XXX: note that this is modifying diag_prev_prev,
+    # so only safe to do this after we aren't using it anymore
+    diag_cur = diag_prev_prev
+    diag_cur[eq_idxs] += 1
+    if gc_double:
+        gc_idxs[:, start : end + 1] = np.logical_and(
+            np.logical_or(sub1 == 1, sub1 == 2), eq
+        )
+        diag_cur[gc_idxs] += 1
+
+    # now take maximum with immediately previous diagonal
+    if prev_prev_larger:
+        # diag_cur is 1 larger than diag_prev
+        diag_cur_L = diag_cur[:, :-1]
+        diag_cur_R = diag_cur[:, 1:]
+        np.maximum(diag_cur_L, diag_prev, out=diag_cur_L)  # looks "above" in DP table
+        np.maximum(diag_cur_R, diag_prev, out=diag_cur_R)  # looks "left" in DP table
+    else:
+        # diag_cur is 1 smaller than diag_prev
+        diag_prev_L = diag_prev[:, :-1]
+        diag_prev_R = diag_prev[:, 1:]
+        np.maximum(diag_cur, diag_prev_L, out=diag_cur)  # looks "above" in DP table
+        np.maximum(diag_cur, diag_prev_R, out=diag_cur)  # looks "left" in DP table
+
+    return diag_cur
+
+
+def lcs(seqs1: Sequence[str], seqs2: Sequence[str], gc_double: bool) -> List[int]:
+    arr1 = nn.seqs2arr(seqs1)
+    arr2 = nn.seqs2arr(seqs2)
+    arr2 = np.flip(arr2, axis=1)
+    return longest_complementary_subsequences(arr1, arr2, gc_double)
+
+
+def lcs_loop(s1: str, s2: str, gc_double: bool) -> int:
+    arr1 = nn.seqs2arr([s1])
+    arr2 = nn.seqs2arr([s2[::-1]])
+    return longest_complementary_subsequences_python_loop(arr1, arr2, gc_double)[0]
+
+
+def lcs_domain_pairs_constraint(
+    *,
+    threshold: int,
+    weight: float = 1.0,
+    score_transfer_function: Optional[Callable[[float], float]] = None,
+    description: str | None = None,
+    short_description: str = "lcs domain pairs",
+    domains: Iterable[Domain] | None = None,
+    pairs: Iterable[Tuple[Domain, Domain]] | None = None,
+    check_domain_against_itself: bool = True,
+    gc_double: bool = True,
+) -> DomainPairsConstraint:
+    """
+    Checks pairs of domain sequences for longest complementary subsequences.
+    This can be thought of as a very rough heuristic for "binding energy" that is much less
+    accurate than NUPACK or ViennaRNA, but much faster to evaluate.
+
+    Args
+        threshold: Max length of complementary subsequence allowed.
+
+        weight: See :data:`Constraint.weight`.
+
+        score_transfer_function: See :data:`Constraint.score_transfer_function`.
+
+        description: See :data:`Constraint.description`
+
+        short_description: See :data:`Constraint.short_description`
+
+        pairs: Pairs of :any:`Strand`'s to compare; if not specified, checks all pairs in design.
+
+        check_domain_against_itself: Whether to check domain `x` against `x*`. (Obviously `x` has a maximal
+                                     common subsequence with `x`, so we don't check that.)
+
+        gc_double: Whether to weigh G-C base pairs as double (i.e., they count for 2 instead of 1).
+
+    Returns
+        A :any:`DomainPairsConstraint` that checks given pairs of :any:`Domain`'s for excessive
+        interaction due to having long complementary subsequences.
+    """
+    if description is None:
+        description = (
+            f"Longest complementary subsequence between domains is > {threshold}"
+        )
+
+    def evaluate_bulk(pairs_: Iterable[DomainPair]) -> List[Result]:
+        seqs1 = [pair.domain1.sequence() for pair in pairs_]
+        seqs2 = [pair.domain2.sequence() for pair in pairs_]
+        arr1 = nn.seqs2arr(seqs1)
+        arr2 = nn.seqs2arr(seqs2)
+        arr2_rev = np.flip(arr2, axis=1)
+
+        lcs_sizes = longest_complementary_subsequences(arr1, arr2_rev, gc_double)
+
+        results = []
+        for lcs_size in lcs_sizes:
+            excess = lcs_size - threshold
+            result = Result(excess=excess, value=lcs_size)
+            results.append(result)
+
+        return results
+
+    pairs = _normalize_domains_pairs_disjoint_parameters(
+        domains, pairs, check_domain_against_itself
+    )
+
+    return DomainPairsConstraint(
+        description=description,
+        short_description=short_description,
+        weight=weight,
+        score_transfer_function=score_transfer_function,
+        evaluate_bulk=evaluate_bulk,
+        pairs=pairs,
+        check_domain_against_itself=check_domain_against_itself,
+        threshold=threshold,
+    )
+
+
+def lcs_strand_pairs_constraint(
+    *,
+    threshold: int,
+    weight: float = 1.0,
+    score_transfer_function: Optional[Callable[[float], float]] = None,
+    description: str | None = None,
+    short_description: str = "lcs strand pairs",
+    pairs: Iterable[Tuple[Strand, Strand]] | None = None,
+    check_strand_against_itself: bool = True,
+    gc_double: bool = True,
+) -> StrandPairsConstraint:
+    """
+    Checks pairs of strand sequences for longest complementary subsequences.
+    This can be thought of as a very rough heuristic for "binding energy" that is much less
+    accurate than NUPACK or ViennaRNA, but much faster to evaluate.
+
+    Args
+        threshold: Max length of complementary subsequence allowed.
+
+        weight: See :data:`Constraint.weight`.
+
+        score_transfer_function: See :data:`Constraint.score_transfer_function`.
+
+        description: See :data:`Constraint.description`.
+
+        short_description: See :data:`Constraint.short_description`.
+
+        pairs: Pairs of :any:`Strand`'s to compare; if not specified, checks all pairs in design.
+
+        check_strand_against_itself: Whether to check a strand against itself.
+
+        gc_double: Whether to weigh G-C base pairs as double (i.e., they count for 2 instead of 1).
+
+    Returns
+        A :any:`StrandPairsConstraint` that checks given pairs of :any:`Strand`'s for excessive
+        interaction due to having long complementary subsequences.
+    """
+    if description is None:
+        description = (
+            f"Longest complementary subsequence between strands is > {threshold}"
+        )
+
+    def evaluate_bulk(strand_pairs: Iterable[StrandPair]) -> List[Result]:
+        # import time
+        # start_eb = time.time()
+
+        seqs1 = [pair.strand1.sequence() for pair in strand_pairs]
+        seqs2 = [pair.strand2.sequence() for pair in strand_pairs]
+        arr1 = nn.seqs2arr(seqs1)
+        arr2 = nn.seqs2arr(seqs2)
+        arr2_rev = np.flip(arr2, axis=1)
+
+        # start = time.time()
+        lcs_sizes = longest_complementary_subsequences(arr1, arr2_rev, gc_double)
+        # lcs_sizes = longest_complementary_subsequences_two_loops(arr1, arr2_rev, gc_double)
+        # end = time.time()
+
+        results = []
+        for lcs_size in lcs_sizes:
+            excess = lcs_size - threshold
+            result = Result(excess=excess, value=lcs_size)
+            results.append(result)
+
+        # end_eb = time.time()
+        # elapsed_ms = int(round((end - start) * 1000, 0))
+        # elapsed_eb_ms = int(round((end_eb - start_eb) * 1000, 0))
+        # print(f'\n{elapsed_ms} ms to measure LCS of {len(seqs1)} pairs')
+        # print(f'{elapsed_eb_ms} ms to run evaluate_bulk')
+
+        return results
+
+    pairs_tuple = None
+    if pairs is not None:
+        pairs_tuple = tuple(pairs)
+
+    return StrandPairsConstraint(
+        description=description,
+        short_description=short_description,
+        weight=weight,
+        score_transfer_function=score_transfer_function,
+        evaluate_bulk=evaluate_bulk,
+        pairs=pairs_tuple,
+        check_strand_against_itself=check_strand_against_itself,
+        threshold=threshold,
+    )
+
+
+def lcs_strand_pairs_constraints_by_number_matching_domains(
+    *,
+    thresholds: Dict[int, int],
+    weight: float = 1.0,
+    score_transfer_function: Optional[Callable[[float], float]] = None,
+    descriptions: Dict[int, str] | None = None,
+    short_descriptions: Dict[int, str] | None = None,
+    parallel: bool = False,
+    strands: Iterable[Strand] | None = None,
+    pairs: Iterable[Tuple[Strand, Strand]] | None = None,
+    gc_double: bool = True,
+    parameters_filename: str = "",
+    ignore_missing_thresholds: bool = False,
+) -> List[StrandPairsConstraint]:
+    """
+    TODO
+    """
+    if parameters_filename != "":
+        raise ValueError(
+            "should not specify parameters_filename when calling "
+            "lcs_strand_pairs_constraints_by_number_matching_domains; "
+            "it is only listed as a parameter for technical reasons relating to code reuse "
+            "with other constraints that use that parameter"
+        )
+
+    def lcs_strand_pairs_constraint_with_dummy_parameters(
+        *,
+        threshold: float,
+        temperature: float = nv.default_temperature,
+        weight: float = 1.0,
+        score_transfer_function: Optional[Callable[[float], float]] = None,
+        description: str | None = None,
+        short_description: str = "lcs strand pairs",
+        parallel: bool = False,
+        pairs: Iterable[Tuple[Strand, Strand]] | None = None,
+    ) -> StrandPairsConstraint:
+        threshold_int = int(threshold)
+        return lcs_strand_pairs_constraint(
+            threshold=threshold_int,
+            weight=weight,
+            score_transfer_function=score_transfer_function,
+            description=description,
+            short_description=short_description,
+            pairs=pairs,
+            check_strand_against_itself=True,
+            # TODO: rewrite signature of other strand pair constraints to include this
+            gc_double=gc_double,
+        )
+
+    if descriptions is None:
+        descriptions = {
+            num_matching: (
+                f"Longest complementary subsequence between strands is > {threshold}"
+                + f" for strands with {num_matching} complementary "
+                f'{"domain" if num_matching == 1 else "domains"}'
+            )
+            for num_matching, threshold in thresholds.items()
+        }
+
+    if short_descriptions is None:
+        short_descriptions = {
+            num_matching: f"LCS{num_matching}comp"
+            for num_matching, threshold in thresholds.items()
+        }
+
+    return _strand_pairs_constraints_by_number_matching_domains(
+        constraint_creator=lcs_strand_pairs_constraint_with_dummy_parameters,
+        thresholds=thresholds,
+        temperature=-1,
+        weight=weight,
+        score_transfer_function=score_transfer_function,
+        descriptions=descriptions,
+        short_descriptions=short_descriptions,
+        parallel=parallel,
+        strands=strands,
+        pairs=pairs,
+        ignore_missing_thresholds=ignore_missing_thresholds,
+    )
+
+
+def rna_duplex_strand_pairs_constraint(
+    *,
+    threshold: float,
+    temperature: float = nv.default_temperature,
+    weight: float = 1.0,
+    score_transfer_function: Optional[Callable[[float], float]] = None,
+    description: str | None = None,
+    short_description: str = "rna_dup_strand_pairs",
+    parallel: bool = False,
+    pairs: Iterable[Tuple[Strand, Strand]] | None = None,
+    parameters_filename: str = nv.default_vienna_rna_parameter_filename,
+) -> StrandPairsConstraint:
+    """
+    Returns constraint that checks given pairs of :any:`Strand`'s for excessive interaction using
+    Vienna RNA's RNAduplex executable.
+
+    Often one wishes to let the threshold depend on how many domains match between a pair of strands.
+    The function :meth:`rna_duplex_strand_pairs_constraints_by_number_matching_domains` is useful
+    for this purpose, returning a list of :any:`StrandPairsConstraint`'s such as those returned by this
+    function, one for each possible number of matching domains.
+
+    TODO: explain that this should be many pairs of strands to be fast
+
+    :param threshold:
+        Energy threshold in kcal/mol. If a float, this is used for all pairs of strands.
+        If a dict[int, float], interpreted to mean that
+    :param temperature:
+        Temperature in Celsius.
+    :param weight:
+        See :data:`Constraint.weight`.
+    :param score_transfer_function:
+        See :data:`Constraint.score_transfer_function`.
+    :param description:
+        See :data:`Constraint.description`
+    :param short_description:
+        See :data:`Constraint.short_description`
+    :param parallel:
+        Whether to test each pair of :any:`Strand`'s in parallel.
+    :param pairs:
+        Pairs of :any:`Strand`'s to compare; if not specified, checks all pairs in design.
+    :param parameters_filename:
+        Name of parameters file for ViennaRNA;
+        default is same as :py:meth:`vienna_nupack.rna_duplex_multiple`
+    :return:
+        The :any:`StrandPairsConstraint`.
+    """
+    _check_vienna_rna_installed()
+
+    if description is None:
+        description = _pair_default_description(
+            "strand", "RNAduplex", threshold, temperature
+        )
+
+    num_cores = max(cpu_count(), 1)
+
+    # we use ThreadPool instead of pathos because we're farming this out to processes through
+    # subprocess module anyway, no need for pathos to boot up separate processes or serialize through dill
+    if parallel:
+        thread_pool = ThreadPool(processes=num_cores)
+
+    def calculate_energies(seq_pairs: Sequence[Tuple[str, str]]) -> Tuple[float, ...]:
+        if parallel:
+            energies = nv.rna_duplex_multiple_parallel(
+                thread_pool, seq_pairs, logger, temperature, parameters_filename
+            )
+        else:
+            energies = nv.rna_duplex_multiple(seq_pairs, temperature)
+        return energies
+
+    def evaluate_bulk(strand_pairs: Iterable[StrandPair]) -> List[Result]:
+        sequence_pairs = [
+            (pair.strand1.sequence(), pair.strand2.sequence()) for pair in strand_pairs
+        ]
+        energies = calculate_energies(sequence_pairs)
+
+        results = []
+        for pair, energy in zip(strand_pairs, energies):
+            excess = threshold - energy
+            result = Result(excess=excess, value=energy, unit="kcal/mol")
+            results.append(result)
+        return results
+
+    pairs_tuple = None
+    if pairs is not None:
+        pairs_tuple = tuple(pairs)
+
+    return StrandPairsConstraint(
+        description=description,
+        short_description=short_description,
+        weight=weight,
+        score_transfer_function=score_transfer_function,
+        evaluate_bulk=evaluate_bulk,
+        pairs=pairs_tuple,
+        threshold=threshold,
+    )
+
+
+def rna_plex_strand_pairs_constraint(
+    *,
+    threshold: float,
+    temperature: float = nv.default_temperature,
+    weight: float = 1.0,
+    score_transfer_function: Optional[Callable[[float], float]] = None,
+    description: str | None = None,
+    short_description: str = "rna_plex_strand_pairs",
+    parallel: bool = False,
+    pairs: Iterable[Tuple[Strand, Strand]] | None = None,
+    parameters_filename: str = nv.default_vienna_rna_parameter_filename,
+) -> StrandPairsConstraint:
+    """
+    Returns constraint that checks given pairs of :any:`Strand`'s for excessive interaction using
+    Vienna RNA's RNAplex executable.
+
+    Often one wishes to let the threshold depend on how many domains match between a pair of strands.
+    The function :meth:`rna_plex_strand_pairs_constraints_by_number_matching_domains` is useful
+    for this purpose, returning a list of :any:`StrandPairsConstraint`'s such as those returned by this
+    function, one for each possible number of matching domains.
+
+    :param threshold:
+        Energy threshold in kcal/mol. If a float, this is used for all pairs of strands.
+        If a dict[int, float], interpreted to mean that
+    :param temperature:
+        Temperature in Celsius.
+    :param weight:
+        See :data:`Constraint.weight`.
+    :param score_transfer_function:
+        See :data:`Constraint.score_transfer_function`.
+    :param description:
+        See :data:`Constraint.description`
+    :param short_description:
+        See :data:`Constraint.short_description`
+    :param parallel:
+        Whether to test each pair of :any:`Strand`'s in parallel.
+    :param pairs:
+        Pairs of :any:`Strand`'s to compare; if not specified, checks all pairs in design.
+    :param parameters_filename:
+        Name of parameters file for ViennaRNA;
+        default is same as :py:meth:`vienna_nupack.rna_plex_multiple`
+    :return:
+        The :any:`StrandPairsConstraint`.
+    """
+    _check_vienna_rna_installed()
+
+    if description is None:
+        description = _pair_default_description(
+            "strand", "RNAduplex", threshold, temperature
+        )
+
+    num_cores = max(cpu_count(), 1)
+
+    # we use ThreadPool instead of pathos because we're farming this out to processes through
+    # subprocess module anyway, no need for pathos to boot up separate processes or serialize through dill
+    if parallel:
+        thread_pool = ThreadPool(processes=num_cores)
+
+    def calculate_energies(seq_pairs: Sequence[Tuple[str, str]]) -> Tuple[float]:
+        if parallel:
+            energies = nv.rna_plex_multiple_parallel(
+                thread_pool, seq_pairs, logger, temperature, parameters_filename
+            )
+        else:
+            energies = nv.rna_plex_multiple(
+                seq_pairs, logger, temperature, parameters_filename
+            )
+        return energies
+
+    def evaluate_bulk(strand_pairs: Iterable[StrandPair]) -> List[Result]:
+        sequence_pairs = [
+            (pair.strand1.sequence(), pair.strand2.sequence()) for pair in strand_pairs
+        ]
+        energies = calculate_energies(sequence_pairs)
+
+        results = []
+        for pair, energy in zip(strand_pairs, energies):
+            excess = threshold - energy
+            result = Result(excess=excess, value=energy, unit="kcal/mol")
+            results.append(result)
+        return results
+
+    pairs_tuple = None
+    if pairs is not None:
+        pairs_tuple = tuple(pairs)
+
+    return StrandPairsConstraint(
+        description=description,
+        short_description=short_description,
+        weight=weight,
+        score_transfer_function=score_transfer_function,
+        evaluate_bulk=evaluate_bulk,
+        pairs=pairs_tuple,
+        threshold=threshold,
+    )
+
+
+def energy_excess(energy: float, threshold: float) -> float:
+    excess = threshold - energy
+    return excess
+
+
+def energy_excess_domains(
+    energy: float,
+    threshold: float | Dict[Tuple[DomainPool, DomainPool], float],
+    domain1: Domain,
+    domain2: Domain,
+) -> float:
+    threshold_value = (
+        0.0  # noqa; warns that variable isn't used even though it clearly is
+    )
+    if isinstance(threshold, Number):
+        threshold_value = threshold
+    elif isinstance(threshold, dict):
+        threshold_value = threshold[(domain1.pool, domain2.pool)]
+    excess = threshold_value - energy
+    return excess
+
+
+def rna_cofold_strand_pairs_constraint(
+    *,
+    threshold: float,
+    temperature: float = nv.default_temperature,
+    weight: float = 1.0,
+    score_transfer_function: Optional[Callable[[float], float]] = None,
+    description: str | None = None,
+    short_description: str = "rna_dup_strand_pairs",
+    parallel: bool = False,
+    pairs: Iterable[Tuple[Strand, Strand]] | None = None,
+    parameters_filename: str = nv.default_vienna_rna_parameter_filename,
+) -> StrandPairsConstraint:
+    """
+    Returns constraint that checks given pairs of :any:`Strand`'s for excessive interaction using
+    Vienna RNA's RNAduplex executable.
+
+    :param threshold:
+        Energy threshold in kcal/mol
+    :param temperature:
+        Temperature in Celsius.
+    :param weight:
+        See :data:`Constraint.weight`.
+    :param score_transfer_function:
+        See :data:`Constraint.score_transfer_function`.
+    :param description:
+        See :data:`Constraint.description`
+    :param short_description:
+        See :data:`Constraint.short_description`
+    :param parallel:
+        Whether to test each pair of :any:`Strand`'s in parallel.
+    :param pairs:
+        Pairs of :any:`Strand`'s to compare; if not specified, checks all pairs.
+    :param parameters_filename:
+        Name of parameters file for ViennaRNA;
+        default is same as :py:meth:`vienna_nupack.rna_duplex_multiple`
+    :return:
+        The :any:`StrandPairsConstraint`.
+    """
+    _check_vienna_rna_installed()
+
+    if description is None:
+        description = (
+            f"RNAcofold energy for some strand pairs exceeds {threshold} kcal/mol"
+        )
+
+    num_threads = max(
+        cpu_count() - 1, 1
+    )  # this seems to be slightly faster than using all cores
+
+    # we use ThreadPool instead of pathos because we're farming this out to processes through
+    # subprocess module anyway, no need for pathos to boot up separate processes or serialize through dill
+    thread_pool = ThreadPool(processes=num_threads)
+
+    def calculate_energies_unparallel(
+        sequence_pairs: Sequence[Tuple[str, str]]
+    ) -> Tuple[float]:
+        return nv.rna_cofold_multiple(
+            sequence_pairs, logger, temperature, parameters_filename
+        )
+
+    def calculate_energies(sequence_pairs: Sequence[Tuple[str, str]]) -> Tuple[float]:
+        if parallel and len(sequence_pairs) > 1:
+            lists_of_sequence_pairs = chunker(sequence_pairs, num_chunks=num_threads)
+            lists_of_energies = thread_pool.map(
+                calculate_energies_unparallel, lists_of_sequence_pairs
+            )
+            energies = flatten(lists_of_energies)
+        else:
+            energies = calculate_energies_unparallel(sequence_pairs)
+        return energies
+
+    def evaluate_bulk(strand_pairs: Iterable[StrandPair]) -> List[Result]:
+        sequence_pairs = [
+            (pair.strand1.sequence(), pair.strand2.sequence()) for pair in strand_pairs
+        ]
+        energies = calculate_energies(sequence_pairs)
+
+        results = []
+        for pair, energy in zip(strand_pairs, energies):
+            excess = threshold - energy
+            result = Result(excess=excess, value=energy, unit="kcal/mol")
+            results.append(result)
+        return results
+
+    pairs_tuple = None
+    if pairs is not None:
+        pairs_tuple = tuple(pairs)
+
+    return StrandPairsConstraint(
+        description=description,
+        short_description=short_description,
+        weight=weight,
+        score_transfer_function=score_transfer_function,
+        evaluate_bulk=evaluate_bulk,
+        pairs=pairs_tuple,
+        threshold=threshold,
+    )
+
+
+def _all_pairs_domain_sequences_complements_names_from_domains(
+    domain_pairs: Iterable[DomainPair],
+) -> Tuple[List[Tuple[str, str]], List[Tuple[str, str]], List[Tuple[Domain, Domain]]]:
+    """
+    :param domain_pairs:
+        Domain pairs.
+    :return:
+        triple consisting of three lists, each of length 4 times as long as `domain_pairs`.
+        Each pair in `domain_pairs` is associated to the 4 combinations of WC complementing (or not)
+        the sequences of each Domain.
+        - sequence_pairs: the sequences (appropriated complemented or not)
+        - names: the names (appropriately *'d or not)
+        - domains: the domains themselves
+    """
+    sequence_pairs: List[Tuple[str, str]] = []
+    names: List[Tuple[str, str]] = []
+    domains: List[Tuple[Domain, Domain]] = []
+    for pair in domain_pairs:
+        d1, d2 = pair.individual_parts()
+        if d1 == d2:
+            # don't check d-d* or d*-d in this case, but do check d-d and d*-d*
+            starred_each = [(False, False), (True, True)]
+        else:
+            starred_each = [(False, False), (True, True), (False, True), (True, False)]
+        for starred1, starred2 in starred_each:
+            seq1 = d1.concrete_sequence(starred1)
+            seq2 = d2.concrete_sequence(starred2)
+            name1 = d1.get_name(starred1)
+            name2 = d2.get_name(starred2)
+            sequence_pairs.append((seq1, seq2))
+            names.append((name1, name2))
+            domains.append((d1, d2))
+    return sequence_pairs, names, domains
+
+
+def flatten(list_of_lists: Iterable[Iterable[T]]) -> Tuple[T]:
+    #  Flatten one level of nesting
+    return tuple(itertools.chain.from_iterable(list_of_lists))
+
+
+#########################################################################################
+# ComplexConstraints defined below here
+#########################################################################################
+
+
+@dataclass(eq=False)
+class ConstraintWithComplexes(Constraint[DesignPart], Generic[DesignPart]):  # noqa
+    complexes: Tuple[Complex, ...] = ()
+    """
+    List of complexes (tuples of :any:`Strand`'s) to check.
+    """
+
+
+@dataclass(eq=False)  # type: ignore
+class ComplexConstraint(ConstraintWithComplexes[Complex], SingularConstraint[Complex]):
+    """
+    Constraint that applies to a complex (tuple of :any:`Strand`'s).
+
+    Specify :data:`Constraint._evaluate` in the constructor.
+
+    Unlike other types of :any:`Constraint`'s such as :any:`StrandConstraint` or :any:`StrandPairConstraint`,
+    there is no default list of :any:`Complex`'s that a :any:`ComplexConstraint` is applied to. The list of
+    :any:`Complex`'s must be specified manually in the constructor.
+    """
+
+    def part_name(self) -> str:
+        return "complex"
+
+
+def _alter_scores_by_transfer(
+    sets_excesses: List[Tuple[OrderedSet[Domain], float]],
+    transfer_callback: Callable[[float], float],
+) -> List[Tuple[OrderedSet[Domain], float]]:
+    sets_weights: List[Tuple[OrderedSet[Domain], float]] = []
+    for set_, excess in sets_excesses:
+        if excess < 0:
+            weight = 0.0
+        else:
+            weight = transfer_callback(excess)
+        sets_weights.append((set_, weight))
+    return sets_weights
+
+
+@dataclass(eq=False)  # type: ignore
+class ComplexesConstraint(
+    ConstraintWithComplexes[Iterable[Complex]], BulkConstraint[Complex]
+):
+    """
+    Similar to :any:`ComplexConstraint` but operates on a specified list of complexes
+    (tuples of :any:`Strand`'s).
+    """
+
+    def part_name(self) -> str:
+        return "complex"
+
+
+class _AdjacentDuplexType(Enum):
+    # Refer to comments under BaseTypePair for notation reference
+    #
+    #
+    # Domain definitions:
+    #   All AdjacentDuplexType are with reference to domain c.
+    #   AdjacentDuplexType is agnostic to the ends of domain c.
+    #   Hence, c is written as #-----# in each of the AdjacentDuplexType
+    #   variants.
+    #
+    #   c* - complement of c   (must exist)
+    #   d* - 5' neighbor of c* (does not neccessarily exist)
+    #   d  - complement of d*  (does not neccessarily exist)
+    #   e  - 5' neighbor of d  (does not neccessarily exist)
+    #   e* - complement of e   (does not neccessarily exist)
+    #
+    #                          # #
+    #                          |-|
+    #                       e* |-| e (bound)
+    #                          |-|
+    #                          # #
+    #                       c  ? # d
+    #                    #-----# #-----#
+    #                     |||||   |||||
+    #                    #-----###-----#
+    #                       c*    d*
+    #
+    #   Note: if "?" was a "#" (meaning e* is adjacent to c), then
+    #   it would be a three arm junction
+    #
+    ###########################################################################
+
+    # d* does not exist
+    #                       c
+    #                    #-----#
+    #                     |||||
+    #                    #-----]
+    #                       c*
+    BOTTOM_RIGHT_EMPTY = auto()  # type: ignore
+
+    # d* exist, but d does not exist
+    #                       c
+    #                    #-----#
+    #                     |||||
+    #                    #-----##----#
+    #                       c*    d*
+    BOTTOM_RIGHT_DANGLE = auto()  # type: ignore
+
+    # d* and d exist, but e does not exist
+    # d is is the 5' end of the strand
+    #                       c     d
+    #                    #-----#[----#
+    #                     |||||  ||||
+    #                    #-----##----#
+    #                       c*    d*
+    TOP_RIGHT_5P = auto()  # type: ignore
+
+    # d* and d and e exist, but e* does not exist
+    #                           #
+    #                           |
+    #                           | e (unbound)
+    #                           |
+    #                           #
+    #                       c   | d
+    #                    #-----#+---#
+    #                     ||||| ||||
+    #                    #-----#----#
+    #                       c*    d*
+    TOP_RIGHT_OVERHANG = auto()  # type: ignore
+
+    # d* and d and e and e* exist
+    #
+    # ? on 3p end of c domain because this case is agnostic to
+    # whether c and e* are connected
+    #
+    #                          # #
+    #                          |-|
+    #                       e* |-| e (bound)
+    #                          |-|
+    #                          # #
+    #                       c  ? # d
+    #                    #-----# #---#
+    #                     |||||  ||||
+    #                    #-----###---#
+    #                       c*    d*
+    TOP_RIGHT_BOUND_OVERHANG = auto()  # type: ignore
+
+
+default_interior_to_strand_probability = 0.98
+"""Default probability threshold for :py:attr:`BasePairType.INTERIOR_TO_STRAND`"""
+default_adjacent_to_exterior_base_pair = 0.95
+"""Default probability threshold for :py:attr:`BasePairType.ADJACENT_TO_EXTERIOR_BASE_PAIR`"""
+
+default_blunt_end_probability = 0.33
+"""Default probability threshold for :py:attr:`BasePairType.BLUNT_END`"""
+
+default_nick_3p_probability = 0.79
+"""Default probability threshold for :py:attr:`BasePairType.NICK_3P`"""
+
+default_nick_5p_probability = 0.73
+"""Default probability threshold for :py:attr:`BasePairType.NICK_5P`"""
+
+default_dangle_3p_probability = 0.51
+"""Default probability threshold for :py:attr:`BasePairType.DANGLE_3P`"""
+
+default_dangle_5p_probability = 0.57
+"""Default probability threshold for :py:attr:`BasePairType.DANGLE_5P`"""
+
+default_dangle_5p_3p_probability = 0.73
+"""Default probability threshold for :py:attr:`BasePairType.DANGLE_5P_3P`"""
+
+default_overhang_on_this_strand_3p_probability = 0.82
+"""Default probability threshold for :py:attr:`BasePairType.OVERHANG_ON_THIS_STRAND_3P`"""
+
+default_overhang_on_this_strand_5p_probability = 0.79
+"""Default probability threshold for :py:attr:`BasePairType.OVERHANG_ON_THIS_STRAND_5P`"""
+
+default_overhang_on_adjacent_strand_3p_probability = 0.55
+"""Default probability threshold for :py:attr:`BasePairType.OVERHANG_ON_ADJACENT_STRAND_3P`"""
+
+default_overhang_on_adjacent_strand_5p_probability = 0.49
+"""Default probability threshold for :py:attr:`BasePairType.OVERHANG_ON_ADJACENT_STRAND_5P`"""
+
+default_overhang_on_both_strand_3p_probability = 0.61
+"""Default probability threshold for :py:attr:`BasePairType.OVERHANG_ON_BOTH_STRANDS_3P`"""
+
+default_overhang_on_both_strand_5p_probability = 0.55
+"""Default probability threshold for :py:attr:`BasePairType.OVERHANG_ON_BOTH_STRANDS_5P`"""
+
+default_three_arm_junction_probability = 0.69
+"""Default probability threshold for :py:attr:`BasePairType.THREE_ARM_JUNCTION`"""
+
+default_four_arm_junction_probability = 0.84
+"""Default probability threshold for :py:attr:`BasePairType.FOUR_ARM_JUNCTION`"""
+
+default_five_arm_junction_probability = 0.77
+"""Default probability threshold for :py:attr:`BasePairType.FIVE_ARM_JUNCTION`"""
+
+default_mismatch_probability = 0.76
+"""Default probability threshold for :py:attr:`BasePairType.MISMATCH`"""
+
+default_bulge_loop_3p_probability = 0.69
+"""Default probability threshold for :py:attr:`BasePairType.BULGE_LOOP_3P`"""
+
+default_bulge_loop_5p_probability = 0.65
+"""Default probability threshold for :py:attr:`BasePairType.BULGE_LOOP_5P`"""
+
+default_unpaired_probability = 0.95
+"""Default probability threshold for :py:attr:`BasePairType.UNPAIRED`"""
+
+default_other_probability = 0.70
+"""Default probability threshold for :py:attr:`BasePairType.OTHER`"""
+
+
+class BasePairType(Enum):
+    """
+    Represents different configurations for a base pair, and its immediate
+    neighboring base pairs (or lack thereof).
+
+    **Notation**:
+
+    * "#" indicates denotes the ends of a domain.
+      They can either be the end of a strand or they could be connected to another domain.
+    * "]" and "[" indicates 5' ends of strand
+    * ">" and "<" indicates 3' ends of a strand
+    * "-" indicates a base (number of these are not important).
+    * "|" indicates a bases are bound (forming a base pair).
+      Any "-" not connected by "|" is unbound
+
+    **Domain Example**:
+
+    The following represents an unbound domain of length 5
+
+    .. code-block:: none
+
+        #-----#
+
+    The following represents bound domains of length 5
+
+    .. code-block:: none
+
+        #-----#
+         |||||
+        #-----#
+
+
+    Ocassionally, domains will be vertical in the case of overhangs.
+    In this case, "-" and "|" have opposite meanings
+
+    **Vertical Domain Example**:
+
+    .. code-block:: none
+
+        # #
+        |-|
+        |-|
+        |-|
+        |-|
+        |-|
+        # #
+
+    **Formatting**:
+
+    * Top strands have 5' end on left side and 3' end on right side
+    * Bottom strand have 3' end on left side and 5' end on right side
+
+    **Strand Example**:
+
+    .. code-block:: none
+
+      strand0: a-b-c-d
+      strand1: d*-b*-c*-a*
+
+                  a      b      c      d
+      strand0  [-----##-----##-----##----->
+                |||||  |||||  |||||  |||||
+      strand1  <-----##-----##-----##-----]
+                  a*     b*     c*     d*
+
+    **Consecutive "#"**:
+
+    In some cases, extra "#" are needed to make space for ascii art.
+    We consider any consecutive "#"s to be equivalent "##".
+    The following is considered equivalent to the example above
+
+    .. code-block:: none
+
+                  a       b        c      d
+      strand0  [-----###-----####-----##----->
+                |||||   |||||    |||||  |||||
+      strand1  <-----###-----####-----##-----]
+                  a*      b*       c*     d*
+
+    Note that only consecutive "#"s is considered equivalent to "##".
+    The following example is not equivalent to the strands above because
+    the "#  #" between b and c are seperated by spaces, so they are
+    not equivalent to "##", meaning that b and c neednot be adjacent.
+    Note that while b and c need not be adjacent, b* and c* are still
+    adjacent because they are seperated by consecutive "#"s with no
+    spaces in between.
+
+    .. code-block:: none
+
+                  a       b        c      d
+      strand0  [-----###-----#  #-----##----->
+                |||||   |||||    |||||  |||||
+      strand1  <-----###-----####-----##-----]
+                  a*      b*       c*     d*
+    """
+
+    INTERIOR_TO_STRAND = auto()  # type: ignore
+    """
+    Base pair is located inside of a strand but not next
+    to a base pair that resides on the end of a strand.
+
+    Similar base-pairing probability compared to :py:attr:`ADJACENT_TO_EXTERIOR_BASE_PAIR` 
+    but usually breathes less.
+
+    .. code-block:: none
+
+        #-----##-----#
+         |||||  |||||
+        #-----##-----#
+             ^
+             |
+         base pair
+
+    """
+
+    ADJACENT_TO_EXTERIOR_BASE_PAIR = auto()  # type: ignore
+    """
+    Base pair is located inside of a strand and next
+    to a base pair that resides on the end of a strand.
+
+    Similar base-pairing probability compared to :py:attr:`INTERIOR_TO_STRAND` but usually breathes more.
+
+    .. code-block:: none
+
+        #-----#
+         |||||
+        #-----]
+            ^
+            |
+        base pair
+
+    or
+
+    .. code-block:: none
+
+
+        #----->
+         |||||
+        #-----#
+            ^
+            |
+        base pair
+    """
+
+    BLUNT_END = auto()  # type: ignore
+    """
+    Base pair is located at the end of both strands.
+
+    .. code-block:: none
+
+        #----->
+         |||||
+        #-----]
+             ^
+             |
+         base pair
+    """
+
+    NICK_3P = auto()  # type: ignore
+    """
+    Base pair is located at a nick involving the 3' end of the strand.
+
+    .. code-block:: none
+
+        #----->[-----#
+         |||||  |||||
+        #-----##-----#
+             ^
+             |
+         base pair
+
+    """
+
+    NICK_5P = auto()  # type: ignore
+    """
+    Base pair is located at a nick involving the 3' end of the strand.
+
+    .. code-block:: none
+
+        #-----##-----#
+         |||||  |||||
+        #-----]<-----#
+             ^
+             |
+         base pair
+    """
+
+    DANGLE_3P = auto()  # type: ignore
+    """
+    Base pair is located at the end of a strand with a dangle on the
+    3' end.
+
+    .. code-block:: none
+
+        #-----##----#
+         |||||
+        #-----]
+             ^
+             |
+         base pair
+    """
+
+    DANGLE_5P = auto()  # type: ignore
+    """
+    Base pair is located at the end of a strand with a dangle on the
+    5' end.
+
+    .. code-block:: none
+
+        #----->
+         |||||
+        #-----##----#
+             ^
+             |
+         base pair
+    """
+
+    DANGLE_5P_3P = auto()  # type: ignore
+    """
+    Base pair is located with dangle at both the 3' and 5' end.
+
+    .. code-block:: none
+
+        #-----##----#
+         |||||
+        #-----##----#
+             ^
+             |
+         base pair
+    """
+
+    OVERHANG_ON_THIS_STRAND_3P = auto()  # type: ignore
+    """
+    Base pair is next to a overhang on the 3' end.
+
+    .. code-block:: none
+
+              #
+              |
+              |
+              |
+              #
+        #-----# #-----#
+         |||||   |||||
+        #-----###-----#
+             ^
+             |
+         base pair
+    """
+
+    OVERHANG_ON_THIS_STRAND_5P = auto()  # type: ignore
+    """
+    Base pair is next to a overhang on the 5' end.
+
+    .. code-block:: none
+
+         base pair
+             |
+             v
+        #-----###-----#
+         |||||   |||||
+        #-----# #-----#
+              #
+              |
+              |
+              |
+              #
+    """
+
+    OVERHANG_ON_ADJACENT_STRAND_3P = auto()  # type: ignore
+    """
+    Base pair 3' end interfaces with an overhang.
+
+    The adjacent base pair type is :py:attr:`OVERHANG_ON_THIS_STRAND_5P`
+
+    .. code-block:: none
+
+                #
+                |
+                |
+                |
+                #
+        #-----# #---#
+         |||||   |||
+        #-----###---#
+             ^
+             |
+         base pair
+    """
+
+    OVERHANG_ON_ADJACENT_STRAND_5P = auto()  # type: ignore
+    """
+    Base pair 5' end interfaces with an overhang.
+
+    The adjacent base pair type is :py:attr:`OVERHANG_ON_THIS_STRAND_3P`
+
+    .. code-block:: none
+
+         base pair
+             |
+             v
+        #-----###-----#
+         |||||   |||||
+        #-----# #-----#
+                #
+                |
+                |
+                |
+                #
+    """
+
+    OVERHANG_ON_BOTH_STRANDS_3P = auto()  # type: ignore
+    """
+    Base pair's 3' end is an overhang and adjacent strand also has an overhang.
+
+    .. code-block:: none
+
+              # #
+              | |
+              | |
+              | |
+              # #
+        #-----# #---#
+         |||||  ||||
+        #-----###---#
+             ^
+             |
+         base pair
+    """
+
+    OVERHANG_ON_BOTH_STRANDS_5P = auto()  # type: ignore
+    """
+    Base pair's 5' end is an overhang and adjacent strand also has an overhang.
+
+    .. code-block:: none
+
+         base pair
+             |
+             v
+        #-----###-----#
+         |||||   |||||
+        #-----# #-----#
+              # #
+              | |
+              | |
+              | |
+              # #
+    """
+
+    THREE_ARM_JUNCTION = auto()  # type: ignore
+    """
+    Base pair is located next to a three-arm-junction.
+
+    .. code-block:: none
+
+
+              # #
+              |-|
+              |-|
+              |-|
+              # #
+        #-----# #---#
+         |||||  ||||
+        #-----###---#
+             ^
+             |
+         base pair
+    """
+
+    FOUR_ARM_JUNCTION = auto()  # type: ignore
+    """
+    TODO: Currently, this case isn't actually detected (considered as :py:attr:`OTHER`).
+
+    Base pair is located next to a four-arm-junction (e.g. Holliday junction).
+
+    .. code-block:: none
+
+              # #
+              |-|
+              |-|
+              |-|
+              # #
+        #-----# #-----#
+         |||||   |||||
+        #-----# #-----#
+              # #
+              |-|
+              |-|
+              |-|
+              # #
+    """
+
+    FIVE_ARM_JUNCTION = auto()  # type: ignore
+    """
+    TODO: Currently, this case isn't actually detected (considered as :py:attr:`OTHER`).
+
+    Base pair is located next to a five-arm-junction.
+    """
+
+    MISMATCH = auto()  # type: ignore
+    """
+    TODO: Currently, this case isn't actually detected (considered as :py:attr:`DANGLE_5P_3P`).
+
+    Base pair is located next to a mismatch.
+
+    .. code-block:: none
+
+        #-----##-##-----#
+         |||||     |||||
+        #-----##-##-----#
+             ^
+             |
+         base pair
+    """
+
+    BULGE_LOOP_3P = auto()  # type: ignore
+    """
+    TODO: Currently, this case isn't actually detected (considered as :py:attr:`OVERHANG_ON_BOTH_STRANDS_3P`).
+
+    Base pair is located next to a mismatch.
+
+    .. code-block:: none
+
+        #-----##-##-----#
+         |||||     |||||
+        #-----#####-----#
+             ^
+             |
+         base pair
+    """
+
+    BULGE_LOOP_5P = auto()  # type: ignore
+    """
+    TODO: Currently, this case isn't actually detected (considered as :py:attr:`OVERHANG_ON_BOTH_STRANDS_5P`).
+
+    Base pair is located next to a mismatch.
+
+    .. code-block:: none
+
+        #-----#####-----#
+         |||||     |||||
+        #-----##-##-----#
+             ^
+             |
+         base pair
+    """
+
+    UNPAIRED = auto()  # type: ignore
+    """
+    Base is unpaired.
+
+    Probabilities specify how unlikely a base is to be paired with another base.
+    """
+
+    OTHER = auto()  # type: ignore
+    """
+    Other base pair types.
+    """
+
+    def default_pair_probability(self) -> float:
+        if self is BasePairType.INTERIOR_TO_STRAND:
+            return default_interior_to_strand_probability
+        elif self is BasePairType.ADJACENT_TO_EXTERIOR_BASE_PAIR:
+            return default_adjacent_to_exterior_base_pair
+        elif self is BasePairType.BLUNT_END:
+            return default_blunt_end_probability
+        elif self is BasePairType.NICK_3P:
+            return default_nick_3p_probability
+        elif self is BasePairType.NICK_5P:
+            return default_nick_5p_probability
+        elif self is BasePairType.DANGLE_3P:
+            return default_dangle_3p_probability
+        elif self is BasePairType.DANGLE_5P:
+            return default_dangle_5p_probability
+        elif self is BasePairType.DANGLE_5P_3P:
+            return default_dangle_5p_3p_probability
+        elif self is BasePairType.OVERHANG_ON_THIS_STRAND_3P:
+            return default_overhang_on_this_strand_3p_probability
+        elif self is BasePairType.OVERHANG_ON_THIS_STRAND_5P:
+            return default_overhang_on_this_strand_5p_probability
+        elif self is BasePairType.OVERHANG_ON_ADJACENT_STRAND_3P:
+            return default_overhang_on_adjacent_strand_3p_probability
+        elif self is BasePairType.OVERHANG_ON_ADJACENT_STRAND_5P:
+            return default_overhang_on_adjacent_strand_5p_probability
+        elif self is BasePairType.OVERHANG_ON_BOTH_STRANDS_3P:
+            return default_overhang_on_both_strand_3p_probability
+        elif self is BasePairType.OVERHANG_ON_BOTH_STRANDS_5P:
+            return default_overhang_on_both_strand_5p_probability
+        elif self is BasePairType.THREE_ARM_JUNCTION:
+            return default_three_arm_junction_probability
+        elif self is BasePairType.FOUR_ARM_JUNCTION:
+            return default_four_arm_junction_probability
+        elif self is BasePairType.FIVE_ARM_JUNCTION:
+            return default_five_arm_junction_probability
+        elif self is BasePairType.OTHER:
+            return default_other_probability
+        elif self is BasePairType.UNPAIRED:
+            return default_unpaired_probability
+        elif self is BasePairType.BULGE_LOOP_3P:
+            return default_bulge_loop_3p_probability
+        elif self is BasePairType.BULGE_LOOP_5P:
+            return default_bulge_loop_5p_probability
+        elif self is BasePairType.MISMATCH:
+            return default_mismatch_probability
+        else:
+            assert False
+
+
+@dataclass
+class StrandDomainAddress:
+    """An addressing scheme for specifying a domain on a strand."""
+
+    strand: Strand
+    """strand to index
+    """
+
+    domain_idx: int
+    """order in which domain appears in :data:`StrandDomainAddress.strand`
+    """
+
+    def neighbor_5p(self) -> StrandDomainAddress | None:
+        """Returns 5' domain neighbor. If domain is 5' end of strand, returns None
+
+        :return: StrandDomainAddress of 5' neighbor or None if no 5' neighbor
+        :rtype: StrandDomainAddress | None
+        """
+        idx = self.domain_idx - 1
+        if idx >= 0:
+            return StrandDomainAddress(self.strand, idx)
+        else:
+            return None
+
+    def neighbor_3p(self) -> StrandDomainAddress | None:
+        """Returns 3' domain neighbor. If domain is 3' end of strand, returns None
+
+        :return: StrandDomainAddress of 3' neighbor or None if no 3' neighbor
+        :rtype: StrandDomainAddress | None
+        """
+        idx = self.domain_idx + 1
+        if idx < len(self.strand.domains):
+            return StrandDomainAddress(self.strand, idx)
+        else:
+            return None
+
+    def domain(self) -> Domain:
+        """Returns domain referenced by this address.
+
+        :return: domain
+        :rtype: Domain
+        """
+        return self.strand.domains[self.domain_idx]
+
+    def __hash__(self) -> int:
+        return hash((self.strand, self.domain_idx))
+
+    def __eq__(self, other):
+        if isinstance(other, StrandDomainAddress):
+            return self.strand == other.strand and self.domain_idx == other.domain_idx
+        return False
+
+    def __str__(self) -> str:
+        return f"{{strand: {self.strand}, domain_idx: {self.domain_idx}}}"
+
+    def __repr__(self) -> str:
+        return self.__str__() + f" hash: {self.__hash__()}"
+
+
+def _exterior_base_type_of_domain_3p_end(
+    domain_addr: StrandDomainAddress,
+    all_bound_domain_addresses: Dict[StrandDomainAddress, StrandDomainAddress],
+) -> BasePairType:
+    """Returns the BasePairType that corresponds to the base pair that sits on the
+    3' end of provided domain.
+
+    :param domain_addr: The address of the domain that contains the interested
+    :type domain_addr: StrandDomainAddress
+    :param all_bound_domain_addresses: A mapping of all the domain pairs in complex
+    :type all_bound_domain_addresses: Dict[StrandDomainAddress, StrandDomainAddress]
+    :return: BasePairType of base pair on 3' end of domain
+    :rtype: BasePairType
+    """
+    # Declare domain variables:
+    #                              # #
+    #                              |-|
+    #                            ? |-| adjacent_5n_addr
+    #                              |-|
+    #                              # #
+    #             domain_addr      ? #        adjacent_addr
+    #    #-------------------------# #-------------------------------------#
+    #     |||||||||||||||||||||||||   |||||||||||||||||||||||||||||||||||||
+    #    #-------------------------###-------------------------------------#
+    #         complementary_addr              complementary_5n_addr
+    assert domain_addr in all_bound_domain_addresses
+    complementary_addr = all_bound_domain_addresses[domain_addr]
+    complementary_5n_addr = complementary_addr.neighbor_5p()
+    adjacent_addr: StrandDomainAddress | None = None
+    adjacent_5n_addr: StrandDomainAddress | None = None
+
+    # First assume BOTTOM_RIGHT_EMPTY
+    #            domain_addr
+    #    #-------------------------#
+    #     |||||||||||||||||||||||||
+    #    #-------------------------] <- Note this 3' end here
+    #         complementary_addr
+    adjacent_strand_type: _AdjacentDuplexType = _AdjacentDuplexType.BOTTOM_RIGHT_EMPTY
+
+    if complementary_5n_addr is not None:
+        #   Since complementary_5n_addr exists, assume BOTTOM_RIGHT_DANGLE
+        #
+        #            domain_addr
+        #    #-------------------------#
+        #     |||||||||||||||||||||||||
+        #    #-------------------------###-------------------------------------#
+        #     complementary_addr                complementary_5n_addr
+        adjacent_strand_type = _AdjacentDuplexType.BOTTOM_RIGHT_DANGLE
+        if complementary_5n_addr in all_bound_domain_addresses:
+            # Since complementary_5n_addr is bound, meaning
+            # adjacent_addr exist, assume TOP_RIGHT_5p
+            #
+            #             domain_addr                adjacent_addr
+            #    #-------------------------# [-------------------------------------#
+            #     |||||||||||||||||||||||||   |||||||||||||||||||||||||||||||||||||
+            #    #-------------------------###-------------------------------------#
+            #          complementary_addr          complementary_5n_addr
+            adjacent_strand_type = _AdjacentDuplexType.TOP_RIGHT_5P
+            adjacent_addr = all_bound_domain_addresses[complementary_5n_addr]
+            adjacent_5n_addr = adjacent_addr.neighbor_5p()
+            if adjacent_5n_addr is not None:
+                # Since adjacent_5n_addr exists, assume TOP_RIGHT_OVERHANG
+                #
+                #                                #
+                #                                |
+                #                                | adjacent_5n_addr
+                #                                |
+                #                                #
+                #             domain_addr        #       adjacent_addr
+                #    #-------------------------# #-------------------------------------#
+                #     |||||||||||||||||||||||||   |||||||||||||||||||||||||||||||||||||
+                #    #-------------------------###-------------------------------------#
+                #          complementary_addr          complementary_5n_addr
+                adjacent_strand_type = _AdjacentDuplexType.TOP_RIGHT_OVERHANG
+                if adjacent_5n_addr in all_bound_domain_addresses:
+                    # Since adjacent_5n_addr is bound, two possible cases:
+
+                    if domain_addr == adjacent_5n_addr:
+                        # Since domain_addr and adjacent_5n_addr
+                        # are the same, then this must be an internal base pair
+                        #
+                        #   domain_addr == adjacent_5n_addr        adjacent_addr
+                        #    #-------------------------###-------------------------------------#
+                        #     |||||||||||||||||||||||||   |||||||||||||||||||||||||||||||||||||
+                        #    #-------------------------###-------------------------------------#
+                        #        complementary_addr            complementary_5n_addr
+
+                        # Assuming non-competitive, then this must be internal base pair or
+                        # if the domain is length 2 and the 5' type is not interior, then
+                        # it is adjacent to exterior base pair type
+                        domain = domain_addr.strand.domains[domain_addr.domain_idx]
+                        domain_next_to_interior_base_pair = (
+                            domain_addr.neighbor_5p() is not None
+                            and complementary_addr.neighbor_3p() is not None
+                        )
+                        if (
+                            domain.get_length() == 2
+                            and not domain_next_to_interior_base_pair
+                        ):
+                            #   domain_addr == adjacent_5n_addr        adjacent_addr
+                            #     |                                       |
+                            #    [--###-------------------------------------#
+                            #     ||   |||||||||||||||||||||||||||||||||||||
+                            #    <--###-------------------------------------#
+                            #     |                              |
+                            # complementary_addr       complementary_5n_addr
+                            return BasePairType.ADJACENT_TO_EXTERIOR_BASE_PAIR
+                        else:
+                            return BasePairType.INTERIOR_TO_STRAND
+                    else:
+                        # Since adjacent_5n_addr does not equal domain_addr,
+                        # must be a bound overhang:
+                        #
+                        #                              # #
+                        #                              |-|
+                        #                            ? |-| adjacent_5n_addr
+                        #                              |-|
+                        #                              # #
+                        #             domain_addr      ? #        adjacent_addr
+                        #    #-------------------------# #-------------------------------------#
+                        #     |||||||||||||||||||||||||   |||||||||||||||||||||||||||||||||||||
+                        #    #-------------------------###-------------------------------------#
+                        #         complementary_addr            complementary_5n_addr
+                        adjacent_strand_type = (
+                            _AdjacentDuplexType.TOP_RIGHT_BOUND_OVERHANG
+                        )
+
+    domain_3n_addr = domain_addr.neighbor_3p()
+    if domain_3n_addr is None:
+        # domain_addr is at 3' end of strand
+        #
+        #            domain_addr
+        #    #------------------------->
+        #     |||||||||||||||||||||||||
+        #    #-------------------------#
+        #         complementary_addr
+
+        if adjacent_strand_type is _AdjacentDuplexType.BOTTOM_RIGHT_EMPTY:
+            #            domain_addr
+            #    #------------------------->
+            #     |||||||||||||||||||||||||
+            #    #-------------------------]
+            #         complementary_addr
+            return BasePairType.BLUNT_END
+        elif adjacent_strand_type is _AdjacentDuplexType.BOTTOM_RIGHT_DANGLE:
+            #          domain_addr
+            #    #------------------------->
+            #     |||||||||||||||||||||||||
+            #    #-------------------------###-------------------------------------#
+            #       complementary_addr              complementary_5n_addr
+            return BasePairType.DANGLE_5P
+        elif adjacent_strand_type is _AdjacentDuplexType.TOP_RIGHT_5P:
+            #             domain_addr                adjacent_addr
+            #    #-------------------------> [-------------------------------------#
+            #     |||||||||||||||||||||||||   |||||||||||||||||||||||||||||||||||||
+            #    #-------------------------###-------------------------------------#
+            #     complementary_addr    complementary_5n_addr
+            return BasePairType.NICK_3P
+        elif adjacent_strand_type is _AdjacentDuplexType.TOP_RIGHT_OVERHANG:
+            #                                #
+            #                                |
+            #                                | adjacent_5n_addr
+            #                                |
+            #                                #
+            #             domain_addr        #        adjacent_addr
+            #    #-------------------------> #-------------------------------------#
+            #     |||||||||||||||||||||||||   |||||||||||||||||||||||||||||||||||||
+            #    #-------------------------###-------------------------------------#
+            #     complementary_addr    complementary_5n_addr
+            return BasePairType.OVERHANG_ON_ADJACENT_STRAND_3P
+        elif adjacent_strand_type is _AdjacentDuplexType.TOP_RIGHT_BOUND_OVERHANG:
+            #                              # #
+            #                              |-|
+            #                            ? |-| adjacent_5n_addr
+            #                              |-|
+            #                              # #
+            #             domain_addr        #        adjacent_addr
+            #    #-------------------------> #-------------------------------------#
+            #     |||||||||||||||||||||||||   |||||||||||||||||||||||||||||||||||||
+            #    #-------------------------###-------------------------------------#
+            #     complementary_addr    complementary_5n_addr
+            # TODO: Possible case (nick n-arm junction)
+            return BasePairType.OTHER
+        else:
+            # Shouldn't reach here
+            assert False
+    else:
+        # domain_addr is not the 3' end of the strand
+        #
+        #            domain_addr              domain_3n_addr
+        #    #-------------------------##-------------------------#
+
+        if domain_3n_addr not in all_bound_domain_addresses:
+            # domain_addr's 3' neighbor is an unbound overhang
+            if adjacent_strand_type is _AdjacentDuplexType.BOTTOM_RIGHT_EMPTY:
+                #            domain_addr             domain_3n_addr
+                #    #-------------------------##-------------------------#
+                #     |||||||||||||||||||||||||
+                #    #-------------------------]
+                #     complementary_addr
+                return BasePairType.DANGLE_3P
+            elif adjacent_strand_type is _AdjacentDuplexType.BOTTOM_RIGHT_DANGLE:
+                #            domain_addr                 domain_3n_addr
+                #    #-------------------------##-------------------------------------#
+                #     |||||||||||||||||||||||||
+                #    #-------------------------##-------------------------------------#
+                #          complementary_addr            complementary_5n_addr
+                return BasePairType.DANGLE_5P_3P
+            elif adjacent_strand_type is _AdjacentDuplexType.TOP_RIGHT_5P:
+                #                              #
+                #                              |
+                #               domain_3n_addr |
+                #                              |
+                #                              #
+                #             domain_addr      #         adjacent_addr
+                #    #-------------------------# [-------------------------------------#
+                #     |||||||||||||||||||||||||   |||||||||||||||||||||||||||||||||||||
+                #    #-------------------------###-------------------------------------#
+                #     complementary_addr    complementary_5n_addr
+                return BasePairType.OVERHANG_ON_THIS_STRAND_3P
+            elif adjacent_strand_type is _AdjacentDuplexType.TOP_RIGHT_OVERHANG:
+                #                              # #
+                #                              | |
+                #               domain_3n_addr | | adjacent_5n_addr
+                #                              | |
+                #                              # #
+                #             domain_addr      # #       adjacent_addr
+                #    #-------------------------# #-------------------------------------#
+                #     |||||||||||||||||||||||||   |||||||||||||||||||||||||||||||||||||
+                #    #-------------------------###-------------------------------------#
+                #     complementary_addr    complementary_5n_addr
+                return BasePairType.OVERHANG_ON_BOTH_STRANDS_3P
+            elif adjacent_strand_type is _AdjacentDuplexType.TOP_RIGHT_BOUND_OVERHANG:
+                # TODO: Possible case (nick n-arm junction)
+                #                              #                    # #
+                #                              |                    |-|
+                #               domain_3n_addr |                    |-| adjacent_5n_addr
+                #                              |                    |-|
+                #                              #                    # #
+                #             domain_addr      #                      #       adjacent_addr
+                #    #-------------------------#                      #-------------------------------------#
+                #     |||||||||||||||||||||||||                        |||||||||||||||||||||||||||||||||||||
+                #    #-------------------------########################-------------------------------------#
+                #     complementary_addr                         complementary_5n_addr
+                return BasePairType.OTHER
+            else:
+                # Shouldn't reach here
+                assert False
+        else:
+            # domain_addr's 3' neighbor is a bound domain
+
+            # Techinically, could be an interior base, but we should have caught this earlier
+            # back when we were determining AdjacentDuplexType.
+            #
+            # Assertion checks that it is not an internal base
+            #
+            #             domain_addr            domain_3n_addr == adjacent_addr
+            #    #-------------------------###-------------------------------------#
+            #     |||||||||||||||||||||||||   |||||||||||||||||||||||||||||||||||||
+            #    #-------------------------###-------------------------------------#
+            #        complementary_addr              complementary_5n_addr
+            assert domain_3n_addr != adjacent_addr
+
+            # Declare new variables:
+            domain_3n_complementary_addr = all_bound_domain_addresses[domain_3n_addr]
+            domain_3n_complementary_3n_addr = domain_3n_complementary_addr.neighbor_3p()
+            #             domain_addr                 domain_3n_addr
+            #    #-------------------------###-------------------------------------#
+            #     |||||||||||||||||||||||||   |||||||||||||||||||||||||||||||||||||
+            #    #-------------------------# #-------------------------------------#
+            #        complementary_addr      # domain_3n_complementary_addr
+            #                                #
+            #                                |
+            #                                | domain_3n_complementary_3n_addr
+            #                                |
+            #                                #
+
+            # Three cases:
+            #
+            # domain_3n_complementary_addr is 3' end
+            #             domain_addr                 domain_3n_addr
+            #    #-------------------------###-------------------------------------#
+            #     |||||||||||||||||||||||||   |||||||||||||||||||||||||||||||||||||
+            #    #-------------------------# <-------------------------------------#
+            #         complementary_addr         domain_3n_complementary_addr
+            #
+            # domain_3n_complementary_3n_addr is unbound overhang
+            #             domain_addr                 domain_3n_addr
+            #    #-------------------------###-------------------------------------#
+            #     |||||||||||||||||||||||||   |||||||||||||||||||||||||||||||||||||
+            #    #-------------------------# #-------------------------------------#
+            #           complementary_addr   # domain_3n_complementary_addr
+            #                                #
+            #                                |
+            #                                | domain_3n_complementary_3n_addr
+            #                                |
+            #                                #
+            #
+            # domain_3n_complementary_3n_addr is unbound overhang
+            #             domain_addr                 domain_3n_addr
+            #    #-------------------------###-------------------------------------#
+            #     |||||||||||||||||||||||||   |||||||||||||||||||||||||||||||||||||
+            #    #-------------------------# #-------------------------------------#
+            #         complementary_addr   ? #    domain_3n_complementary_addr
+            #                              # #
+            #                              |-|
+            #                              |-| domain_3n_complementary_3n_addr
+            #                              |-|
+            #                              #-#
+            #
+            # Variable is None, False, True respectively based on cases above
+            domain_3n_complementary_3n_addr_is_bound: bool | None = None
+            if domain_3n_complementary_3n_addr is not None:
+                domain_3n_complementary_3n_addr_is_bound = (
+                    domain_3n_complementary_3n_addr in all_bound_domain_addresses
+                )
+
+            # Not an internal base pair since domain_addr's 3' neighbor is
+            # bounded to a domain that is not complementary's 5' neighbor
+            if adjacent_strand_type is _AdjacentDuplexType.BOTTOM_RIGHT_EMPTY:
+                # NICK_5P
+                #
+                #             domain_addr                 domain_3n_addr
+                #    #-------------------------###-------------------------------------#
+                #     |||||||||||||||||||||||||   |||||||||||||||||||||||||||||||||||||
+                #    #-------------------------] <-------------------------------------#
+                #        complementary_addr           domain_3n_complementary_addr
+                #
+                #                        OR
+                #
+                # OVERHANG_ON_ADJACENT_STRAND_5P
+                #
+                #             domain_addr                 domain_3n_addr
+                #    #-------------------------###-------------------------------------#
+                #     |||||||||||||||||||||||||   |||||||||||||||||||||||||||||||||||||
+                #    #-------------------------] #-------------------------------------#
+                #          complementary_addr    #   domain_3n_complementary_addr
+                #                                #
+                #                                |
+                #                                | domain_3n_complementary_3n_addr
+                #                                |
+                #                                #
+                #
+                #                        OR
+                #
+                # OTHER
+                #
+                #             domain_addr                 domain_3n_addr
+                #    #-------------------------###-------------------------------------#
+                #     |||||||||||||||||||||||||   |||||||||||||||||||||||||||||||||||||
+                #    #-------------------------] #-------------------------------------#
+                #           complementary_addr   # domain_3n_complementary_addr
+                #                              # #
+                #                              |-|
+                #                              |-| domain_3n_complementary_3n_addr
+                #                              |-|
+                #                              # #
+                if domain_3n_complementary_3n_addr_is_bound is None:
+                    return BasePairType.NICK_5P
+                elif domain_3n_complementary_3n_addr_is_bound is False:
+                    return BasePairType.OVERHANG_ON_ADJACENT_STRAND_5P
+                else:
+                    return BasePairType.OTHER
+            elif adjacent_strand_type is _AdjacentDuplexType.BOTTOM_RIGHT_DANGLE:
+                # OVERHANG_ON_THIS_STRAND_5P
+                #
+                #             domain_addr               domain_3n_addr
+                #    #-------------------------###-------------------------------------#
+                #     |||||||||||||||||||||||||   |||||||||||||||||||||||||||||||||||||
+                #    #-------------------------# #-------------------------------------#
+                #          complementary_addr  #   domain_3n_complementary_addr
+                #                              #
+                #                              |
+                #                              |
+                #                              |
+                #                              #
+                #
+                #                        OR
+                #
+                # OVERHANG_ON_BOTH_STRAND_5P
+                #
+                #             domain_addr               domain_3n_addr
+                #    #-------------------------###-------------------------------------#
+                #     |||||||||||||||||||||||||   |||||||||||||||||||||||||||||||||||||
+                #    #-------------------------# #-------------------------------------#
+                #           complementary_addr # # domain_3n_complementary_addr
+                #                              # #
+                #                              | |
+                #                              | | domain_3n_complementary_3n_addr
+                #                              | |
+                #                              # #
+                #
+                #                        OR
+                #
+                #
+                # OTHER
+                # TODO: Possible case (nick n-arm junction)
+                #
+                #             domain_addr                                   domain_3n_addr
+                #    #-------------------------########-------------------------------------#
+                #     |||||||||||||||||||||||||        |||||||||||||||||||||||||||||||||||||
+                #    #-------------------------#      #-------------------------------------#
+                #           complementary_addr #      # domain_3n_complementary_addr
+                #                              #    # #
+                #                              |    |-|
+                #                              |    |-| domain_3n_complementary_3n_addr
+                #                              |    |-|
+                #                              #    # #
+
+                if domain_3n_complementary_3n_addr_is_bound is None:
+                    return BasePairType.OVERHANG_ON_THIS_STRAND_5P
+                elif domain_3n_complementary_3n_addr_is_bound is False:
+                    return BasePairType.OVERHANG_ON_BOTH_STRANDS_5P
+                else:
+                    return BasePairType.OTHER
+            elif adjacent_strand_type is _AdjacentDuplexType.TOP_RIGHT_5P:
+                # TODO: Possible case (nick n-arm junction)
+                # TODO: Bound DANGLE_5P_3P? or OTHER?
+                #                              # #
+                #                              |-|
+                #               domain_3n_addr |-| domain_3n_complementary_addr
+                #                              |-|
+                #                              # v
+                #             domain_addr      #           adjacent_addr
+                #    #-------------------------# [-------------------------------------#
+                #     |||||||||||||||||||||||||   |||||||||||||||||||||||||||||||||||||
+                #    #-------------------------###-------------------------------------#
+                #     complementary_addr                 complementary_5n_addr
+                #
+                #
+                #
+                #                              # #
+                #                              |-|
+                #               domain_3n_addr |-| domain_3n_complementary_addr
+                #                              |-|
+                #                              # ##---------#
+                #             domain_addr      #       adjacent_addr
+                #    #-------------------------# [-------------------------------------#
+                #     |||||||||||||||||||||||||   |||||||||||||||||||||||||||||||||||||
+                #    #-------------------------###-------------------------------------#
+                #     complementary_addr                                  complementary_5n_addr
+                #
+                #
+                #
+                #
+                #                              # #
+                #                              |-|
+                #               domain_3n_addr |-| domain_3n_complementary_addr
+                #                              |-|
+                #                              # ##---------#
+                #             domain_addr      #   |||||||||                     adjacent_addr
+                #    #-------------------------#  #---------#         [-------------------------------------#
+                #     |||||||||||||||||||||||||                        |||||||||||||||||||||||||||||||||||||
+                #    #-------------------------########################-------------------------------------#
+                #     complementary_addr                                     complementary_5n_addr
+                return BasePairType.OTHER
+            elif adjacent_strand_type is _AdjacentDuplexType.TOP_RIGHT_OVERHANG:
+                # TODO: Possible case (nick n-arm junction)
+                # Bound DANGLE_5P_3P?
+                #                              # #                    #
+                #                              |-|                    |
+                #               domain_3n_addr |-|                    | adjacent_5n_addr
+                #                              |-|                    |
+                #                              # v                    #
+                #             domain_addr      #                      #       adjacent_addr
+                #    #-------------------------#                      #-------------------------------------#
+                #     |||||||||||||||||||||||||                        |||||||||||||||||||||||||||||||||||||
+                #    #-------------------------########################-------------------------------------#
+                #     complementary_addr                         complementary_5n_addr
+                #
+                #
+                #
+                #                              # #                    #
+                #                              |-|                    |
+                #               domain_3n_addr |-|                    | adjacent_5n_addr
+                #                              |-|                    |
+                #                              # ##---------#         #
+                #             domain_addr      #                      #       adjacent_addr
+                #    #-------------------------#                      #-------------------------------------#
+                #     |||||||||||||||||||||||||                        |||||||||||||||||||||||||||||||||||||
+                #    #-------------------------########################-------------------------------------#
+                #     complementary_addr                         complementary_5n_addr
+                #
+                #                              # #                    #
+                #                              |-|                    |
+                #               domain_3n_addr |-|                    | adjacent_5n_addr
+                #                              |-|                    |
+                #                              # ##---------#         #
+                #             domain_addr      #   |||||||||          #       adjacent_addr
+                #    #-------------------------#  #---------#         #-------------------------------------#
+                #     |||||||||||||||||||||||||                        |||||||||||||||||||||||||||||||||||||
+                #    #-------------------------########################-------------------------------------#
+                #     complementary_addr                         complementary_5n_addr
+                return BasePairType.OTHER
+            elif adjacent_strand_type is _AdjacentDuplexType.TOP_RIGHT_BOUND_OVERHANG:
+                #                              # #                  # #
+                #                              |-|                  |-|
+                #               domain_3n_addr |-|                  |-| adjacent_5n_addr
+                #                              |-|                  |-|
+                #                              # #                  # #
+                #             domain_addr      #                      #       adjacent_addr
+                #    #-------------------------#                      #-------------------------------------#
+                #     |||||||||||||||||||||||||                        |||||||||||||||||||||||||||||||||||||
+                #    #-------------------------########################-------------------------------------#
+                #     complementary_addr                         complementary_5n_addr
+                assert adjacent_5n_addr is not None
+                if domain_3n_addr == all_bound_domain_addresses[adjacent_5n_addr]:
+                    #                              # #
+                    #                              |-|
+                    #               domain_3n_addr |-| adjacent_5n_addr
+                    #                              |-|
+                    #                              # #
+                    #             domain_addr      # #       adjacent_addr
+                    #    #-------------------------# #-------------------------------------#
+                    #     |||||||||||||||||||||||||   |||||||||||||||||||||||||||||||||||||
+                    #    #-------------------------###-------------------------------------#
+                    #     complementary_addr    complementary_5n_addr
+                    return BasePairType.THREE_ARM_JUNCTION
+                else:
+                    # Could possibly be n-arm junction
+                    return BasePairType.OTHER
+            else:
+                # Should not make it here
+                assert False
+
+
+@dataclass(frozen=True)
+class _BasePairDomainEndpoint:
+    """A base pair endpoint in the context of the domain it resides on.
+
+    Numbering the bases in strand complex order, of the two bound domains,
+    domain1 is defined to be the domain that occurs earlier and domain2 is
+    defined to be the domain that occurs later.
+
+    ```(this line is to avoid Python syntax highlighting of ASCII art below)
+                 domain1_5p_index
+                 |
+    domain1   5' --------------------------------- 3'
+                 | | | | | | | | | | | | | | | | |
+    domain2   3' --------------------------------- 5'
+              ^  |                                 ^
+              |  domain2_3p_index                  |
+              |                                    |
+              |                                    |
+    domain1_5p_domain2_3p_exterior_base_pair_type  |
+                                                   |
+                            domain1_3p_domain2_5p_exterior_base_pair_type
+    ```
+    """
+
+    domain1_5p_index: int
+    domain2_3p_index: int
+    domain_base_length: int
+    domain1_5p_domain2_base_pair_type: BasePairType
+    domain1_3p_domain1_base_pair_type: BasePairType
+
+
+@dataclass(frozen=True)
+class _BasePair:
+    base_index1: int
+    base_index2: int
+    base_pairing_probability: float
+    base_pair_type: BasePairType
+
+
+from typing import (
+    Union,
+)  # seems the | notation doesn't work here despite from __future__ import annotations
+
+BaseAddress = Union[int, Tuple[StrandDomainAddress, int]]
+"""Represents a reference to a base. Can be either specified as a NUPACK base
+index or an index of a nuad :py:class:`StrandDomainAddress`:
+"""
+BasePairAddress = Tuple[BaseAddress, BaseAddress]
+"""Represents a reference to a base pair
+"""
+BoundDomains = Tuple[StrandDomainAddress, StrandDomainAddress]
+"""Represents bound domains
+"""
+
+
+def _get_implicitly_bound_domain_addresses(
+    strand_complex: Iterable[Strand],
+    nonimplicit_base_pairs_domain_names: Set[str] | None = None,
+) -> Dict[StrandDomainAddress, StrandDomainAddress]:
+    """Returns a map of all the implicitly bound domain addresses
+
+    :param strand_complex: Tuple of strands representing strand complex
+    :type strand_complex: Complex
+    :param nonimplicit_base_pairs_domain_names:
+        Set of all domain names to ignore in this search, defaults to None
+    :type nonimplicit_base_pairs_domain_names: Set[str], optional
+    :return: Map of all implicitly bound domain addresses
+    :rtype: Dict[StrandDomainAddress, StrandDomainAddress]
+    """
+    if nonimplicit_base_pairs_domain_names is None:
+        nonimplicit_base_pairs_domain_names = set()
+
+    implicitly_bound_domain_addresses = {}
+    implicit_seen_domains: Dict[str, StrandDomainAddress] = {}
+    for strand in strand_complex:
+        for domain_idx, domain in enumerate(strand.domains):
+            # Get domain_name
+            domain_name = domain.name
+            if domain_idx in strand.starred_domain_indices:
+                domain_name = domain.starred_name
+
+            # Move on to next domain if it was paired via nonimplicit_base_pairs
+            if domain_name in nonimplicit_base_pairs_domain_names:
+                continue
+
+            # populate implicit bounded_domains
+            strand_domain_address = StrandDomainAddress(strand, domain_idx)
+            # Assertions checks that domain_name was not previously seen.
+            # This is to check that the non-competition requirement on
+            # implicit domains was properly checked earlier in input validation.
+            implicit_seen_domains[domain_name] = strand_domain_address
+
+            complementary_domain_name = Domain.complementary_domain_name(domain_name)
+            if complementary_domain_name in implicit_seen_domains:
+                complementary_strand_domain_address = implicit_seen_domains[
+                    complementary_domain_name
+                ]
+                implicitly_bound_domain_addresses[strand_domain_address] = (
+                    complementary_strand_domain_address
+                )
+                implicitly_bound_domain_addresses[
+                    complementary_strand_domain_address
+                ] = strand_domain_address
+
+    return implicitly_bound_domain_addresses
+
+
+def _get_addr_to_starting_base_pair_idx(
+    strand_complex: Complex,
+) -> Dict[StrandDomainAddress, int]:
+    """Returns a mapping between StrandDomainAddress and the base index of the
+    5' end base of the domain
+
+    :param strand_complex: Tuple of strands representing strand complex
+    :type strand_complex: Complex
+    :return: Map of StrandDomainAddress to starting base index
+    :rtype: Dict[StrandDomainAddress, int]
+    """
+    # Fill addr_to_starting_base_pair_idx and all_bound_domain_addresses
+    addr_to_starting_base_pair_idx = {}
+    domain_base_index = 0
+    for strand in strand_complex:
+        for domain_idx, domain in enumerate(strand.domains):
+            addr_to_starting_base_pair_idx[StrandDomainAddress(strand, domain_idx)] = (
+                domain_base_index
+            )
+            domain_base_index += domain.get_length()
+
+    return addr_to_starting_base_pair_idx
+
+
+def _leafify_domain(domain: Domain) -> List[Domain]:
+    """Returns the list of all leaf subdomains that make up domain
+
+    :param domain: Domain
+    :type domain: Domain
+    :return: List of leaf subdomains
+    :rtype: List[Domain]
+    """
+    if len(domain.subdomains) == 0:
+        return [domain]
+    else:
+        ret = []
+        for sd in domain.subdomains:
+            ret += _leafify_domain(sd)
+        return ret
+
+
+def _leafify_strand(
+    strand: Strand,
+    addr_translation_table: Dict[StrandDomainAddress, List[StrandDomainAddress]],
+) -> Strand:
+    """Create a new strand that is made of the leaf subdomains. Also updates an
+    addr_translation_table which maps StrandDomainAddress from old strand to new
+    strand. Since a domain may consist of multiple subdomains, a single StrandDomainAddress
+    may map to a list of StrandDomainAddresses, listed in 5' to 3' order.
+
+    :param strand: Strand
+    :type strand: Strand
+    :param addr_translation_table: Maps old StrandDomainAddress to new StrandDomainAddress
+    :type addr_translation_table: Dict[StrandDomainAddress, List[StrandDomainAddress]]
+    :return: Leafified strand
+    :rtype: Strand
+    """
+    leafify_domains: List[List[Domain]] = [_leafify_domain(d) for d in strand.domains]
+    new_domains: List[Domain] = []
+    new_starred_domain_indices: List[int] = []
+    new_starred_domain_idx = 0
+    addr_translation_table_without_strand: Dict[int, List[int]] = {}
+    for idx, leaf_domain_list in enumerate(leafify_domains):
+        new_domain_indices = []
+        for i in range(
+            new_starred_domain_idx, new_starred_domain_idx + len(leaf_domain_list)
+        ):
+            new_domain_indices.append(i)
+
+        addr_translation_table_without_strand[idx] = new_domain_indices
+        if idx in strand.starred_domain_indices:
+            new_domains.extend(reversed(leaf_domain_list))
+            # Star every single subdomain that made up original starred domain
+            new_starred_domain_indices.extend(new_domain_indices)
+        else:
+            new_domains.extend(leaf_domain_list)
+
+        new_starred_domain_idx += len(leaf_domain_list)
+    new_strand: Strand = Strand(
+        domains=new_domains,
+        starred_domain_indices=new_starred_domain_indices,
+        name=f"leafifed {strand.name}",
+    )
+    for idx, new_idxs in addr_translation_table_without_strand.items():
+        new_addrs = [StrandDomainAddress(new_strand, new_idx) for new_idx in new_idxs]
+        addr_translation_table[StrandDomainAddress(strand, idx)] = new_addrs
+
+    new_strand.compute_derived_fields()
+
+    return new_strand
+
+
+def _get_base_pair_domain_endpoints_to_check(
+    strand_complex: Iterable[Strand],
+    nonimplicit_base_pairs: Iterable[BoundDomains] = None,
+) -> Set[_BasePairDomainEndpoint]:
+    """Returns the set of all the _BasePairDomainEndpoint to check
+
+    :param strand_complex: Tuple of strands representing strand complex
+    :type strand_complex: Complex
+    :param nonimplicit_base_pairs:
+        Set of base pairs that cannot be inferred (usually due to competition), defaults to None
+    :type nonimplicit_base_pairs: Iterable[BoundDomains], optional
+    :raises ValueError: If there are multiple instances of the same strand in a complex
+    :raises ValueError: If competitive domains are not specificed in nonimplicit_base_pairs
+    :raises ValueError: If address given in nonimplicit_base_pairs is not found
+    :return: Set of all the _BasePairDomainEndpoint to check
+    :rtype: Set[_BasePairDomainEndpoint]
+    """
+    addr_translation_table: Dict[StrandDomainAddress, List[StrandDomainAddress]] = {}
+
+    # Need to convert strands into strands lowest level subdomains
+    leafify_strand_complex = Complex(
+        *[_leafify_strand(strand, addr_translation_table) for strand in strand_complex]
+    )
+
+    new_nonimplicit_base_pairs = []
+    if nonimplicit_base_pairs:
+        for bp in nonimplicit_base_pairs:
+            (addr1, addr2) = bp
+            new_addr1_list = addr_translation_table[addr1]
+            new_addr2_list = list(reversed(addr_translation_table[addr2]))
+
+            assert len(new_addr1_list) == len(new_addr2_list)
+            for idx in range(len(new_addr1_list)):
+                new_nonimplicit_base_pairs.append(
+                    (new_addr1_list[idx], new_addr2_list[idx])
+                )
+
+    return __get_base_pair_domain_endpoints_to_check(
+        leafify_strand_complex, nonimplicit_base_pairs=new_nonimplicit_base_pairs
+    )
+
+
+def __get_base_pair_domain_endpoints_to_check(
+    strand_complex: Complex, nonimplicit_base_pairs: Iterable[BoundDomains] = None
+) -> Set[_BasePairDomainEndpoint]:
+    """Returns the set of all the _BasePairDomainEndpoint to check
+
+    :param strand_complex: Tuple of strands representing strand complex
+    :type strand_complex: Complex
+    :param nonimplicit_base_pairs:
+        Set of base pairs that cannot be inferred (usually due to competition), defaults to None
+    :type nonimplicit_base_pairs: Iterable[BoundDomains], optional
+    :raises ValueError: If there are multiple instances of the same strand in a complex
+    :raises ValueError: If competitive domains are not specificed in nonimplicit_base_pairs
+    :raises ValueError: If address given in nonimplicit_base_pairs is not found
+    :return: Set of all the _BasePairDomainEndpoint to check
+    :rtype: Set[_BasePairDomainEndpoint]
+    """
+    # Maps domain pairs
+    all_bound_domain_addresses: Dict[StrandDomainAddress, StrandDomainAddress] = {}
+
+    # Keep track of all the domain names that are provided as
+    # part of a nonimplicit_base_pair so that input validation
+    # knows to ignore these domain names.
+    nonimplicit_base_pairs_domain_names: Set[str] = set()
+
+    if nonimplicit_base_pairs is not None:
+        for addr1, addr2 in nonimplicit_base_pairs:
+            d1 = addr1.strand.domains[addr1.domain_idx]
+            d2 = addr2.strand.domains[addr2.domain_idx]
+            if d1 is not d2:
+                print(
+                    "WARNING: a base pair is specified between two different domain objects"
+                )
+            nonimplicit_base_pairs_domain_names.add(d1.get_name(starred=False))
+            nonimplicit_base_pairs_domain_names.add(d1.get_name(starred=True))
+            nonimplicit_base_pairs_domain_names.add(d2.get_name(starred=False))
+            nonimplicit_base_pairs_domain_names.add(d2.get_name(starred=True))
+
+            all_bound_domain_addresses[addr1] = addr2
+            all_bound_domain_addresses[addr2] = addr1
+
+    # Input validation checks:
+    #
+    # No repeated strand
+    #
+    # No competition:
+    #   check no "competition" between domain (at most one
+    #   starred domain for every domain, unless given as nonimplicit_base_pair)
+    #   Count number of occuruences of each domain
+    seen_strands: Set[Strand] = set()
+    domain_counts: Dict[str, int] = defaultdict(int)
+    for strand in strand_complex:
+        if strand in seen_strands:
+            raise ValueError(
+                f"Multiple instances of a strand in a complex is not allowed."
+                " Please make a separate Strand object with the"
+                " same Domain objects in the same order"
+                " but a different strand name"
+            )
+        seen_strands.add(strand)
+        for idx, domain in enumerate(strand.domains):
+            is_starred = idx in strand.starred_domain_indices
+            domain_name = domain.get_name(is_starred)
+            if domain_name not in nonimplicit_base_pairs_domain_names:
+                domain_counts[domain_name] += 1
+
+    # Check final counts of each domain for competition
+    for domain_name in domain_counts:
+        domain_name_complement = Domain.complementary_domain_name(domain_name)
+        if (
+            domain_name_complement in domain_counts
+            and domain_counts[domain_name_complement] > 1
+        ):
+            assert domain_name not in nonimplicit_base_pairs_domain_names
+            raise ValueError(
+                f"Multiple instances of domain in a complex is not allowed "
+                f"when its complement is also in the complex. "
+                f"Violating domain: {domain_name_complement}"
+            )
+    # End Input Validation #
+
+    addr_to_starting_base_pair_idx: Dict[StrandDomainAddress, int] = (
+        _get_addr_to_starting_base_pair_idx(strand_complex)
+    )
+    all_bound_domain_addresses.update(
+        _get_implicitly_bound_domain_addresses(
+            strand_complex, nonimplicit_base_pairs_domain_names
+        )
+    )
+
+    # Set of all bound domain endpoints to check.
+    base_pair_domain_endpoints_to_check: Set[_BasePairDomainEndpoint] = set()
+
+    for domain_addr, comple_addr in all_bound_domain_addresses.items():
+        domain_base_length = domain_addr.domain().get_length()
+        assert domain_base_length == comple_addr.domain().get_length()
+
+        if domain_addr not in addr_to_starting_base_pair_idx:
+            if domain_addr.domain().name in nonimplicit_base_pairs_domain_names:
+                raise ValueError(
+                    f"StrandDomainAddress {domain_addr} is not found in given complex"
+                )
+            else:
+                print(
+                    f"StrandDomainAddress {domain_addr} is not found in given complex"
+                )
+                assert False
+
+        if comple_addr not in addr_to_starting_base_pair_idx:
+            if comple_addr.domain().name in nonimplicit_base_pairs_domain_names:
+                raise ValueError(
+                    f"StrandDomainAddress {comple_addr} is not found in given complex"
+                )
+            else:
+                print(
+                    f"StrandDomainAddress {comple_addr} is not found in given complex"
+                )
+                assert False
+
+        domain_5p = addr_to_starting_base_pair_idx[domain_addr]
+        comple_5p = addr_to_starting_base_pair_idx[comple_addr]
+
+        # Define domain1 to be the "earlier" domain
+        if domain_5p < comple_5p:
+            domain1_addr = domain_addr
+            domain1_5p = domain_5p
+
+            domain2_addr = comple_addr
+            domain2_5p = comple_5p
+        else:
+            domain1_addr = comple_addr
+            domain1_5p = comple_5p
+
+            domain2_addr = domain_addr
+            domain2_5p = domain_5p
+
+        domain2_3p = domain2_5p + domain_base_length - 1
+
+        # domain1                     5' --------------------------------- 3'
+        #                                | | | | | | | | | | | | | | | | |
+        # domain2                     3' --------------------------------- 5'
+        #                             ^                                    ^
+        #                             |                                    |
+        #                   d1_5p_d2_3p_ext_bp_type                        |
+        #                                                                  |
+        #                                                       d1_3p_d2_5p_ext_bp_type
+        d1_3p_d2_5p_ext_bp_type = _exterior_base_type_of_domain_3p_end(
+            domain1_addr, all_bound_domain_addresses
+        )
+        d1_5p_d2_3p_ext_bp_type = _exterior_base_type_of_domain_3p_end(
+            domain2_addr, all_bound_domain_addresses
+        )
+
+        base_pair_domain_endpoints_to_check.add(
+            _BasePairDomainEndpoint(
+                domain1_5p,
+                domain2_3p,
+                domain_base_length,
+                d1_5p_d2_3p_ext_bp_type,
+                d1_3p_d2_5p_ext_bp_type,
+            )
+        )
+
+    return base_pair_domain_endpoints_to_check
+
+
+def nupack_complex_base_pair_probability_constraint(
+    strand_complexes: List[Complex],
+    nonimplicit_base_pairs: Iterable[BoundDomains] | None = None,
+    all_base_pairs: Iterable[BoundDomains] | None = None,
+    base_pair_prob_by_type: Dict[BasePairType, float] | None = None,
+    base_pair_prob_by_type_upper_bound: Dict[BasePairType, float] = None,
+    base_pair_prob: Dict[BasePairAddress, float] | None = None,
+    base_unpaired_prob: Dict[BaseAddress, float] | None = None,
+    base_pair_prob_upper_bound: Dict[BasePairAddress, float] | None = None,
+    base_unpaired_prob_upper_bound: Dict[BaseAddress, float] | None = None,
+    temperature: float = nv.default_temperature,
+    sodium: float = nv.default_sodium,
+    magnesium: float = nv.default_magnesium,
+    weight: float = 1.0,
+    score_transfer_function: Optional[Callable[[float], float]] = None,
+    description: str | None = None,
+    short_description: str = "ComplexBPProbs",
+    parallel: bool = False,
+) -> ComplexConstraint:
+    """Returns constraint that checks given base pair probabilities in tuples of :any:`Strand`'s
+
+    :param strand_complexes:
+        Iterable of :any:`Strand` tuples
+    :type strand_complexes:
+        List[Complex]
+    :param nonimplicit_base_pairs:
+        List of nonimplicit base pairs that cannot be inferred because multiple
+        instances of the same :py:class:`Domain` exist in complex.
+
+        The :py:attr:`StrandDomainAddress.strand` field of each address should
+        reference a strand in the first complex in ``strand_complexes``.
+
+        For example,
+        if one :py:class:`Strand` has one T :py:class:`Domain` and another
+        strand in the complex has two T* :py:class:`Domain` s, then the intended
+        binding graph cannot be inferred and must be stated explicitly in this
+        field.
+    :type nonimplicit_base_pairs:
+        Optional[Iterable[BoundDomains]]
+    :param all_base_pairs:
+        List of all base pairs in complex. If not provided, then base pairs are
+        infered based on the name of :py:class:`Domain` s in the complex as well
+        as base pairs specified in ``nonimplicit_base_pairs``.
+
+
+        **TODO**: This has not been implemented yet, and the behavior is as if this
+        parameter is always ``None`` (binding graph is always inferred).
+    :type all_base_pairs:
+        Optional[Iterable[BoundDomains]]
+    :param base_pair_prob_by_type:
+        Probability lower bounds for each :py:class:`BasePairType`.
+        All :py:class:`BasePairType` comes with a default
+        such as :data:`default_interior_to_strand_probability` which will be
+        used if a lower bound is not specified for a particular type.
+
+        **Note**: Despite the name of this parameter, set thresholds for unpaired
+        bases by specifying a threshold for :py:attr:`BasePairType.UNPAIRED`.
+    :type base_pair_prob_by_type:
+        Optional[Dict[BasePairType, float]]
+    :param base_pair_prob_by_type_upper_bound:
+        Probability upper bounds for each :py:class:`BasePairType`.
+        By default, no upper bound is set.
+
+        **Note**: Despite the name of this parameter, set thresholds for unpaired
+        bases by specifying a threshold for :py:attr:`BasePairType.UNPAIRED`.
+
+        **TODO**: This has not been implemented yet.
+    :type base_pair_prob_by_type_upper_bound:
+        Dict[BasePairType, float], optional
+    :param base_pair_prob:
+        Probability lower bounds for each :py:class:`BasePairAddress` which takes
+        precedence over probabilities specified by ``base_pair_prob_by_type``.
+
+        **TODO**: This has not been implemented yet.
+    :type base_pair_prob:
+        Optional[Dict[BasePairAddress, float]]
+    :param base_unpaired_prob:
+        Probability lower bounds for each :py:class:`BaseAddress` representing
+        unpaired bases. These lower bounds take precedence over the probability
+        specified by ``base_pair_prob_by_type[BasePairType.UNPAIRED]``.
+    :type base_unpaired_prob:
+        Optional[Dict[BaseAddress, float]]
+    :param base_pair_prob_upper_bound:
+        Probability upper bounds for each :py:class`BasePairAddress` which takes
+        precedence over probabilties specified by ``base_pair_prob_by_type_upper_bound``.
+    :type base_pair_prob_upper_bound:
+        Optional[Dict[BasePairAddress, float]]
+    :param base_unpaired_prob_upper_bound:
+        Probability upper bounds for each :py:class:`BaseAddress` representing
+        unpaired bases. These lower bounds take precedence over the probability
+        specified by ``base_pair_prob_by_type_upper_bound[BasePairType.UNPAIRED]``.
+    :type base_unpaired_prob_upper_bound:
+        Optional[Dict[BaseAddress, float]]
+    :param temperature:
+        Temperature specified in °C, defaults to :data:`vienna_nupack.default_temperature`.
+    :type temperature: float, optional
+    :param sodium:
+        molarity of sodium (more generally, monovalent ions such as Na+, K+, NH4+)
+        in moles per liter
+    :param magnesium:
+        molarity of magnesium (Mg++) in moles per liter
+    :param weight:
+        See :data:`Constraint.weight`, defaults to 1.0
+    :type weight:
+        float, optional
+    :param score_transfer_function:
+        Score transfer function to use. By default, f(x) = x**2 is used, where x
+        is the sum of the squared errors of each base pair that violates the
+        threshold.
+    :type score_transfer_function: Callable[[float], float], optional
+    :param description:
+        See :data:`Constraint.description`, defaults to None
+    :type description:
+        str | None, optional
+    :param short_description:
+        See :data:`Constraint.short_description` defaults to 'complex_secondary_structure_nupack'
+    :type short_description:
+        str, optional
+    :param parallel:
+        **TODO**: Implement this
+    :type parallel:
+        bool, optional
+    :raises ImportError:
+        If NUPACK 4 is not installed.
+    :raises ValueError:
+        If ``strand_complexes`` is not valid. In order for ``strand_complexes`` to
+        be valid, ``strand_complexes`` must:
+
+        * Consist of complexes (tuples of :py:class:`Strand` objects)
+        * Each complex must be of the same motif
+
+            * Same number of :py:class:`Strand` s in each complex
+            * Same number of :py:class:`Domain` s in each :py:class:`Strand`
+            * Same number of bases in each :py:class:`Domain`
+    :return: ComplexConstraint
+    :rtype: ComplexConstraint
+    """
+    _check_nupack_installed()
+
+    # Start Input Validation
+    if len(strand_complexes) == 0:
+        raise ValueError("strand_complexes list cannot be empty.")
+
+    strand_complex_template = strand_complexes[0]
+
+    if not isinstance(strand_complex_template, Complex):
+        raise ValueError(
+            f"First element in strand_complexes was not a Complex of Strands. "
+            f"Please provide a Complex of Strands."
+        )
+
+    for strand in strand_complex_template:
+        if type(strand) is not Strand:
+            raise ValueError(
+                f"Complex at index 0 contained non-Strand object: {type(strand)}"
+            )
+
+    for strand_complex in strand_complexes:
+        for strand in strand_complex:
+            for domain in strand.domains:
+                if not domain.has_length():
+                    raise ValueError(
+                        f"""\
+Domain {domain.name} has no length yet. To use 
+nupack_complex_secondary_structure_constraint, each Domain must have a length 
+assigned, either by assigning it a DomainPool first, or by setting the Domain 
+to have a fixed DNA sequence by calling domain.set_fixed_sequence."""
+                    )
+
+    for idx in range(1, len(strand_complexes)):
+        strand_complex = strand_complexes[idx]
+        if not isinstance(strand_complex, Complex):
+            raise ValueError(
+                f"Element {strand_complex} at index {idx} is not a Complex of Strands. "
+                f"Please provide a Complex of Strands."
+            )
+        if len(strand_complex) != len(strand_complex_template):
+            raise ValueError(
+                f"Inconsistent complex structures: Complex at index {idx} contained {len(strand_complex)} "
+                f"strands, but complex at index 0 contained {len(strand_complex_template)} strands."
+            )
+        for s in range(len(strand_complex)):
+            other_strand: Strand = strand_complex[s]
+            template_strand: Strand = strand_complex_template[s]
+            if type(other_strand) is not Strand:
+                raise ValueError(
+                    f"Complex at index {idx} contained non-Strand object at index {s}: {type(other_strand)}"
+                )
+            if len(other_strand.domains) != len(template_strand.domains):
+                raise ValueError(
+                    f"Strand {other_strand} (index {s} of strand_complexes at index {idx}) does not match "
+                    f"the provided template ({template_strand}). "
+                    f"Strand {other_strand} contains {len(other_strand.domains)} domains but template "
+                    f"strand {template_strand} contains {len(template_strand.domains)} domains."
+                )
+            for d in range(1, len(other_strand.domains)):
+                domain_length: int = other_strand.domains[d].get_length()
+                template_domain_length: int = template_strand.domains[d].get_length()
+                if domain_length != template_domain_length:
+                    raise ValueError(
+                        f"Strand {other_strand} (the strand at index {s} of the complex located at index "
+                        f"{idx} of strand_complexes) does not match the "
+                        f"provided template ({template_strand}): domain at index {d} is length "
+                        f"{domain_length}, but expected {template_domain_length}."
+                    )
+
+    base_pair_domain_endpoints_to_check = _get_base_pair_domain_endpoints_to_check(
+        strand_complex_template, nonimplicit_base_pairs=nonimplicit_base_pairs
+    )
+
+    # Start populating base_pair_probs
+    base_type_probability_threshold: Dict[BasePairType, float] = (
+        {} if base_pair_prob_by_type is None else base_pair_prob_by_type.copy()
+    )
+    for base_type in BasePairType:
+        if base_type not in base_type_probability_threshold:
+            base_type_probability_threshold[base_type] = (
+                base_type.default_pair_probability()
+            )
+
+    # TODO: 11/6/2024: replace entries with function parameters that are not None
+    # End populating base_pair_probs
+
+    if description is None:
+        description = "Base pair probability of complex"
+
+    def evaluate(seqs: Tuple[str, ...], strand_complex_: Complex) -> Result:
+        assert len(seqs) == len(strand_complex)
+        bps = _violation_base_pairs(strand_complex_)
+        err_sq = 0.0
+        # eval
+        for bp in bps:
+            e = (
+                base_type_probability_threshold[bp.base_pair_type]
+                - bp.base_pairing_probability
+            )
+            assert e > 0
+            err_sq += e**2
+        # summary
+        if len(bps) == 0:
+            summary = "\tAll base pairs satisfy thresholds."
+        else:
+            summary_list = []
+            for bp in bps:
+                i = bp.base_index1
+                j = bp.base_index2
+                p = bp.base_pairing_probability
+                t = bp.base_pair_type
+                summary_list.append(
+                    f"\t{i},{j}: {math.floor(100 * p)}% "
+                    f"(<{round(100 * base_type_probability_threshold[t])}% [{t}])"
+                )
+            summary = "\n".join(summary_list)
+
+        return Result(excess=err_sq, summary=summary, value=err_sq)
+
+    def _violation_base_pairs(strand_complex_: Complex) -> List[_BasePair]:
+        nupack_complex_result = nv.nupack_complex_base_pair_probabilities(
+            strand_complex_, temperature=temperature, sodium=sodium, magnesium=magnesium
+        )
+
+        # DEBUG: Print out result matrix
+        # for r in nupack_complex_result:
+        #     for c in r:
+        #         print("{:.2f}".format(c), end=' ')
+        #     print()
+
+        # DEBUG: Print out complex strands and sequences
+        # for strand in strand_complex:
+        #     print(f'{strand.name}: {strand.sequence()}')
+
+        # Refactor all this into a function that returns all the base pairs that are below threshold
+        # eval would take the squared sum of prob differences
+
+        # Probability threshold
+        internal_base_pair_prob = base_type_probability_threshold[
+            BasePairType.INTERIOR_TO_STRAND
+        ]
+        unpaired_base_prob = base_type_probability_threshold[BasePairType.UNPAIRED]
+        border_internal_base_pair_prob = base_type_probability_threshold[
+            BasePairType.ADJACENT_TO_EXTERIOR_BASE_PAIR
+        ]
+
+        # Tracks which bases are paired. Used to determine unpaired bases.
+        expected_paired_idxs: Set[int] = set()
+
+        # Collect violating base pairs
+        bps: List[_BasePair] = []
+        for e in base_pair_domain_endpoints_to_check:
+            domain1_5p = e.domain1_5p_index
+            domain2_3p = e.domain2_3p_index
+            domain_length_ = e.domain_base_length
+            d1_5p_d2_3p_ext_bp_type = e.domain1_5p_domain2_base_pair_type
+            d1_3p_d2_5p_ext_bp_type = e.domain1_3p_domain1_base_pair_type
+
+            # Checks if base pairs at ends of domain to be above 40% probability
+            domain1_3p = domain1_5p + (domain_length_ - 1)
+            domain2_5p = domain2_3p - (domain_length_ - 1)
+
+            d1_5p_d2_3p_ext_bp_prob_thres = base_type_probability_threshold[
+                d1_5p_d2_3p_ext_bp_type
+            ]
+            if (
+                nupack_complex_result[domain1_5p][domain2_3p]
+                < d1_5p_d2_3p_ext_bp_prob_thres
+            ):
+                bps.append(
+                    _BasePair(
+                        domain1_5p,
+                        domain2_3p,
+                        nupack_complex_result[domain1_5p][domain2_3p],
+                        d1_5p_d2_3p_ext_bp_type,
+                    )
+                )
+            expected_paired_idxs.add(domain1_5p)
+            expected_paired_idxs.add(domain2_3p)
+
+            d1_3p_d2_5p_ext_bp_prob_thres = base_type_probability_threshold[
+                d1_3p_d2_5p_ext_bp_type
+            ]
+            if (
+                nupack_complex_result[domain1_3p][domain2_5p]
+                < d1_3p_d2_5p_ext_bp_prob_thres
+            ):
+                bps.append(
+                    _BasePair(
+                        domain1_3p,
+                        domain2_5p,
+                        nupack_complex_result[domain1_3p][domain2_5p],
+                        d1_3p_d2_5p_ext_bp_type,
+                    )
+                )
+            expected_paired_idxs.add(domain1_3p)
+            expected_paired_idxs.add(domain2_5p)
+            # Check if base pairs interior to domain (note ascending base pair indices
+            # for domain1 and descending base pair indices for domain2)
+            #
+            # Ex:
+            #     0123
+            #    [AGCT>    domain1
+            #          \
+            #          |
+            #          /
+            #    <TCGA]    domain2
+            #     7654
+            #
+            # TODO: Rewrite this loop using numpy
+            # domain1_idxs = np.arange(domain1_5p + 1, domain1_5p + domain_length - 1)
+            # domain2_idxs = np.arange(domain2_3p - 1, ,-1)
+            for i in range(1, domain_length_ - 1):
+                row = domain1_5p + i
+                col = domain2_3p - i
+
+                # Determine if base pair is adjacent to exterior base pair
+                prob_thres = internal_base_pair_prob
+                bp_type = BasePairType.INTERIOR_TO_STRAND
+                if (
+                    i == 1
+                    and d1_5p_d2_3p_ext_bp_type is not BasePairType.INTERIOR_TO_STRAND
+                    or i == domain_length_ - 2
+                    and d1_3p_d2_5p_ext_bp_prob_thres
+                    is not BasePairType.INTERIOR_TO_STRAND
+                ):
+                    prob_thres = border_internal_base_pair_prob
+                    bp_type = BasePairType.ADJACENT_TO_EXTERIOR_BASE_PAIR
+
+                if nupack_complex_result[row][col] < prob_thres:
+                    bps.append(
+                        _BasePair(row, col, nupack_complex_result[row][col], bp_type)
+                    )
+                expected_paired_idxs.add(row)
+                expected_paired_idxs.add(col)
+
+        # Check base pairs that should not be paired are high probability
+        for i in range(len(nupack_complex_result)):
+            if (
+                i not in expected_paired_idxs
+                and nupack_complex_result[i][i] < unpaired_base_prob
+            ):
+                bps.append(
+                    _BasePair(i, i, nupack_complex_result[i][i], BasePairType.UNPAIRED)
+                )
+
+        return bps
+
+    return ComplexConstraint(
+        description=description,
+        short_description=short_description,
+        weight=weight,
+        score_transfer_function=score_transfer_function,
+        parallel=parallel,
+        complexes=tuple(strand_complexes),
+        evaluate=evaluate,
+    )